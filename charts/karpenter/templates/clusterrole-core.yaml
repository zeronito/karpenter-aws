apiVersion: rbac.authorization.k8s.io/v1
kind: ClusterRoleBinding
metadata:
  name: {{ include "karpenter.fullname" . }}-core
  labels:
    {{- include "karpenter.labels" . | nindent 4 }}
  {{- with .Values.additionalAnnotations }}
  annotations:
    {{- toYaml . | nindent 4 }}
  {{- end }}
roleRef:
  apiGroup: rbac.authorization.k8s.io
  kind: ClusterRole
  name: {{ include "karpenter.fullname" . }}-core
subjects:
  - kind: ServiceAccount
    name: {{ template "karpenter.serviceAccountName" . }}
    namespace: {{ .Release.Namespace }}
---
apiVersion: rbac.authorization.k8s.io/v1
kind: ClusterRole
metadata:
  name: {{ include "karpenter.fullname" . }}-core
  labels:
    {{- include "karpenter.labels" . | nindent 4 }}
  {{- with .Values.additionalAnnotations }}
  annotations:
    {{- toYaml . | nindent 4 }}
  {{- end }}
rules:
  # Read
  - apiGroups: ["karpenter.sh"]
    resources: ["nodepools", "nodepools/status", "nodeclaims", "nodeclaims/status"]
    verbs: ["get", "list", "watch"]
  - apiGroups: [""]
    resources: ["pods", "nodes", "persistentvolumes", "persistentvolumeclaims", "replicationcontrollers", "namespaces"]
    verbs: ["get", "list", "watch"]
  - apiGroups: ["storage.k8s.io"]
    resources: ["storageclasses", "csinodes"]
    verbs: ["get", "watch", "list"]
  - apiGroups: ["apps"]
    resources: ["daemonsets", "deployments", "replicasets", "statefulsets"]
    verbs: ["list", "watch"]
  - apiGroups: ["policy"]
    resources: ["poddisruptionbudgets"]
    verbs: ["get", "list", "watch"]
  # Write
  - apiGroups: ["karpenter.sh"]
    resources: ["nodeclaims", "nodeclaims/status"]
    verbs: ["create", "delete", "update", "patch"]
  - apiGroups: ["karpenter.sh"]
    resources: ["nodepools", "nodepools/status"]
    verbs: ["update", "patch"]
  - apiGroups: [""]
    resources: ["events"]
    verbs: ["create", "patch"]
  - apiGroups: [""]
    resources: ["nodes"]
    verbs: ["patch", "delete", "update"]
  - apiGroups: [""]
    resources: ["pods/eviction"]
    verbs: ["create"]
<<<<<<< HEAD
=======
  - apiGroups: [""]
    resources: ["pods"]
    verbs: ["delete"]
  - apiGroups: ["apiextensions.k8s.io"]
    resources: ["customresourcedefinitions"]
    verbs: ["update"]
>>>>>>> e87e0e16
  {{- with .Values.additionalClusterRoleRules -}}
  {{ toYaml . | nindent 2 }}
  {{- end -}}<|MERGE_RESOLUTION|>--- conflicted
+++ resolved
@@ -60,15 +60,12 @@
   - apiGroups: [""]
     resources: ["pods/eviction"]
     verbs: ["create"]
-<<<<<<< HEAD
-=======
   - apiGroups: [""]
     resources: ["pods"]
     verbs: ["delete"]
   - apiGroups: ["apiextensions.k8s.io"]
     resources: ["customresourcedefinitions"]
     verbs: ["update"]
->>>>>>> e87e0e16
   {{- with .Values.additionalClusterRoleRules -}}
   {{ toYaml . | nindent 2 }}
   {{- end -}}