serviceAccount:
  create: true
  name: karpenter
  # Annotations to add to the service account (like the ARN of the IRSA role)
  annotations: {}
controller:
  # List of environment items to add to the controller, for example
  # - name: AWS_REGION
  #   value: eu-west-1
  env: []
  nodeSelector: {}
  tolerations: []
  affinity: {}
  image: "public.ecr.aws/karpenter/controller:v0.5.0@sha256:76fab69a5a2b1f5736c8beea349e60174d8903b26b65c4cc5009c6528f9aea72"
  clusterName: ""
  clusterEndpoint: ""
  resources:
    requests:
      cpu: 1
      memory: 1Gi
    limits:
      cpu: 1
      memory: 1Gi
webhook:
  env: []
  nodeSelector: {}
  tolerations: []
  affinity: {}
  image: "public.ecr.aws/karpenter/webhook:v0.5.0@sha256:bc639160d55a15e1f9362a06d42e4133e692d3c81e96d87e2672bd9c53c98958"
<<<<<<< HEAD
  resources:
    limits:
      cpu: 100m
      memory: 50Mi
    requests:
      cpu: 100m
      memory: 50Mi
=======
  # set to true if using custom CNI on EKS
  hostNetwork: false
>>>>>>> a156e6da
<|MERGE_RESOLUTION|>--- conflicted
+++ resolved
@@ -27,15 +27,11 @@
   tolerations: []
   affinity: {}
   image: "public.ecr.aws/karpenter/webhook:v0.5.0@sha256:bc639160d55a15e1f9362a06d42e4133e692d3c81e96d87e2672bd9c53c98958"
-<<<<<<< HEAD
+  hostNetwork: false
   resources:
     limits:
       cpu: 100m
       memory: 50Mi
     requests:
       cpu: 100m
-      memory: 50Mi
-=======
-  # set to true if using custom CNI on EKS
-  hostNetwork: false
->>>>>>> a156e6da
+      memory: 50Mi