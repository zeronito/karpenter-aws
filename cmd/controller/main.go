--- conflicted
+++ resolved
@@ -31,21 +31,13 @@
 
 func main() {
 	options, manager := operator.NewOptionsWithManagerOrDie()
-<<<<<<< HEAD
 	awsOptions := aws.NewOptionsOrDie(options.Ctx, cloudprovider.Options{
-		ClientSet:  options.Clientset,
-		KubeClient: options.KubeClient,
-		StartAsync: options.StartAsync,
-	})
-	cloudProvider := cloudprovider.CloudProvider(awscloudprovider.New(options.Ctx, awsOptions))
-=======
-	cloudProvider := cloudprovider.CloudProvider(awscloudprovider.NewCloudProvider(options.Ctx, cloudprovider.Options{
 		ClientSet:     options.Clientset,
 		KubeClient:    options.KubeClient,
 		EventRecorder: options.BaseEventRecorder,
 		StartAsync:    options.StartAsync,
-	}))
->>>>>>> 222db4a2
+	})
+	cloudProvider := cloudprovider.CloudProvider(awscloudprovider.New(options.Ctx, awsOptions))
 	if hp, ok := cloudProvider.(operator.HealthCheck); ok {
 		utilruntime.Must(manager.AddHealthzCheck("cloud-provider", hp.LivenessProbe))
 	}
@@ -60,7 +52,6 @@
 		Config:     options.Config,
 		Clock:      options.Clock,
 		Cluster:    cluster,
-		Recorder:   options.Recorder,
 		KubeClient: options.KubeClient,
 	})...)
 
