---
apiVersion: apiextensions.k8s.io/v1
kind: CustomResourceDefinition
metadata:
  annotations:
    controller-gen.kubebuilder.io/version: v0.15.0
  name: ec2nodeclasses.karpenter.k8s.aws
spec:
  group: karpenter.k8s.aws
  names:
    categories:
      - karpenter
    kind: EC2NodeClass
    listKind: EC2NodeClassList
    plural: ec2nodeclasses
    shortNames:
      - ec2nc
      - ec2ncs
    singular: ec2nodeclass
  scope: Cluster
  versions:
    - additionalPrinterColumns:
        - jsonPath: .status.conditions[?(@.type=="Ready")].status
          name: Ready
          type: string
        - jsonPath: .metadata.creationTimestamp
          name: Age
          type: date
        - jsonPath: .spec.role
          name: Role
          priority: 1
          type: string
      name: v1
      schema:
        openAPIV3Schema:
          description: EC2NodeClass is the Schema for the EC2NodeClass API
          properties:
            apiVersion:
              description: |-
                APIVersion defines the versioned schema of this representation of an object.
                Servers should convert recognized schemas to the latest internal value, and
                may reject unrecognized values.
                More info: https://git.k8s.io/community/contributors/devel/sig-architecture/api-conventions.md#resources
              type: string
            kind:
              description: |-
                Kind is a string value representing the REST resource this object represents.
                Servers may infer this from the endpoint the client submits requests to.
                Cannot be updated.
                In CamelCase.
                More info: https://git.k8s.io/community/contributors/devel/sig-architecture/api-conventions.md#types-kinds
              type: string
            metadata:
              type: object
            spec:
              description: |-
                EC2NodeClassSpec is the top level specification for the AWS Karpenter Provider.
                This will contain configuration necessary to launch instances in AWS.
              properties:
                amiFamily:
                  description: AMIFamily is the AMI family that instances use.
                  enum:
                    - AL2
                    - AL2023
                    - Bottlerocket
                    - Ubuntu
                    - Custom
                    - Windows2019
                    - Windows2022
                  type: string
                amiSelectorTerms:
                  description: AMISelectorTerms is a list of or ami selector terms. The terms are ORed.
                  items:
                    description: |-
                      AMISelectorTerm defines selection logic for an ami used by Karpenter to launch nodes.
                      If multiple fields are used for selection, the requirements are ANDed.
                    properties:
                      id:
                        description: ID is the ami id in EC2
                        pattern: ami-[0-9a-z]+
                        type: string
                      name:
                        description: |-
                          Name is the ami name in EC2.
                          This value is the name field, which is different from the name tag.
                        type: string
                      owner:
                        description: |-
                          Owner is the owner for the ami.
                          You can specify a combination of AWS account IDs, "self", "amazon", and "aws-marketplace"
                        type: string
                      tags:
                        additionalProperties:
                          type: string
                        description: |-
                          Tags is a map of key/value tags used to select subnets
                          Specifying '*' for a value selects all values for a given tag key.
                        maxProperties: 20
                        type: object
                        x-kubernetes-validations:
                          - message: empty tag keys or values aren't supported
                            rule: self.all(k, k != '' && self[k] != '')
                    type: object
                  maxItems: 30
                  type: array
                  x-kubernetes-validations:
                    - message: expected at least one, got none, ['tags', 'id', 'name']
                      rule: self.all(x, has(x.tags) || has(x.id) || has(x.name))
                    - message: '''id'' is mutually exclusive, cannot be set with a combination of other fields in amiSelectorTerms'
                      rule: '!self.all(x, has(x.id) && (has(x.tags) || has(x.name) || has(x.owner)))'
                associatePublicIPAddress:
                  description: AssociatePublicIPAddress controls if public IP addresses are assigned to instances that are launched with the nodeclass.
                  type: boolean
                blockDeviceMappings:
                  description: BlockDeviceMappings to be applied to provisioned nodes.
                  items:
                    properties:
                      deviceName:
                        description: The device name (for example, /dev/sdh or xvdh).
                        type: string
                      ebs:
                        description: EBS contains parameters used to automatically set up EBS volumes when an instance is launched.
                        properties:
                          deleteOnTermination:
                            description: DeleteOnTermination indicates whether the EBS volume is deleted on instance termination.
                            type: boolean
                          encrypted:
                            description: |-
                              Encrypted indicates whether the EBS volume is encrypted. Encrypted volumes can only
                              be attached to instances that support Amazon EBS encryption. If you are creating
                              a volume from a snapshot, you can't specify an encryption value.
                            type: boolean
                          iops:
                            description: |-
                              IOPS is the number of I/O operations per second (IOPS). For gp3, io1, and io2 volumes,
                              this represents the number of IOPS that are provisioned for the volume. For
                              gp2 volumes, this represents the baseline performance of the volume and the
                              rate at which the volume accumulates I/O credits for bursting.


                              The following are the supported values for each volume type:


                                 * gp3: 3,000-16,000 IOPS


                                 * io1: 100-64,000 IOPS


                                 * io2: 100-64,000 IOPS


                              For io1 and io2 volumes, we guarantee 64,000 IOPS only for Instances built
                              on the Nitro System (https://docs.aws.amazon.com/AWSEC2/latest/UserGuide/instance-types.html#ec2-nitro-instances).
                              Other instance families guarantee performance up to 32,000 IOPS.


                              This parameter is supported for io1, io2, and gp3 volumes only. This parameter
                              is not supported for gp2, st1, sc1, or standard volumes.
                            format: int64
                            type: integer
                          kmsKeyID:
                            description: KMSKeyID (ARN) of the symmetric Key Management Service (KMS) CMK used for encryption.
                            type: string
                          snapshotID:
                            description: SnapshotID is the ID of an EBS snapshot
                            type: string
                          throughput:
                            description: |-
                              Throughput to provision for a gp3 volume, with a maximum of 1,000 MiB/s.
                              Valid Range: Minimum value of 125. Maximum value of 1000.
                            format: int64
                            type: integer
                          volumeSize:
                            description: |-
                              VolumeSize in `Gi`, `G`, `Ti`, or `T`. You must specify either a snapshot ID or
                              a volume size. The following are the supported volumes sizes for each volume
                              type:


                                 * gp2 and gp3: 1-16,384


                                 * io1 and io2: 4-16,384


                                 * st1 and sc1: 125-16,384


                                 * standard: 1-1,024
                            pattern: ^((?:[1-9][0-9]{0,3}|[1-4][0-9]{4}|[5][0-8][0-9]{3}|59000)Gi|(?:[1-9][0-9]{0,3}|[1-5][0-9]{4}|[6][0-3][0-9]{3}|64000)G|([1-9]||[1-5][0-7]|58)Ti|([1-9]||[1-5][0-9]|6[0-3]|64)T)$
                            type: string
                          volumeType:
                            description: |-
                              VolumeType of the block device.
                              For more information, see Amazon EBS volume types (https://docs.aws.amazon.com/AWSEC2/latest/UserGuide/EBSVolumeTypes.html)
                              in the Amazon Elastic Compute Cloud User Guide.
                            enum:
                              - standard
                              - io1
                              - io2
                              - gp2
                              - sc1
                              - st1
                              - gp3
                            type: string
                        type: object
                        x-kubernetes-validations:
                          - message: snapshotID or volumeSize must be defined
                            rule: has(self.snapshotID) || has(self.volumeSize)
                      rootVolume:
                        description: |-
                          RootVolume is a flag indicating if this device is mounted as kubelet root dir. You can
                          configure at most one root volume in BlockDeviceMappings.
                        type: boolean
                    type: object
                  maxItems: 50
                  type: array
                  x-kubernetes-validations:
                    - message: must have only one blockDeviceMappings with rootVolume
                      rule: self.filter(x, has(x.rootVolume)?x.rootVolume==true:false).size() <= 1
                context:
                  description: |-
                    Context is a Reserved field in EC2 APIs
                    https://docs.aws.amazon.com/AWSEC2/latest/APIReference/API_CreateFleet.html
                  type: string
                detailedMonitoring:
                  description: DetailedMonitoring controls if detailed monitoring is enabled for instances that are launched
                  type: boolean
                instanceProfile:
                  description: |-
                    InstanceProfile is the AWS entity that instances use.
                    This field is mutually exclusive from role.
                    The instance profile should already have a role assigned to it that Karpenter
                     has PassRole permission on for instance launch using this instanceProfile to succeed.
                  type: string
                  x-kubernetes-validations:
                    - message: instanceProfile cannot be empty
                      rule: self != ''
                instanceStorePolicy:
                  description: InstanceStorePolicy specifies how to handle instance-store disks.
                  enum:
                    - RAID0
                  type: string
                kubelet:
                  description: |-
                    Kubelet defines args to be used when configuring kubelet on provisioned nodes.
                    They are a subset of the upstream types, recognizing not all options may be supported.
                    Wherever possible, the types and names should reflect the upstream kubelet types.
                  properties:
                    clusterDNS:
                      description: |-
                        clusterDNS is a list of IP addresses for the cluster DNS server.
                        Note that not all providers may use all addresses.
                      items:
                        type: string
                      type: array
                    cpuCFSQuota:
                      description: CPUCFSQuota enables CPU CFS quota enforcement for containers that specify CPU limits.
                      type: boolean
                    evictionHard:
                      additionalProperties:
                        type: string
                        pattern: ^((\d{1,2}(\.\d{1,2})?|100(\.0{1,2})?)%||(\+|-)?(([0-9]+(\.[0-9]*)?)|(\.[0-9]+))(([KMGTPE]i)|[numkMGTPE]|([eE](\+|-)?(([0-9]+(\.[0-9]*)?)|(\.[0-9]+))))?)$
                      description: EvictionHard is the map of signal names to quantities that define hard eviction thresholds
                      type: object
                      x-kubernetes-validations:
                        - message: valid keys for evictionHard are ['memory.available','nodefs.available','nodefs.inodesFree','imagefs.available','imagefs.inodesFree','pid.available']
                          rule: self.all(x, x in ['memory.available','nodefs.available','nodefs.inodesFree','imagefs.available','imagefs.inodesFree','pid.available'])
                    evictionMaxPodGracePeriod:
                      description: |-
                        EvictionMaxPodGracePeriod is the maximum allowed grace period (in seconds) to use when terminating pods in
                        response to soft eviction thresholds being met.
                      format: int32
                      type: integer
                    evictionSoft:
                      additionalProperties:
                        type: string
                        pattern: ^((\d{1,2}(\.\d{1,2})?|100(\.0{1,2})?)%||(\+|-)?(([0-9]+(\.[0-9]*)?)|(\.[0-9]+))(([KMGTPE]i)|[numkMGTPE]|([eE](\+|-)?(([0-9]+(\.[0-9]*)?)|(\.[0-9]+))))?)$
                      description: EvictionSoft is the map of signal names to quantities that define soft eviction thresholds
                      type: object
                      x-kubernetes-validations:
                        - message: valid keys for evictionSoft are ['memory.available','nodefs.available','nodefs.inodesFree','imagefs.available','imagefs.inodesFree','pid.available']
                          rule: self.all(x, x in ['memory.available','nodefs.available','nodefs.inodesFree','imagefs.available','imagefs.inodesFree','pid.available'])
                    evictionSoftGracePeriod:
                      additionalProperties:
                        type: string
                      description: EvictionSoftGracePeriod is the map of signal names to quantities that define grace periods for each eviction signal
                      type: object
                      x-kubernetes-validations:
                        - message: valid keys for evictionSoftGracePeriod are ['memory.available','nodefs.available','nodefs.inodesFree','imagefs.available','imagefs.inodesFree','pid.available']
                          rule: self.all(x, x in ['memory.available','nodefs.available','nodefs.inodesFree','imagefs.available','imagefs.inodesFree','pid.available'])
                    imageGCHighThresholdPercent:
                      description: |-
                        ImageGCHighThresholdPercent is the percent of disk usage after which image
                        garbage collection is always run. The percent is calculated by dividing this
                        field value by 100, so this field must be between 0 and 100, inclusive.
                        When specified, the value must be greater than ImageGCLowThresholdPercent.
                      format: int32
                      maximum: 100
                      minimum: 0
                      type: integer
                    imageGCLowThresholdPercent:
                      description: |-
                        ImageGCLowThresholdPercent is the percent of disk usage before which image
                        garbage collection is never run. Lowest disk usage to garbage collect to.
                        The percent is calculated by dividing this field value by 100,
                        so the field value must be between 0 and 100, inclusive.
                        When specified, the value must be less than imageGCHighThresholdPercent
                      format: int32
                      maximum: 100
                      minimum: 0
                      type: integer
                    kubeReserved:
                      additionalProperties:
                        type: string
                        pattern: ^(\+|-)?(([0-9]+(\.[0-9]*)?)|(\.[0-9]+))(([KMGTPE]i)|[numkMGTPE]|([eE](\+|-)?(([0-9]+(\.[0-9]*)?)|(\.[0-9]+))))?$
                      description: KubeReserved contains resources reserved for Kubernetes system components.
                      type: object
                      x-kubernetes-validations:
                        - message: valid keys for kubeReserved are ['cpu','memory','ephemeral-storage','pid']
                          rule: self.all(x, x=='cpu' || x=='memory' || x=='ephemeral-storage' || x=='pid')
                        - message: kubeReserved value cannot be a negative resource quantity
                          rule: self.all(x, !self[x].startsWith('-'))
                    maxPods:
                      description: |-
                        MaxPods is an override for the maximum number of pods that can run on
                        a worker node instance.
                      format: int32
                      minimum: 0
                      type: integer
                    podsPerCore:
                      description: |-
                        PodsPerCore is an override for the number of pods that can run on a worker node
                        instance based on the number of cpu cores. This value cannot exceed MaxPods, so, if
                        MaxPods is a lower value, that value will be used.
                      format: int32
                      minimum: 0
                      type: integer
                    systemReserved:
                      additionalProperties:
                        type: string
                        pattern: ^(\+|-)?(([0-9]+(\.[0-9]*)?)|(\.[0-9]+))(([KMGTPE]i)|[numkMGTPE]|([eE](\+|-)?(([0-9]+(\.[0-9]*)?)|(\.[0-9]+))))?$
                      description: SystemReserved contains resources reserved for OS system daemons and kernel memory.
                      type: object
                      x-kubernetes-validations:
                        - message: valid keys for systemReserved are ['cpu','memory','ephemeral-storage','pid']
                          rule: self.all(x, x=='cpu' || x=='memory' || x=='ephemeral-storage' || x=='pid')
                        - message: systemReserved value cannot be a negative resource quantity
                          rule: self.all(x, !self[x].startsWith('-'))
                  type: object
                  x-kubernetes-validations:
                    - message: imageGCHighThresholdPercent must be greater than imageGCLowThresholdPercent
                      rule: 'has(self.imageGCHighThresholdPercent) && has(self.imageGCLowThresholdPercent) ?  self.imageGCHighThresholdPercent > self.imageGCLowThresholdPercent  : true'
                    - message: evictionSoft OwnerKey does not have a matching evictionSoftGracePeriod
                      rule: has(self.evictionSoft) ? self.evictionSoft.all(e, (e in self.evictionSoftGracePeriod)):true
                    - message: evictionSoftGracePeriod OwnerKey does not have a matching evictionSoft
                      rule: has(self.evictionSoftGracePeriod) ? self.evictionSoftGracePeriod.all(e, (e in self.evictionSoft)):true
                metadataOptions:
                  default:
                    httpEndpoint: enabled
                    httpProtocolIPv6: disabled
                    httpPutResponseHopLimit: 1
                    httpTokens: required
                  description: |-
                    MetadataOptions for the generated launch template of provisioned nodes.


                    This specifies the exposure of the Instance Metadata Service to
                    provisioned EC2 nodes. For more information,
                    see Instance Metadata and User Data
                    (https://docs.aws.amazon.com/AWSEC2/latest/UserGuide/ec2-instance-metadata.html)
                    in the Amazon Elastic Compute Cloud User Guide.


                    Refer to recommended, security best practices
                    (https://aws.github.io/aws-eks-best-practices/security/docs/iam/#restrict-access-to-the-instance-profile-assigned-to-the-worker-node)
                    for limiting exposure of Instance Metadata and User Data to pods.
                    If omitted, defaults to httpEndpoint enabled, with httpProtocolIPv6
                    disabled, with httpPutResponseLimit of 1, and with httpTokens
                    required.
                  properties:
                    httpEndpoint:
                      default: enabled
                      description: |-
                        HTTPEndpoint enables or disables the HTTP metadata endpoint on provisioned
                        nodes. If metadata options is non-nil, but this parameter is not specified,
                        the default state is "enabled".


                        If you specify a value of "disabled", instance metadata will not be accessible
                        on the node.
                      enum:
                        - enabled
                        - disabled
                      type: string
                    httpProtocolIPv6:
                      default: disabled
                      description: |-
                        HTTPProtocolIPv6 enables or disables the IPv6 endpoint for the instance metadata
                        service on provisioned nodes. If metadata options is non-nil, but this parameter
                        is not specified, the default state is "disabled".
                      enum:
                        - enabled
                        - disabled
                      type: string
                    httpPutResponseHopLimit:
                      default: 1
                      description: |-
                        HTTPPutResponseHopLimit is the desired HTTP PUT response hop limit for
                        instance metadata requests. The larger the number, the further instance
                        metadata requests can travel. Possible values are integers from 1 to 64.
                        If metadata options is non-nil, but this parameter is not specified, the
                        default value is 1.
                      format: int64
                      maximum: 64
                      minimum: 1
                      type: integer
                    httpTokens:
                      default: required
                      description: |-
                        HTTPTokens determines the state of token usage for instance metadata
                        requests. If metadata options is non-nil, but this parameter is not
                        specified, the default state is "required".


                        If the state is optional, one can choose to retrieve instance metadata with
                        or without a signed token header on the request. If one retrieves the IAM
                        role credentials without a token, the version 1.0 role credentials are
                        returned. If one retrieves the IAM role credentials using a valid signed
                        token, the version 2.0 role credentials are returned.


                        If the state is "required", one must send a signed token header with any
                        instance metadata retrieval requests. In this state, retrieving the IAM
                        role credentials always returns the version 2.0 credentials; the version
                        1.0 credentials are not available.
                      enum:
                        - required
                        - optional
                      type: string
                  type: object
                role:
                  description: |-
                    Role is the AWS identity that nodes use. This field is immutable.
                    This field is mutually exclusive from instanceProfile.
                    Marking this field as immutable avoids concerns around terminating managed instance profiles from running instances.
                    This field may be made mutable in the future, assuming the correct garbage collection and drift handling is implemented
                    for the old instance profiles on an update.
                  type: string
                  x-kubernetes-validations:
                    - message: role cannot be empty
                      rule: self != ''
                    - message: immutable field changed
                      rule: self == oldSelf
                securityGroupSelectorTerms:
                  description: SecurityGroupSelectorTerms is a list of or security group selector terms. The terms are ORed.
                  items:
                    description: |-
                      SecurityGroupSelectorTerm defines selection logic for a security group used by Karpenter to launch nodes.
                      If multiple fields are used for selection, the requirements are ANDed.
                    properties:
                      id:
                        description: ID is the security group id in EC2
                        pattern: sg-[0-9a-z]+
                        type: string
                      name:
                        description: |-
                          Name is the security group name in EC2.
                          This value is the name field, which is different from the name tag.
                        type: string
                      tags:
                        additionalProperties:
                          type: string
                        description: |-
                          Tags is a map of key/value tags used to select subnets
                          Specifying '*' for a value selects all values for a given tag key.
                        maxProperties: 20
                        type: object
                        x-kubernetes-validations:
                          - message: empty tag keys or values aren't supported
                            rule: self.all(k, k != '' && self[k] != '')
                    type: object
                  maxItems: 30
                  type: array
                  x-kubernetes-validations:
                    - message: securityGroupSelectorTerms cannot be empty
                      rule: self.size() != 0
                    - message: expected at least one, got none, ['tags', 'id', 'name']
                      rule: self.all(x, has(x.tags) || has(x.id) || has(x.name))
                    - message: '''id'' is mutually exclusive, cannot be set with a combination of other fields in securityGroupSelectorTerms'
                      rule: '!self.all(x, has(x.id) && (has(x.tags) || has(x.name)))'
                    - message: '''name'' is mutually exclusive, cannot be set with a combination of other fields in securityGroupSelectorTerms'
                      rule: '!self.all(x, has(x.name) && (has(x.tags) || has(x.id)))'
                subnetSelectorTerms:
                  description: SubnetSelectorTerms is a list of or subnet selector terms. The terms are ORed.
                  items:
                    description: |-
                      SubnetSelectorTerm defines selection logic for a subnet used by Karpenter to launch nodes.
                      If multiple fields are used for selection, the requirements are ANDed.
                    properties:
                      id:
                        description: ID is the subnet id in EC2
                        pattern: subnet-[0-9a-z]+
                        type: string
                      tags:
                        additionalProperties:
                          type: string
                        description: |-
                          Tags is a map of key/value tags used to select subnets
                          Specifying '*' for a value selects all values for a given tag key.
                        maxProperties: 20
                        type: object
                        x-kubernetes-validations:
                          - message: empty tag keys or values aren't supported
                            rule: self.all(k, k != '' && self[k] != '')
                    type: object
                  maxItems: 30
                  type: array
                  x-kubernetes-validations:
                    - message: subnetSelectorTerms cannot be empty
                      rule: self.size() != 0
                    - message: expected at least one, got none, ['tags', 'id']
                      rule: self.all(x, has(x.tags) || has(x.id))
                    - message: '''id'' is mutually exclusive, cannot be set with a combination of other fields in subnetSelectorTerms'
                      rule: '!self.all(x, has(x.id) && has(x.tags))'
                tags:
                  additionalProperties:
                    type: string
                  description: Tags to be applied on ec2 resources like instances and launch templates.
                  type: object
                  x-kubernetes-validations:
                    - message: empty tag keys aren't supported
                      rule: self.all(k, k != '')
                    - message: tag contains a restricted tag matching kubernetes.io/cluster/
                      rule: self.all(k, !k.startsWith('kubernetes.io/cluster') )
                    - message: tag contains a restricted tag matching karpenter.sh/nodepool
                      rule: self.all(k, k != 'karpenter.sh/nodepool')
                    - message: tag contains a restricted tag matching karpenter.sh/managed-by
                      rule: self.all(k, k !='karpenter.sh/managed-by')
                    - message: tag contains a restricted tag matching karpenter.sh/nodeclaim
                      rule: self.all(k, k !='karpenter.sh/nodeclaim')
                    - message: tag contains a restricted tag matching karpenter.k8s.aws/ec2nodeclass
                      rule: self.all(k, k !='karpenter.k8s.aws/ec2nodeclass')
                userData:
                  description: |-
                    UserData to be applied to the provisioned nodes.
                    It must be in the appropriate format based on the AMIFamily in use. Karpenter will merge certain fields into
                    this UserData to ensure nodes are being provisioned with the correct configuration.
                  type: string
<<<<<<< HEAD
                description: Tags to be applied on ec2 resources like instances and
                  launch templates.
                type: object
                x-kubernetes-validations:
                - message: empty tag keys aren't supported
                  rule: self.all(k, k != '')
                - message: tag contains a restricted tag matching kubernetes.io/cluster/
                  rule: self.all(k, !k.startsWith('kubernetes.io/cluster') )
                - message: tag contains a restricted tag matching karpenter.sh/nodepool
                  rule: self.all(k, k != 'karpenter.sh/nodepool')
                - message: tag contains a restricted tag matching eks:eks-cluster-name
                  rule: self.all(k, k !='eks:eks-cluster-name')
                - message: tag contains a restricted tag matching karpenter.sh/nodeclaim
                  rule: self.all(k, k !='karpenter.sh/nodeclaim')
                - message: tag contains a restricted tag matching karpenter.k8s.aws/ec2nodeclass
                  rule: self.all(k, k !='karpenter.k8s.aws/ec2nodeclass')
              userData:
                description: |-
                  UserData to be applied to the provisioned nodes.
                  It must be in the appropriate format based on the AMIFamily in use. Karpenter will merge certain fields into
                  this UserData to ensure nodes are being provisioned with the correct configuration.
                type: string
            required:
            - amiFamily
            - securityGroupSelectorTerms
            - subnetSelectorTerms
            type: object
            x-kubernetes-validations:
            - message: amiSelectorTerms is required when amiFamily == 'Custom'
              rule: 'self.amiFamily == ''Custom'' ? self.amiSelectorTerms.size() !=
                0 : true'
            - message: must specify exactly one of ['role', 'instanceProfile']
              rule: (has(self.role) && !has(self.instanceProfile)) || (!has(self.role)
                && has(self.instanceProfile))
            - message: changing from 'instanceProfile' to 'role' is not supported.
                You must delete and recreate this node class if you want to change
                this.
              rule: (has(oldSelf.role) && has(self.role)) || (has(oldSelf.instanceProfile)
                && has(self.instanceProfile))
          status:
            description: EC2NodeClassStatus contains the resolved state of the EC2NodeClass
            properties:
              amis:
                description: |-
                  AMI contains the current AMI values that are available to the
                  cluster under the AMI selectors.
                items:
                  description: AMI contains resolved AMI selector values utilized
                    for node launch
                  properties:
                    id:
                      description: ID of the AMI
                      type: string
                    name:
                      description: Name of the AMI
                      type: string
                    requirements:
                      description: Requirements of the AMI to be utilized on an instance
                        type
                      items:
=======
              required:
                - amiFamily
                - securityGroupSelectorTerms
                - subnetSelectorTerms
              type: object
              x-kubernetes-validations:
                - message: amiSelectorTerms is required when amiFamily == 'Custom'
                  rule: 'self.amiFamily == ''Custom'' ? self.amiSelectorTerms.size() != 0 : true'
                - message: must specify exactly one of ['role', 'instanceProfile']
                  rule: (has(self.role) && !has(self.instanceProfile)) || (!has(self.role) && has(self.instanceProfile))
                - message: changing from 'instanceProfile' to 'role' is not supported. You must delete and recreate this node class if you want to change this.
                  rule: (has(oldSelf.role) && has(self.role)) || (has(oldSelf.instanceProfile) && has(self.instanceProfile))
            status:
              description: EC2NodeClassStatus contains the resolved state of the EC2NodeClass
              properties:
                amis:
                  description: |-
                    AMI contains the current AMI values that are available to the
                    cluster under the AMI selectors.
                  items:
                    description: AMI contains resolved AMI selector values utilized for node launch
                    properties:
                      id:
                        description: ID of the AMI
                        type: string
                      name:
                        description: Name of the AMI
                        type: string
                      requirements:
                        description: Requirements of the AMI to be utilized on an instance type
                        items:
                          description: |-
                            A node selector requirement is a selector that contains values, a key, and an operator
                            that relates the key and values.
                          properties:
                            key:
                              description: The label key that the selector applies to.
                              type: string
                            operator:
                              description: |-
                                Represents a key's relationship to a set of values.
                                Valid operators are In, NotIn, Exists, DoesNotExist. Gt, and Lt.
                              type: string
                            values:
                              description: |-
                                An array of string values. If the operator is In or NotIn,
                                the values array must be non-empty. If the operator is Exists or DoesNotExist,
                                the values array must be empty. If the operator is Gt or Lt, the values
                                array must have a single element, which will be interpreted as an integer.
                                This array is replaced during a strategic merge patch.
                              items:
                                type: string
                              type: array
                              x-kubernetes-list-type: atomic
                          required:
                            - key
                            - operator
                          type: object
                        type: array
                    required:
                      - id
                      - requirements
                    type: object
                  type: array
                conditions:
                  description: Conditions contains signals for health and readiness
                  items:
                    description: Condition aliases the upstream type and adds additional helper methods
                    properties:
                      lastTransitionTime:
                        description: |-
                          lastTransitionTime is the last time the condition transitioned from one status to another.
                          This should be when the underlying condition changed.  If that is not known, then using the time when the API field changed is acceptable.
                        format: date-time
                        type: string
                      message:
                        description: |-
                          message is a human readable message indicating details about the transition.
                          This may be an empty string.
                        maxLength: 32768
                        type: string
                      observedGeneration:
                        description: |-
                          observedGeneration represents the .metadata.generation that the condition was set based upon.
                          For instance, if .metadata.generation is currently 12, but the .status.conditions[x].observedGeneration is 9, the condition is out of date
                          with respect to the current state of the instance.
                        format: int64
                        minimum: 0
                        type: integer
                      reason:
                        description: |-
                          reason contains a programmatic identifier indicating the reason for the condition's last transition.
                          Producers of specific condition types may define expected values and meanings for this field,
                          and whether the values are considered a guaranteed API.
                          The value should be a CamelCase string.
                          This field may not be empty.
                        maxLength: 1024
                        minLength: 1
                        pattern: ^[A-Za-z]([A-Za-z0-9_,:]*[A-Za-z0-9_])?$
                        type: string
                      status:
                        description: status of the condition, one of True, False, Unknown.
                        enum:
                          - "True"
                          - "False"
                          - Unknown
                        type: string
                      type:
                        description: |-
                          type of condition in CamelCase or in foo.example.com/CamelCase.
                          ---
                          Many .condition.type values are consistent across resources like Available, but because arbitrary conditions can be
                          useful (see .node.status.conditions), the ability to deconflict is important.
                          The regex it matches is (dns1123SubdomainFmt/)?(qualifiedNameFmt)
                        maxLength: 316
                        pattern: ^([a-z0-9]([-a-z0-9]*[a-z0-9])?(\.[a-z0-9]([-a-z0-9]*[a-z0-9])?)*/)?(([A-Za-z0-9][-A-Za-z0-9_.]*)?[A-Za-z0-9])$
                        type: string
                    required:
                      - lastTransitionTime
                      - message
                      - reason
                      - status
                      - type
                    type: object
                  type: array
                instanceProfile:
                  description: InstanceProfile contains the resolved instance profile for the role
                  type: string
                securityGroups:
                  description: |-
                    SecurityGroups contains the current Security Groups values that are available to the
                    cluster under the SecurityGroups selectors.
                  items:
                    description: SecurityGroup contains resolved SecurityGroup selector values utilized for node launch
                    properties:
                      id:
                        description: ID of the security group
                        type: string
                      name:
                        description: Name of the security group
                        type: string
                    required:
                      - id
                    type: object
                  type: array
                subnets:
                  description: |-
                    Subnets contains the current Subnet values that are available to the
                    cluster under the subnet selectors.
                  items:
                    description: Subnet contains resolved Subnet selector values utilized for node launch
                    properties:
                      id:
                        description: ID of the subnet
                        type: string
                      zone:
                        description: The associated availability zone
                        type: string
                      zoneID:
                        description: The associated availability zone ID
                        type: string
                    required:
                      - id
                      - zone
                    type: object
                  type: array
              type: object
          type: object
      served: true
      storage: false
      subresources:
        status: {}
    - name: v1beta1
      schema:
        openAPIV3Schema:
          description: EC2NodeClass is the Schema for the EC2NodeClass API
          properties:
            apiVersion:
              description: |-
                APIVersion defines the versioned schema of this representation of an object.
                Servers should convert recognized schemas to the latest internal value, and
                may reject unrecognized values.
                More info: https://git.k8s.io/community/contributors/devel/sig-architecture/api-conventions.md#resources
              type: string
            kind:
              description: |-
                Kind is a string value representing the REST resource this object represents.
                Servers may infer this from the endpoint the client submits requests to.
                Cannot be updated.
                In CamelCase.
                More info: https://git.k8s.io/community/contributors/devel/sig-architecture/api-conventions.md#types-kinds
              type: string
            metadata:
              type: object
            spec:
              description: |-
                EC2NodeClassSpec is the top level specification for the AWS Karpenter Provider.
                This will contain configuration necessary to launch instances in AWS.
              properties:
                amiFamily:
                  description: AMIFamily is the AMI family that instances use.
                  enum:
                    - AL2
                    - AL2023
                    - Bottlerocket
                    - Ubuntu
                    - Custom
                    - Windows2019
                    - Windows2022
                  type: string
                amiSelectorTerms:
                  description: AMISelectorTerms is a list of or ami selector terms. The terms are ORed.
                  items:
                    description: |-
                      AMISelectorTerm defines selection logic for an ami used by Karpenter to launch nodes.
                      If multiple fields are used for selection, the requirements are ANDed.
                    properties:
                      id:
                        description: ID is the ami id in EC2
                        pattern: ami-[0-9a-z]+
                        type: string
                      name:
                        description: |-
                          Name is the ami name in EC2.
                          This value is the name field, which is different from the name tag.
                        type: string
                      owner:
                        description: |-
                          Owner is the owner for the ami.
                          You can specify a combination of AWS account IDs, "self", "amazon", and "aws-marketplace"
                        type: string
                      tags:
                        additionalProperties:
                          type: string
>>>>>>> 2d9970e4
                        description: |-
                          Tags is a map of key/value tags used to select subnets
                          Specifying '*' for a value selects all values for a given tag key.
                        maxProperties: 20
                        type: object
                        x-kubernetes-validations:
                          - message: empty tag keys or values aren't supported
                            rule: self.all(k, k != '' && self[k] != '')
                    type: object
                  maxItems: 30
                  type: array
                  x-kubernetes-validations:
                    - message: expected at least one, got none, ['tags', 'id', 'name']
                      rule: self.all(x, has(x.tags) || has(x.id) || has(x.name))
                    - message: '''id'' is mutually exclusive, cannot be set with a combination of other fields in amiSelectorTerms'
                      rule: '!self.all(x, has(x.id) && (has(x.tags) || has(x.name) || has(x.owner)))'
                associatePublicIPAddress:
                  description: AssociatePublicIPAddress controls if public IP addresses are assigned to instances that are launched with the nodeclass.
                  type: boolean
                blockDeviceMappings:
                  description: BlockDeviceMappings to be applied to provisioned nodes.
                  items:
                    properties:
                      deviceName:
                        description: The device name (for example, /dev/sdh or xvdh).
                        type: string
                      ebs:
                        description: EBS contains parameters used to automatically set up EBS volumes when an instance is launched.
                        properties:
                          deleteOnTermination:
                            description: DeleteOnTermination indicates whether the EBS volume is deleted on instance termination.
                            type: boolean
                          encrypted:
                            description: |-
                              Encrypted indicates whether the EBS volume is encrypted. Encrypted volumes can only
                              be attached to instances that support Amazon EBS encryption. If you are creating
                              a volume from a snapshot, you can't specify an encryption value.
                            type: boolean
                          iops:
                            description: |-
                              IOPS is the number of I/O operations per second (IOPS). For gp3, io1, and io2 volumes,
                              this represents the number of IOPS that are provisioned for the volume. For
                              gp2 volumes, this represents the baseline performance of the volume and the
                              rate at which the volume accumulates I/O credits for bursting.


                              The following are the supported values for each volume type:


                                 * gp3: 3,000-16,000 IOPS


                                 * io1: 100-64,000 IOPS


                                 * io2: 100-64,000 IOPS


                              For io1 and io2 volumes, we guarantee 64,000 IOPS only for Instances built
                              on the Nitro System (https://docs.aws.amazon.com/AWSEC2/latest/UserGuide/instance-types.html#ec2-nitro-instances).
                              Other instance families guarantee performance up to 32,000 IOPS.


                              This parameter is supported for io1, io2, and gp3 volumes only. This parameter
                              is not supported for gp2, st1, sc1, or standard volumes.
                            format: int64
                            type: integer
                          kmsKeyID:
                            description: KMSKeyID (ARN) of the symmetric Key Management Service (KMS) CMK used for encryption.
                            type: string
                          snapshotID:
                            description: SnapshotID is the ID of an EBS snapshot
                            type: string
                          throughput:
                            description: |-
                              Throughput to provision for a gp3 volume, with a maximum of 1,000 MiB/s.
                              Valid Range: Minimum value of 125. Maximum value of 1000.
                            format: int64
                            type: integer
                          volumeSize:
                            description: |-
                              VolumeSize in `Gi`, `G`, `Ti`, or `T`. You must specify either a snapshot ID or
                              a volume size. The following are the supported volumes sizes for each volume
                              type:


                                 * gp2 and gp3: 1-16,384


                                 * io1 and io2: 4-16,384


                                 * st1 and sc1: 125-16,384


                                 * standard: 1-1,024
                            pattern: ^((?:[1-9][0-9]{0,3}|[1-4][0-9]{4}|[5][0-8][0-9]{3}|59000)Gi|(?:[1-9][0-9]{0,3}|[1-5][0-9]{4}|[6][0-3][0-9]{3}|64000)G|([1-9]||[1-5][0-7]|58)Ti|([1-9]||[1-5][0-9]|6[0-3]|64)T)$
                            type: string
                          volumeType:
                            description: |-
                              VolumeType of the block device.
                              For more information, see Amazon EBS volume types (https://docs.aws.amazon.com/AWSEC2/latest/UserGuide/EBSVolumeTypes.html)
                              in the Amazon Elastic Compute Cloud User Guide.
                            enum:
                              - standard
                              - io1
                              - io2
                              - gp2
                              - sc1
                              - st1
                              - gp3
                            type: string
                        type: object
                        x-kubernetes-validations:
                          - message: snapshotID or volumeSize must be defined
                            rule: has(self.snapshotID) || has(self.volumeSize)
                      rootVolume:
                        description: |-
                          RootVolume is a flag indicating if this device is mounted as kubelet root dir. You can
                          configure at most one root volume in BlockDeviceMappings.
                        type: boolean
                    type: object
                  maxItems: 50
                  type: array
                  x-kubernetes-validations:
                    - message: must have only one blockDeviceMappings with rootVolume
                      rule: self.filter(x, has(x.rootVolume)?x.rootVolume==true:false).size() <= 1
                context:
                  description: |-
                    Context is a Reserved field in EC2 APIs
                    https://docs.aws.amazon.com/AWSEC2/latest/APIReference/API_CreateFleet.html
                  type: string
                detailedMonitoring:
                  description: DetailedMonitoring controls if detailed monitoring is enabled for instances that are launched
                  type: boolean
                instanceProfile:
                  description: |-
                    InstanceProfile is the AWS entity that instances use.
                    This field is mutually exclusive from role.
                    The instance profile should already have a role assigned to it that Karpenter
                     has PassRole permission on for instance launch using this instanceProfile to succeed.
                  type: string
                  x-kubernetes-validations:
                    - message: instanceProfile cannot be empty
                      rule: self != ''
                instanceStorePolicy:
                  description: InstanceStorePolicy specifies how to handle instance-store disks.
                  enum:
                    - RAID0
                  type: string
                metadataOptions:
                  default:
                    httpEndpoint: enabled
                    httpProtocolIPv6: disabled
                    httpPutResponseHopLimit: 1
                    httpTokens: required
                  description: |-
                    MetadataOptions for the generated launch template of provisioned nodes.


                    This specifies the exposure of the Instance Metadata Service to
                    provisioned EC2 nodes. For more information,
                    see Instance Metadata and User Data
                    (https://docs.aws.amazon.com/AWSEC2/latest/UserGuide/ec2-instance-metadata.html)
                    in the Amazon Elastic Compute Cloud User Guide.


                    Refer to recommended, security best practices
                    (https://aws.github.io/aws-eks-best-practices/security/docs/iam/#restrict-access-to-the-instance-profile-assigned-to-the-worker-node)
                    for limiting exposure of Instance Metadata and User Data to pods.
                    If omitted, defaults to httpEndpoint enabled, with httpProtocolIPv6
                    disabled, with httpPutResponseLimit of 1, and with httpTokens
                    required.
                  properties:
                    httpEndpoint:
                      default: enabled
                      description: |-
                        HTTPEndpoint enables or disables the HTTP metadata endpoint on provisioned
                        nodes. If metadata options is non-nil, but this parameter is not specified,
                        the default state is "enabled".


                        If you specify a value of "disabled", instance metadata will not be accessible
                        on the node.
                      enum:
                        - enabled
                        - disabled
                      type: string
                    httpProtocolIPv6:
                      default: disabled
                      description: |-
                        HTTPProtocolIPv6 enables or disables the IPv6 endpoint for the instance metadata
                        service on provisioned nodes. If metadata options is non-nil, but this parameter
                        is not specified, the default state is "disabled".
                      enum:
                        - enabled
                        - disabled
                      type: string
                    httpPutResponseHopLimit:
                      default: 2
                      description: |-
                        HTTPPutResponseHopLimit is the desired HTTP PUT response hop limit for
                        instance metadata requests. The larger the number, the further instance
                        metadata requests can travel. Possible values are integers from 1 to 64.
                        If metadata options is non-nil, but this parameter is not specified, the
                        default value is 2.
                      format: int64
                      maximum: 64
                      minimum: 1
                      type: integer
                    httpTokens:
                      default: required
                      description: |-
                        HTTPTokens determines the state of token usage for instance metadata
                        requests. If metadata options is non-nil, but this parameter is not
                        specified, the default state is "required".


                        If the state is optional, one can choose to retrieve instance metadata with
                        or without a signed token header on the request. If one retrieves the IAM
                        role credentials without a token, the version 1.0 role credentials are
                        returned. If one retrieves the IAM role credentials using a valid signed
                        token, the version 2.0 role credentials are returned.


                        If the state is "required", one must send a signed token header with any
                        instance metadata retrieval requests. In this state, retrieving the IAM
                        role credentials always returns the version 2.0 credentials; the version
                        1.0 credentials are not available.
                      enum:
                        - required
                        - optional
                      type: string
                  type: object
                role:
                  description: |-
                    Role is the AWS identity that nodes use. This field is immutable.
                    This field is mutually exclusive from instanceProfile.
                    Marking this field as immutable avoids concerns around terminating managed instance profiles from running instances.
                    This field may be made mutable in the future, assuming the correct garbage collection and drift handling is implemented
                    for the old instance profiles on an update.
                  type: string
                  x-kubernetes-validations:
                    - message: role cannot be empty
                      rule: self != ''
                    - message: immutable field changed
                      rule: self == oldSelf
                securityGroupSelectorTerms:
                  description: SecurityGroupSelectorTerms is a list of or security group selector terms. The terms are ORed.
                  items:
                    description: |-
                      SecurityGroupSelectorTerm defines selection logic for a security group used by Karpenter to launch nodes.
                      If multiple fields are used for selection, the requirements are ANDed.
                    properties:
                      id:
                        description: ID is the security group id in EC2
                        pattern: sg-[0-9a-z]+
                        type: string
                      name:
                        description: |-
                          Name is the security group name in EC2.
                          This value is the name field, which is different from the name tag.
                        type: string
                      tags:
                        additionalProperties:
                          type: string
                        description: |-
                          Tags is a map of key/value tags used to select subnets
                          Specifying '*' for a value selects all values for a given tag key.
                        maxProperties: 20
                        type: object
                        x-kubernetes-validations:
                          - message: empty tag keys or values aren't supported
                            rule: self.all(k, k != '' && self[k] != '')
                    type: object
                  maxItems: 30
                  type: array
                  x-kubernetes-validations:
                    - message: securityGroupSelectorTerms cannot be empty
                      rule: self.size() != 0
                    - message: expected at least one, got none, ['tags', 'id', 'name']
                      rule: self.all(x, has(x.tags) || has(x.id) || has(x.name))
                    - message: '''id'' is mutually exclusive, cannot be set with a combination of other fields in securityGroupSelectorTerms'
                      rule: '!self.all(x, has(x.id) && (has(x.tags) || has(x.name)))'
                    - message: '''name'' is mutually exclusive, cannot be set with a combination of other fields in securityGroupSelectorTerms'
                      rule: '!self.all(x, has(x.name) && (has(x.tags) || has(x.id)))'
                subnetSelectorTerms:
                  description: SubnetSelectorTerms is a list of or subnet selector terms. The terms are ORed.
                  items:
                    description: |-
                      SubnetSelectorTerm defines selection logic for a subnet used by Karpenter to launch nodes.
                      If multiple fields are used for selection, the requirements are ANDed.
                    properties:
                      id:
                        description: ID is the subnet id in EC2
                        pattern: subnet-[0-9a-z]+
                        type: string
                      tags:
                        additionalProperties:
                          type: string
                        description: |-
                          Tags is a map of key/value tags used to select subnets
                          Specifying '*' for a value selects all values for a given tag key.
                        maxProperties: 20
                        type: object
                        x-kubernetes-validations:
                          - message: empty tag keys or values aren't supported
                            rule: self.all(k, k != '' && self[k] != '')
                    type: object
                  maxItems: 30
                  type: array
                  x-kubernetes-validations:
                    - message: subnetSelectorTerms cannot be empty
                      rule: self.size() != 0
                    - message: expected at least one, got none, ['tags', 'id']
                      rule: self.all(x, has(x.tags) || has(x.id))
                    - message: '''id'' is mutually exclusive, cannot be set with a combination of other fields in subnetSelectorTerms'
                      rule: '!self.all(x, has(x.id) && has(x.tags))'
                tags:
                  additionalProperties:
                    type: string
                  description: Tags to be applied on ec2 resources like instances and launch templates.
                  type: object
                  x-kubernetes-validations:
                    - message: empty tag keys aren't supported
                      rule: self.all(k, k != '')
                    - message: tag contains a restricted tag matching kubernetes.io/cluster/
                      rule: self.all(k, !k.startsWith('kubernetes.io/cluster') )
                    - message: tag contains a restricted tag matching karpenter.sh/nodepool
                      rule: self.all(k, k != 'karpenter.sh/nodepool')
                    - message: tag contains a restricted tag matching karpenter.sh/managed-by
                      rule: self.all(k, k !='karpenter.sh/managed-by')
                    - message: tag contains a restricted tag matching karpenter.sh/nodeclaim
                      rule: self.all(k, k !='karpenter.sh/nodeclaim')
                    - message: tag contains a restricted tag matching karpenter.k8s.aws/ec2nodeclass
                      rule: self.all(k, k !='karpenter.k8s.aws/ec2nodeclass')
                userData:
                  description: |-
                    UserData to be applied to the provisioned nodes.
                    It must be in the appropriate format based on the AMIFamily in use. Karpenter will merge certain fields into
                    this UserData to ensure nodes are being provisioned with the correct configuration.
                  type: string
              required:
                - amiFamily
                - securityGroupSelectorTerms
                - subnetSelectorTerms
              type: object
              x-kubernetes-validations:
                - message: amiSelectorTerms is required when amiFamily == 'Custom'
                  rule: 'self.amiFamily == ''Custom'' ? self.amiSelectorTerms.size() != 0 : true'
                - message: must specify exactly one of ['role', 'instanceProfile']
                  rule: (has(self.role) && !has(self.instanceProfile)) || (!has(self.role) && has(self.instanceProfile))
                - message: changing from 'instanceProfile' to 'role' is not supported. You must delete and recreate this node class if you want to change this.
                  rule: (has(oldSelf.role) && has(self.role)) || (has(oldSelf.instanceProfile) && has(self.instanceProfile))
            status:
              description: EC2NodeClassStatus contains the resolved state of the EC2NodeClass
              properties:
                amis:
                  description: |-
                    AMI contains the current AMI values that are available to the
                    cluster under the AMI selectors.
                  items:
                    description: AMI contains resolved AMI selector values utilized for node launch
                    properties:
                      id:
                        description: ID of the AMI
                        type: string
                      name:
                        description: Name of the AMI
                        type: string
                      requirements:
                        description: Requirements of the AMI to be utilized on an instance type
                        items:
                          description: |-
                            A node selector requirement is a selector that contains values, a key, and an operator
                            that relates the key and values.
                          properties:
                            key:
                              description: The label key that the selector applies to.
                              type: string
                            operator:
                              description: |-
                                Represents a key's relationship to a set of values.
                                Valid operators are In, NotIn, Exists, DoesNotExist. Gt, and Lt.
                              type: string
                            values:
                              description: |-
                                An array of string values. If the operator is In or NotIn,
                                the values array must be non-empty. If the operator is Exists or DoesNotExist,
                                the values array must be empty. If the operator is Gt or Lt, the values
                                array must have a single element, which will be interpreted as an integer.
                                This array is replaced during a strategic merge patch.
                              items:
                                type: string
                              type: array
                              x-kubernetes-list-type: atomic
                          required:
                            - key
                            - operator
                          type: object
                        type: array
                    required:
                      - id
                      - requirements
                    type: object
                  type: array
                conditions:
                  description: Conditions contains signals for health and readiness
                  items:
                    description: Condition aliases the upstream type and adds additional helper methods
                    properties:
                      lastTransitionTime:
                        description: |-
                          lastTransitionTime is the last time the condition transitioned from one status to another.
                          This should be when the underlying condition changed.  If that is not known, then using the time when the API field changed is acceptable.
                        format: date-time
                        type: string
                      message:
                        description: |-
                          message is a human readable message indicating details about the transition.
                          This may be an empty string.
                        maxLength: 32768
                        type: string
                      observedGeneration:
                        description: |-
                          observedGeneration represents the .metadata.generation that the condition was set based upon.
                          For instance, if .metadata.generation is currently 12, but the .status.conditions[x].observedGeneration is 9, the condition is out of date
                          with respect to the current state of the instance.
                        format: int64
                        minimum: 0
                        type: integer
                      reason:
                        description: |-
                          reason contains a programmatic identifier indicating the reason for the condition's last transition.
                          Producers of specific condition types may define expected values and meanings for this field,
                          and whether the values are considered a guaranteed API.
                          The value should be a CamelCase string.
                          This field may not be empty.
                        maxLength: 1024
                        minLength: 1
                        pattern: ^[A-Za-z]([A-Za-z0-9_,:]*[A-Za-z0-9_])?$
                        type: string
                      status:
                        description: status of the condition, one of True, False, Unknown.
                        enum:
                          - "True"
                          - "False"
                          - Unknown
                        type: string
                      type:
                        description: |-
                          type of condition in CamelCase or in foo.example.com/CamelCase.
                          ---
                          Many .condition.type values are consistent across resources like Available, but because arbitrary conditions can be
                          useful (see .node.status.conditions), the ability to deconflict is important.
                          The regex it matches is (dns1123SubdomainFmt/)?(qualifiedNameFmt)
                        maxLength: 316
                        pattern: ^([a-z0-9]([-a-z0-9]*[a-z0-9])?(\.[a-z0-9]([-a-z0-9]*[a-z0-9])?)*/)?(([A-Za-z0-9][-A-Za-z0-9_.]*)?[A-Za-z0-9])$
                        type: string
                    required:
                      - lastTransitionTime
                      - message
                      - reason
                      - status
                      - type
                    type: object
                  type: array
                instanceProfile:
                  description: InstanceProfile contains the resolved instance profile for the role
                  type: string
                securityGroups:
                  description: |-
                    SecurityGroups contains the current Security Groups values that are available to the
                    cluster under the SecurityGroups selectors.
                  items:
                    description: SecurityGroup contains resolved SecurityGroup selector values utilized for node launch
                    properties:
                      id:
                        description: ID of the security group
                        type: string
                      name:
                        description: Name of the security group
                        type: string
                    required:
                      - id
                    type: object
                  type: array
                subnets:
                  description: |-
                    Subnets contains the current Subnet values that are available to the
                    cluster under the subnet selectors.
                  items:
                    description: Subnet contains resolved Subnet selector values utilized for node launch
                    properties:
                      id:
                        description: ID of the subnet
                        type: string
                      zone:
                        description: The associated availability zone
                        type: string
                      zoneID:
                        description: The associated availability zone ID
                        type: string
                    required:
                      - id
                      - zone
                    type: object
                  type: array
              type: object
          type: object
      served: true
      storage: true
      subresources:
        status: {}<|MERGE_RESOLUTION|>--- conflicted
+++ resolved
@@ -548,7 +548,6 @@
                     It must be in the appropriate format based on the AMIFamily in use. Karpenter will merge certain fields into
                     this UserData to ensure nodes are being provisioned with the correct configuration.
                   type: string
-<<<<<<< HEAD
                 description: Tags to be applied on ec2 resources like instances and
                   launch templates.
                 type: object
@@ -571,45 +570,6 @@
                   It must be in the appropriate format based on the AMIFamily in use. Karpenter will merge certain fields into
                   this UserData to ensure nodes are being provisioned with the correct configuration.
                 type: string
-            required:
-            - amiFamily
-            - securityGroupSelectorTerms
-            - subnetSelectorTerms
-            type: object
-            x-kubernetes-validations:
-            - message: amiSelectorTerms is required when amiFamily == 'Custom'
-              rule: 'self.amiFamily == ''Custom'' ? self.amiSelectorTerms.size() !=
-                0 : true'
-            - message: must specify exactly one of ['role', 'instanceProfile']
-              rule: (has(self.role) && !has(self.instanceProfile)) || (!has(self.role)
-                && has(self.instanceProfile))
-            - message: changing from 'instanceProfile' to 'role' is not supported.
-                You must delete and recreate this node class if you want to change
-                this.
-              rule: (has(oldSelf.role) && has(self.role)) || (has(oldSelf.instanceProfile)
-                && has(self.instanceProfile))
-          status:
-            description: EC2NodeClassStatus contains the resolved state of the EC2NodeClass
-            properties:
-              amis:
-                description: |-
-                  AMI contains the current AMI values that are available to the
-                  cluster under the AMI selectors.
-                items:
-                  description: AMI contains resolved AMI selector values utilized
-                    for node launch
-                  properties:
-                    id:
-                      description: ID of the AMI
-                      type: string
-                    name:
-                      description: Name of the AMI
-                      type: string
-                    requirements:
-                      description: Requirements of the AMI to be utilized on an instance
-                        type
-                      items:
-=======
               required:
                 - amiFamily
                 - securityGroupSelectorTerms
@@ -844,7 +804,6 @@
                       tags:
                         additionalProperties:
                           type: string
->>>>>>> 2d9970e4
                         description: |-
                           Tags is a map of key/value tags used to select subnets
                           Specifying '*' for a value selects all values for a given tag key.
