---
apiVersion: apiextensions.k8s.io/v1
kind: CustomResourceDefinition
metadata:
  annotations:
    controller-gen.kubebuilder.io/version: v0.13.0
  name: ec2nodeclasses.karpenter.k8s.aws
spec:
  group: karpenter.k8s.aws
  names:
    categories:
    - karpenter
    kind: EC2NodeClass
    listKind: EC2NodeClassList
    plural: ec2nodeclasses
    shortNames:
    - ec2nc
    - ec2ncs
    singular: ec2nodeclass
  scope: Cluster
  versions:
  - name: v1beta1
    schema:
      openAPIV3Schema:
        description: EC2NodeClass is the Schema for the EC2NodeClass API
        properties:
          apiVersion:
            description: 'APIVersion defines the versioned schema of this representation
              of an object. Servers should convert recognized schemas to the latest
              internal value, and may reject unrecognized values. More info: https://git.k8s.io/community/contributors/devel/sig-architecture/api-conventions.md#resources'
            type: string
          kind:
            description: 'Kind is a string value representing the REST resource this
              object represents. Servers may infer this from the endpoint the client
              submits requests to. Cannot be updated. In CamelCase. More info: https://git.k8s.io/community/contributors/devel/sig-architecture/api-conventions.md#types-kinds'
            type: string
          metadata:
            type: object
          spec:
            description: EC2NodeClassSpec is the top level specification for the AWS
              Karpenter Provider. This will contain configuration necessary to launch
              instances in AWS.
            properties:
              amiFamily:
                description: AMIFamily is the AMI family that instances use.
                enum:
                - AL2
                - Bottlerocket
                - Ubuntu
                - Custom
                - Windows2019
                - Windows2022
                type: string
              amiSelectorTerms:
                description: AMISelectorTerms is a list of or ami selector terms.
                  The terms are ORed.
                items:
                  description: AMISelectorTerm defines selection logic for an ami
                    used by Karpenter to launch nodes. If multiple fields are used
                    for selection, the requirements are ANDed.
                  properties:
                    id:
                      description: ID is the ami id in EC2
                      pattern: ami-[0-9a-z]+
                      type: string
                    name:
                      description: Name is the ami name in EC2. This value is the
                        name field, which is different from the name tag.
                      type: string
                    owner:
                      description: Owner is the owner for the ami. You can specify
                        a combination of AWS account IDs, "self", "amazon", and "aws-marketplace"
                      type: string
                    tags:
                      additionalProperties:
                        type: string
                      description: Tags is a map of key/value tags used to select
                        subnets Specifying '*' for a value selects all values for
                        a given tag key.
                      type: object
                  type: object
                type: array
              blockDeviceMappings:
                description: BlockDeviceMappings to be applied to provisioned nodes.
                items:
                  properties:
                    deviceName:
                      description: The device name (for example, /dev/sdh or xvdh).
                      type: string
                    ebs:
                      description: EBS contains parameters used to automatically set
                        up EBS volumes when an instance is launched.
                      properties:
                        deleteOnTermination:
                          description: DeleteOnTermination indicates whether the EBS
                            volume is deleted on instance termination.
                          type: boolean
                        encrypted:
                          description: Encrypted indicates whether the EBS volume
                            is encrypted. Encrypted volumes can only be attached to
                            instances that support Amazon EBS encryption. If you are
                            creating a volume from a snapshot, you can't specify an
                            encryption value.
                          type: boolean
                        iops:
                          description: "IOPS is the number of I/O operations per second
                            (IOPS). For gp3, io1, and io2 volumes, this represents
                            the number of IOPS that are provisioned for the volume.
                            For gp2 volumes, this represents the baseline performance
                            of the volume and the rate at which the volume accumulates
                            I/O credits for bursting. \n The following are the supported
                            values for each volume type: \n * gp3: 3,000-16,000 IOPS
                            \n * io1: 100-64,000 IOPS \n * io2: 100-64,000 IOPS \n
                            For io1 and io2 volumes, we guarantee 64,000 IOPS only
                            for Instances built on the Nitro System (https://docs.aws.amazon.com/AWSEC2/latest/UserGuide/instance-types.html#ec2-nitro-instances).
                            Other instance families guarantee performance up to 32,000
                            IOPS. \n This parameter is supported for io1, io2, and
                            gp3 volumes only. This parameter is not supported for
                            gp2, st1, sc1, or standard volumes."
                          format: int64
                          type: integer
                        kmsKeyID:
                          description: KMSKeyID (ARN) of the symmetric Key Management
                            Service (KMS) CMK used for encryption.
                          type: string
                        snapshotID:
                          description: SnapshotID is the ID of an EBS snapshot
                          type: string
                        throughput:
                          description: 'Throughput to provision for a gp3 volume,
                            with a maximum of 1,000 MiB/s. Valid Range: Minimum value
                            of 125. Maximum value of 1000.'
                          format: int64
                          type: integer
                        volumeSize:
                          anyOf:
                          - type: integer
                          - type: string
                          description: "VolumeSize in GiBs. You must specify either
                            a snapshot ID or a volume size. The following are the
                            supported volumes sizes for each volume type: \n * gp2
                            and gp3: 1-16,384 \n * io1 and io2: 4-16,384 \n * st1
                            and sc1: 125-16,384 \n * standard: 1-1,024"
                          pattern: ^(\+|-)?(([0-9]+(\.[0-9]*)?)|(\.[0-9]+))(([KMGTPE]i)|[numkMGTPE]|([eE](\+|-)?(([0-9]+(\.[0-9]*)?)|(\.[0-9]+))))?$
                          x-kubernetes-int-or-string: true
                        volumeType:
                          description: VolumeType of the block device. For more information,
                            see Amazon EBS volume types (https://docs.aws.amazon.com/AWSEC2/latest/UserGuide/EBSVolumeTypes.html)
                            in the Amazon Elastic Compute Cloud User Guide.
                          type: string
                      type: object
                    rootVolume:
                      description: RootVolume is a flag indicating if this device
                        is mounted as kubelet root dir. You can configure at most
                        one root volume in BlockDeviceMappings.
                      type: boolean
                  type: object
                type: array
              context:
                description: Context is a Reserved field in EC2 APIs https://docs.aws.amazon.com/AWSEC2/latest/APIReference/API_CreateFleet.html
                type: string
              detailedMonitoring:
                description: DetailedMonitoring controls if detailed monitoring is
                  enabled for instances that are launched
                type: boolean
              hostResourceGroupSelectorTerms:
                description: HostResourceGroupSelectorTerms is a list of HostResourceGroupSelectors.
                  The terms are ORed.
                items:
                  description: HostResourceGroupSelectorTerm defines the selection
                    logic for host Resource groups that are used to launch nodes.
                    If multiple fields are used for selection, the requirements are
                    ANDed
                  properties:
                    name:
                      description: Name of the hrg to be selected
                      type: string
                  type: object
                type: array
              licenseSelectorTerms:
                description: LicenseSelectorTerms is a list of LicenseSelectors. The
                  terms are ORed.
                items:
                  description: LicenseSelectorTerm defines selection logic for a licenseConfigurationSpecification
                    used to launch nodes If multiple fields are used for selection,
                    the requirements are ANDed.
                  properties:
                    name:
                      description: Name of the license to be selected.
                      type: string
                  type: object
                type: array
              metadataOptions:
                default:
                  httpEndpoint: enabled
                  httpProtocolIPv6: disabled
                  httpPutResponseHopLimit: 2
                  httpTokens: required
                description: "MetadataOptions for the generated launch template of
                  provisioned nodes. \n This specifies the exposure of the Instance
                  Metadata Service to provisioned EC2 nodes. For more information,
                  see Instance Metadata and User Data (https://docs.aws.amazon.com/AWSEC2/latest/UserGuide/ec2-instance-metadata.html)
                  in the Amazon Elastic Compute Cloud User Guide. \n Refer to recommended,
                  security best practices (https://aws.github.io/aws-eks-best-practices/security/docs/iam/#restrict-access-to-the-instance-profile-assigned-to-the-worker-node)
                  for limiting exposure of Instance Metadata and User Data to pods.
                  If omitted, defaults to httpEndpoint enabled, with httpProtocolIPv6
                  disabled, with httpPutResponseLimit of 2, and with httpTokens required."
                properties:
                  httpEndpoint:
                    default: enabled
                    description: "HTTPEndpoint enables or disables the HTTP metadata
                      endpoint on provisioned nodes. If metadata options is non-nil,
                      but this parameter is not specified, the default state is \"enabled\".
                      \n If you specify a value of \"disabled\", instance metadata
                      will not be accessible on the node."
                    type: string
                  httpProtocolIPv6:
                    default: disabled
                    description: HTTPProtocolIPv6 enables or disables the IPv6 endpoint
                      for the instance metadata service on provisioned nodes. If metadata
                      options is non-nil, but this parameter is not specified, the
                      default state is "disabled".
                    type: string
                  httpPutResponseHopLimit:
                    default: 2
                    description: HTTPPutResponseHopLimit is the desired HTTP PUT response
                      hop limit for instance metadata requests. The larger the number,
                      the further instance metadata requests can travel. Possible
                      values are integers from 1 to 64. If metadata options is non-nil,
                      but this parameter is not specified, the default value is 2.
                    format: int64
                    type: integer
                  httpTokens:
                    default: required
                    description: "HTTPTokens determines the state of token usage for
                      instance metadata requests. If metadata options is non-nil,
                      but this parameter is not specified, the default state is \"required\".
                      \n If the state is optional, one can choose to retrieve instance
                      metadata with or without a signed token header on the request.
                      If one retrieves the IAM role credentials without a token, the
                      version 1.0 role credentials are returned. If one retrieves
                      the IAM role credentials using a valid signed token, the version
                      2.0 role credentials are returned. \n If the state is \"required\",
                      one must send a signed token header with any instance metadata
                      retrieval requests. In this state, retrieving the IAM role credentials
                      always returns the version 2.0 credentials; the version 1.0
                      credentials are not available."
                    type: string
                type: object
              placementGroupSelectorTerms:
                description: PlacementGroupSelectorTerms is a list of PlacementGroupSelector.
                  The terms are ORed.
                items:
                  description: PlacementGroupSelectorTerm defines the selection logic
                    for ec2 placement groups that are used to launch nodes. If multiple
                    fields are used for selection, the requirements are ANDed
                  properties:
                    name:
                      description: Name of the placement group to be selected
                      type: string
                  type: object
                type: array
              role:
                description: Role is the AWS identity that nodes use. This field is
                  immutable. Marking this field as immutable avoids concerns around
                  terminating managed instance profiles from running instances. This
                  field may be made mutable in the future, assuming the correct garbage
                  collection and drift handling is implemented for the old instance
                  profiles on an update.
                type: string
              securityGroupSelectorTerms:
                description: SecurityGroupSelectorTerms is a list of or security group
                  selector terms. The terms are ORed.
                items:
                  description: SecurityGroupSelectorTerm defines selection logic for
                    a security group used by Karpenter to launch nodes. If multiple
                    fields are used for selection, the requirements are ANDed.
                  properties:
                    id:
                      description: ID is the security group id in EC2
                      pattern: sg-[0-9a-z]+
                      type: string
                    name:
                      description: Name is the security group name in EC2. This value
                        is the name field, which is different from the name tag.
                      type: string
                    tags:
                      additionalProperties:
                        type: string
                      description: Tags is a map of key/value tags used to select
                        subnets Specifying '*' for a value selects all values for
                        a given tag key.
                      type: object
                  type: object
                type: array
              subnetSelectorTerms:
                description: SubnetSelectorTerms is a list of or subnet selector terms.
                  The terms are ORed.
                items:
                  description: SubnetSelectorTerm defines selection logic for a subnet
                    used by Karpenter to launch nodes. If multiple fields are used
                    for selection, the requirements are ANDed.
                  properties:
                    id:
                      description: ID is the subnet id in EC2
                      pattern: subnet-[0-9a-z]+
                      type: string
                    tags:
                      additionalProperties:
                        type: string
                      description: Tags is a map of key/value tags used to select
                        subnets Specifying '*' for a value selects all values for
                        a given tag key.
                      type: object
                  type: object
                type: array
              tags:
                additionalProperties:
                  type: string
                description: Tags to be applied on ec2 resources like instances and
                  launch templates.
                type: object
              userData:
                description: UserData to be applied to the provisioned nodes. It must
                  be in the appropriate format based on the AMIFamily in use. Karpenter
                  will merge certain fields into this UserData to ensure nodes are
                  being provisioned with the correct configuration.
                type: string
            required:
            - amiFamily
            - role
            - securityGroupSelectorTerms
            - subnetSelectorTerms
            type: object
          status:
            description: EC2NodeClassStatus contains the resolved state of the EC2NodeClass
            properties:
              amis:
                description: AMI contains the current AMI values that are available
                  to the cluster under the AMI selectors.
                items:
                  description: AMI contains resolved AMI selector values utilized
                    for node launch
                  properties:
                    id:
                      description: ID of the AMI
                      type: string
                    name:
                      description: Name of the AMI
                      type: string
                    requirements:
                      description: Requirements of the AMI to be utilized on an instance
                        type
                      items:
                        description: A node selector requirement is a selector that
                          contains values, a key, and an operator that relates the
                          key and values.
                        properties:
                          key:
                            description: The label key that the selector applies to.
                            type: string
                          operator:
                            description: Represents a key's relationship to a set
                              of values. Valid operators are In, NotIn, Exists, DoesNotExist.
                              Gt, and Lt.
                            type: string
                          values:
                            description: An array of string values. If the operator
                              is In or NotIn, the values array must be non-empty.
                              If the operator is Exists or DoesNotExist, the values
                              array must be empty. If the operator is Gt or Lt, the
                              values array must have a single element, which will
                              be interpreted as an integer. This array is replaced
                              during a strategic merge patch.
                            items:
                              type: string
                            type: array
                        required:
                        - key
                        - operator
                        type: object
                      type: array
                  required:
                  - id
                  - requirements
                  type: object
                type: array
<<<<<<< HEAD
              hostResourceGroup:
                description: HostResourceGroups contains the HRG arns
                properties:
                  arn:
                    description: Arn of the HRG
                    type: string
                  name:
                    description: Name of the HRG
                    type: string
                type: object
              licenses:
                description: Licenses contains the license arns
                items:
                  type: string
                type: array
              placementGroups:
                description: PlacementGroups contains the ec2 placement group arns
                items:
                  type: string
                type: array
=======
              instanceProfile:
                description: InstanceProfile contains the resolved instance profile
                  for the role
                type: string
>>>>>>> 27ad1710
              securityGroups:
                description: SecurityGroups contains the current Security Groups values
                  that are available to the cluster under the SecurityGroups selectors.
                items:
                  description: SecurityGroup contains resolved SecurityGroup selector
                    values utilized for node launch
                  properties:
                    id:
                      description: ID of the security group
                      type: string
                    name:
                      description: Name of the security group
                      type: string
                  required:
                  - id
                  type: object
                type: array
              subnets:
                description: Subnets contains the current Subnet values that are available
                  to the cluster under the subnet selectors.
                items:
                  description: Subnet contains resolved Subnet selector values utilized
                    for node launch
                  properties:
                    id:
                      description: ID of the subnet
                      type: string
                    zone:
                      description: The associated availability zone
                      type: string
                  required:
                  - id
                  - zone
                  type: object
                type: array
            type: object
        type: object
    served: true
    storage: true
    subresources:
      status: {}<|MERGE_RESOLUTION|>--- conflicted
+++ resolved
@@ -385,7 +385,6 @@
                   - requirements
                   type: object
                 type: array
-<<<<<<< HEAD
               hostResourceGroup:
                 description: HostResourceGroups contains the HRG arns
                 properties:
@@ -396,22 +395,20 @@
                     description: Name of the HRG
                     type: string
                 type: object
-              licenses:
-                description: Licenses contains the license arns
-                items:
-                  type: string
-                type: array
-              placementGroups:
-                description: PlacementGroups contains the ec2 placement group arns
-                items:
-                  type: string
-                type: array
-=======
               instanceProfile:
                 description: InstanceProfile contains the resolved instance profile
                   for the role
                 type: string
->>>>>>> 27ad1710
+              licenses:
+                description: Licenses contains the license arns
+                items:
+                  type: string
+                type: array
+              placementGroups:
+                description: PlacementGroups contains the ec2 placement group arns
+                items:
+                  type: string
+                type: array
               securityGroups:
                 description: SecurityGroups contains the current Security Groups values
                   that are available to the cluster under the SecurityGroups selectors.
