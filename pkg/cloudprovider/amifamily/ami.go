/*
Licensed under the Apache License, Version 2.0 (the "License");
you may not use this file except in compliance with the License.
You may obtain a copy of the License at

    http://www.apache.org/licenses/LICENSE-2.0

Unless required by applicable law or agreed to in writing, software
distributed under the License is distributed on an "AS IS" BASIS,
WITHOUT WARRANTIES OR CONDITIONS OF ANY KIND, either express or implied.
See the License for the specific language governing permissions and
limitations under the License.
*/

package amifamily

import (
	"context"
	"fmt"
	"sort"
	"strings"
	"time"

	"k8s.io/client-go/kubernetes"

	"github.com/aws/aws-sdk-go/aws"
	"github.com/aws/aws-sdk-go/service/ec2"
	"github.com/aws/aws-sdk-go/service/ec2/ec2iface"
	"github.com/aws/aws-sdk-go/service/ssm"
	"github.com/aws/aws-sdk-go/service/ssm/ssmiface"
	"github.com/mitchellh/hashstructure/v2"
	"github.com/patrickmn/go-cache"
	"github.com/samber/lo"
	v1 "k8s.io/api/core/v1"
	"knative.dev/pkg/logging"

	"github.com/aws/karpenter-core/pkg/apis/v1alpha5"

	"github.com/aws/karpenter/pkg/apis/v1alpha1"

	"github.com/aws/karpenter-core/pkg/cloudprovider"
	"github.com/aws/karpenter-core/pkg/scheduling"
	"github.com/aws/karpenter-core/pkg/utils/functional"
	"github.com/aws/karpenter-core/pkg/utils/pretty"
)

type AMIProvider struct {
<<<<<<< HEAD
	ssmCache               *cache.Cache
	ec2Cache               *cache.Cache
	kubernetesVersionCache *cache.Cache
	ssm                    ssmiface.SSMAPI
	kubeClient             client.Client
	ec2api                 ec2iface.EC2API
	cm                     *pretty.ChangeMonitor
	kubernetesInterface    kubernetes.Interface
=======
	ssmCache *cache.Cache
	ec2Cache *cache.Cache
	ssm      ssmiface.SSMAPI
	ec2api   ec2iface.EC2API
	cm       *pretty.ChangeMonitor
>>>>>>> c36777a7
}

type AMI struct {
	AmiID        string
	CreationDate string
}

const (
	kubernetesVersionCacheKey = "kubernetesVersion"
)

func NewAMIProvider(kubeClient client.Client, kubernetesInterface kubernetes.Interface, ssm ssmiface.SSMAPI, ec2api ec2iface.EC2API,
	ssmCache, ec2Cache, kubernetesVersionCache *cache.Cache) *AMIProvider {
	return &AMIProvider{
		ssmCache:               ssmCache,
		ec2Cache:               ec2Cache,
		kubernetesVersionCache: kubernetesVersionCache,
		ssm:                    ssm,
		kubeClient:             kubeClient,
		ec2api:                 ec2api,
		cm:                     pretty.NewChangeMonitor(),
		kubernetesInterface:    kubernetesInterface,
	}
}

func (p *AMIProvider) KubeServerVersion(ctx context.Context) (string, error) {
	if version, ok := p.kubernetesVersionCache.Get(kubernetesVersionCacheKey); ok {
		return version.(string), nil
	}
	serverVersion, err := p.kubernetesInterface.Discovery().ServerVersion()
	if err != nil {
		return "", err
	}
	version := fmt.Sprintf("%s.%s", serverVersion.Major, strings.TrimSuffix(serverVersion.Minor, "+"))
	p.kubernetesVersionCache.SetDefault(kubernetesVersionCacheKey, version)
	if p.cm.HasChanged("kubernetes-version", version) {
		logging.FromContext(ctx).With("kubernetes-version", version).Debugf("discovered kubernetes version")
	}
	return version, nil
}

func (p *AMIProvider) GetAMIsForProvider(ctx context.Context, providerRef *v1alpha5.ProviderRef, instanceTypes []*cloudprovider.InstanceType, amiFamilyName *string) ([]string, error) {
	amiFamily := GetAMIFamily(amiFamilyName, &Options{})
	kubernetesVersion, err := p.KubeServerVersion(ctx)
	if err != nil {
		return nil, fmt.Errorf("getting kubernetes version %w", err)
	}
	amiIds, err := p.Get(ctx, providerRef, kubernetesVersion, instanceTypes, amiFamily)
	if err != nil {
		return nil, fmt.Errorf("getting amiIds %w", err)
	}
	return lo.Keys(amiIds), nil
}

// Get returns a set of AMIIDs and corresponding instance types. AMI may vary due to architecture, accelerator, etc
// If AMI overrides are specified in the AWSNodeTemplate, then only those AMIs will be chosen.
<<<<<<< HEAD
func (p *AMIProvider) Get(ctx context.Context, providerRef *v1alpha5.ProviderRef, kubernetesVersion string, instanceTypes []*cloudprovider.InstanceType, amiFamily AMIFamily) (map[string][]*cloudprovider.InstanceType, error) {
	amiIDs := map[string][]*cloudprovider.InstanceType{}
	amiRequirements, err := p.getAMIRequirements(ctx, providerRef)
=======
func (p *AMIProvider) Get(ctx context.Context, nodeTemplate *v1alpha1.AWSNodeTemplate, nodeRequest *cloudprovider.NodeRequest, options *Options, amiFamily AMIFamily) (map[string][]*cloudprovider.InstanceType, error) {
	amiIDs := map[string][]*cloudprovider.InstanceType{}
	amiRequirements, err := p.getAMIRequirements(ctx, nodeTemplate)
>>>>>>> c36777a7
	if err != nil {
		return nil, err
	}
	if len(amiRequirements) > 0 {
		// Iterate through AMIs in order of creation date to use latest AMI
		amis := sortAMIsByCreationDate(amiRequirements)
		for _, instanceType := range instanceTypes {
			for _, ami := range amis {
				if err := instanceType.Requirements.Compatible(amiRequirements[ami]); err == nil {
					amiIDs[ami.AmiID] = append(amiIDs[ami.AmiID], instanceType)
					break
				}
			}
		}
		if len(amiIDs) == 0 {
			return nil, fmt.Errorf("no instance types satisfy requirements of amis %v,", lo.Keys(amiRequirements))
		}
	} else {
		for _, instanceType := range instanceTypes {
			amiID, err := p.getDefaultAMIFromSSM(ctx, amiFamily.SSMAlias(kubernetesVersion, instanceType))
			if err != nil {
				return nil, err
			}
			amiIDs[amiID] = append(amiIDs[amiID], instanceType)
		}
	}
	return amiIDs, nil
}

func (p *AMIProvider) getDefaultAMIFromSSM(ctx context.Context, ssmQuery string) (string, error) {
	if id, ok := p.ssmCache.Get(ssmQuery); ok {
		return id.(string), nil
	}
	output, err := p.ssm.GetParameterWithContext(ctx, &ssm.GetParameterInput{Name: aws.String(ssmQuery)})
	if err != nil {
		return "", fmt.Errorf("getting ssm parameter %q, %w", ssmQuery, err)
	}
	ami := aws.StringValue(output.Parameter.Value)
	p.ssmCache.SetDefault(ssmQuery, ami)
	if p.cm.HasChanged("ssmquery-"+ssmQuery, ami) {
		logging.FromContext(ctx).With("ami", ami, "query", ssmQuery).Debugf("discovered new ami")
	}
	return ami, nil
}

func (p *AMIProvider) getAMIRequirements(ctx context.Context, nodeTemplate *v1alpha1.AWSNodeTemplate) (map[AMI]scheduling.Requirements, error) {
	if len(nodeTemplate.Spec.AMISelector) == 0 {
		return map[AMI]scheduling.Requirements{}, nil
	}
	return p.selectAMIs(ctx, nodeTemplate.Spec.AMISelector)
}

func (p *AMIProvider) selectAMIs(ctx context.Context, amiSelector map[string]string) (map[AMI]scheduling.Requirements, error) {
	ec2AMIs, err := p.fetchAMIsFromEC2(ctx, amiSelector)
	if err != nil {
		return nil, err
	}
	if len(ec2AMIs) == 0 {
		return nil, fmt.Errorf("no amis exist given constraints")
	}
	var amiIDs = map[AMI]scheduling.Requirements{}
	for _, ec2AMI := range ec2AMIs {
		amiIDs[AMI{*ec2AMI.ImageId, *ec2AMI.CreationDate}] = p.getRequirementsFromImage(ec2AMI)
	}
	return amiIDs, nil
}

func (p *AMIProvider) fetchAMIsFromEC2(ctx context.Context, amiSelector map[string]string) ([]*ec2.Image, error) {
	filters := getFilters(amiSelector)
	hash, err := hashstructure.Hash(filters, hashstructure.FormatV2, &hashstructure.HashOptions{SlicesAsSets: true})
	if err != nil {
		return nil, err
	}
	if amis, ok := p.ec2Cache.Get(fmt.Sprint(hash)); ok {
		return amis.([]*ec2.Image), nil
	}
	// This API is not paginated, so a single call suffices.
	output, err := p.ec2api.DescribeImagesWithContext(ctx, &ec2.DescribeImagesInput{Filters: filters})
	if err != nil {
		return nil, fmt.Errorf("describing images %+v, %w", filters, err)
	}

	p.ec2Cache.SetDefault(fmt.Sprint(hash), output.Images)
	amiIDs := lo.Map(output.Images, func(ami *ec2.Image, _ int) string { return *ami.ImageId })
	if p.cm.HasChanged("amiIDs", amiIDs) {
		logging.FromContext(ctx).With("ami-ids", amiIDs).Debugf("discovered images")
	}
	return output.Images, nil
}

func getFilters(amiSelector map[string]string) []*ec2.Filter {
	filters := []*ec2.Filter{}
	for key, value := range amiSelector {
		if key == "aws-ids" {
			filterValues := functional.SplitCommaSeparatedString(value)
			filters = append(filters, &ec2.Filter{
				Name:   aws.String("image-id"),
				Values: aws.StringSlice(filterValues),
			})
		} else {
			filters = append(filters, &ec2.Filter{
				Name:   aws.String(fmt.Sprintf("tag:%s", key)),
				Values: []*string{aws.String(value)},
			})
		}
	}
	return filters
}

func sortAMIsByCreationDate(amiRequirements map[AMI]scheduling.Requirements) []AMI {
	amis := lo.Keys(amiRequirements)

	sort.Slice(amis, func(i, j int) bool {
		itime, _ := time.Parse(time.RFC3339, amis[i].CreationDate)
		jtime, _ := time.Parse(time.RFC3339, amis[j].CreationDate)
		return itime.Unix() >= jtime.Unix()
	})
	return amis
}

func (p *AMIProvider) getRequirementsFromImage(ec2Image *ec2.Image) scheduling.Requirements {
	requirements := scheduling.NewRequirements()
	for _, tag := range ec2Image.Tags {
		if v1alpha5.WellKnownLabels.Has(*tag.Key) {
			requirements.Add(scheduling.NewRequirement(*tag.Key, v1.NodeSelectorOpIn, *tag.Value))
		}
	}
	// Always add the architecture of an image as a requirement, irrespective of what's specified in EC2 tags.
	architecture := *ec2Image.Architecture
	if value, ok := v1alpha1.AWSToKubeArchitectures[architecture]; ok {
		architecture = value
	}
	requirements.Add(scheduling.NewRequirement(v1.LabelArchStable, v1.NodeSelectorOpIn, architecture))
	return requirements
}<|MERGE_RESOLUTION|>--- conflicted
+++ resolved
@@ -21,6 +21,7 @@
 	"strings"
 	"time"
 
+	"golang.org/x/vuln/client"
 	"k8s.io/client-go/kubernetes"
 
 	"github.com/aws/aws-sdk-go/aws"
@@ -45,7 +46,6 @@
 )
 
 type AMIProvider struct {
-<<<<<<< HEAD
 	ssmCache               *cache.Cache
 	ec2Cache               *cache.Cache
 	kubernetesVersionCache *cache.Cache
@@ -54,13 +54,6 @@
 	ec2api                 ec2iface.EC2API
 	cm                     *pretty.ChangeMonitor
 	kubernetesInterface    kubernetes.Interface
-=======
-	ssmCache *cache.Cache
-	ec2Cache *cache.Cache
-	ssm      ssmiface.SSMAPI
-	ec2api   ec2iface.EC2API
-	cm       *pretty.ChangeMonitor
->>>>>>> c36777a7
 }
 
 type AMI struct {
@@ -102,13 +95,13 @@
 	return version, nil
 }
 
-func (p *AMIProvider) GetAMIsForProvider(ctx context.Context, providerRef *v1alpha5.ProviderRef, instanceTypes []*cloudprovider.InstanceType, amiFamilyName *string) ([]string, error) {
+func (p *AMIProvider) GetAMIs(ctx context.Context, nodeTemplate *v1alpha1.AWSNodeTemplate, instanceTypes []*cloudprovider.InstanceType, amiFamilyName *string) ([]string, error) {
 	amiFamily := GetAMIFamily(amiFamilyName, &Options{})
 	kubernetesVersion, err := p.KubeServerVersion(ctx)
 	if err != nil {
 		return nil, fmt.Errorf("getting kubernetes version %w", err)
 	}
-	amiIds, err := p.Get(ctx, providerRef, kubernetesVersion, instanceTypes, amiFamily)
+	amiIds, err := p.Get(ctx, nodeTemplate, kubernetesVersion, instanceTypes, amiFamily)
 	if err != nil {
 		return nil, fmt.Errorf("getting amiIds %w", err)
 	}
@@ -117,15 +110,9 @@
 
 // Get returns a set of AMIIDs and corresponding instance types. AMI may vary due to architecture, accelerator, etc
 // If AMI overrides are specified in the AWSNodeTemplate, then only those AMIs will be chosen.
-<<<<<<< HEAD
-func (p *AMIProvider) Get(ctx context.Context, providerRef *v1alpha5.ProviderRef, kubernetesVersion string, instanceTypes []*cloudprovider.InstanceType, amiFamily AMIFamily) (map[string][]*cloudprovider.InstanceType, error) {
-	amiIDs := map[string][]*cloudprovider.InstanceType{}
-	amiRequirements, err := p.getAMIRequirements(ctx, providerRef)
-=======
-func (p *AMIProvider) Get(ctx context.Context, nodeTemplate *v1alpha1.AWSNodeTemplate, nodeRequest *cloudprovider.NodeRequest, options *Options, amiFamily AMIFamily) (map[string][]*cloudprovider.InstanceType, error) {
+func (p *AMIProvider) Get(ctx context.Context, nodeTemplate *v1alpha1.AWSNodeTemplate, kubernetesVersion string, instanceTypes []*cloudprovider.InstanceType, amiFamily AMIFamily) (map[string][]*cloudprovider.InstanceType, error) {
 	amiIDs := map[string][]*cloudprovider.InstanceType{}
 	amiRequirements, err := p.getAMIRequirements(ctx, nodeTemplate)
->>>>>>> c36777a7
 	if err != nil {
 		return nil, err
 	}
