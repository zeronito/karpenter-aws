/*
Licensed under the Apache License, Version 2.0 (the "License");
you may not use this file except in compliance with the License.
You may obtain a copy of the License at

    http://www.apache.org/licenses/LICENSE-2.0

Unless required by applicable law or agreed to in writing, software
distributed under the License is distributed on an "AS IS" BASIS,
WITHOUT WARRANTIES OR CONDITIONS OF ANY KIND, either express or implied.
See the License for the specific language governing permissions and
limitations under the License.
*/

package amifamily

import (
	"context"
	"fmt"
	"sort"
	"time"

	"github.com/aws/aws-sdk-go/aws"
	"github.com/aws/aws-sdk-go/service/ec2"
	"github.com/aws/aws-sdk-go/service/ec2/ec2iface"
	"github.com/aws/aws-sdk-go/service/ssm"
	"github.com/aws/aws-sdk-go/service/ssm/ssmiface"
	"github.com/mitchellh/hashstructure/v2"
	"github.com/patrickmn/go-cache"
	"github.com/samber/lo"
	v1 "k8s.io/api/core/v1"
	"k8s.io/apimachinery/pkg/types"
	"knative.dev/pkg/logging"
	"sigs.k8s.io/controller-runtime/pkg/client"

	"github.com/aws/karpenter-core/pkg/apis/provisioning/v1alpha5"

	"github.com/aws/karpenter/pkg/apis/v1alpha1"

	"github.com/aws/karpenter-core/pkg/cloudprovider"
	"github.com/aws/karpenter-core/pkg/scheduling"
	"github.com/aws/karpenter-core/pkg/utils/functional"
	"github.com/aws/karpenter-core/pkg/utils/pretty"
)

type AMIProvider struct {
	ssmCache   *cache.Cache
	ec2Cache   *cache.Cache
	ssm        ssmiface.SSMAPI
	kubeClient client.Client
	ec2api     ec2iface.EC2API
	cm         *pretty.ChangeMonitor
}

type AMI struct {
	AmiID        string
	CreationDate string
}

// Get returns a set of AMIIDs and corresponding instance types. AMI may vary due to architecture, accelerator, etc
// If AMI overrides are specified in the AWSNodeTemplate, then only those AMIs will be chosen.
<<<<<<< HEAD
func (p *AMIProvider) Get(ctx context.Context, providerRef *v1alpha5.ProviderRef, options *Options, instanceTypes []cloudprovider.InstanceType, amiFamily AMIFamily) (map[string][]cloudprovider.InstanceType, error) {
	amiIDs := map[string][]cloudprovider.InstanceType{}
	amiRequirements, err := p.getAMIRequirements(ctx, providerRef)
=======
func (p *AMIProvider) Get(ctx context.Context, provider *v1alpha1.AWS, nodeRequest *cloudprovider.NodeRequest, options *Options, amiFamily AMIFamily) (map[string][]*cloudprovider.InstanceType, error) {
	amiIDs := map[string][]*cloudprovider.InstanceType{}
	amiRequirements, err := p.getAMIRequirements(ctx, nodeRequest.Template.ProviderRef)
>>>>>>> 1fd990c3
	if err != nil {
		return nil, err
	}
	if len(amiRequirements) > 0 {
		// Iterate through AMIs in order of creation date to use latest AMI
		amis := sortAMIsByCreationDate(amiRequirements)
		for _, instanceType := range instanceTypes {
			for _, ami := range amis {
				if err := instanceType.Requirements.Compatible(amiRequirements[ami]); err == nil {
					amiIDs[ami.AmiID] = append(amiIDs[ami.AmiID], instanceType)
					break
				}
			}
		}
		if len(amiIDs) == 0 {
			return nil, fmt.Errorf("no instance types satisfy requirements of amis %v,", lo.Keys(amiRequirements))
		}
	} else {
<<<<<<< HEAD
		for _, instanceType := range instanceTypes {
			amiID, err := p.getDefaultAMIFromSSM(ctx, instanceType, amiFamily.SSMAlias(options.KubernetesVersion, instanceType))
=======
		for _, instanceType := range nodeRequest.InstanceTypeOptions {
			amiID, err := p.getDefaultAMIFromSSM(ctx, amiFamily.SSMAlias(options.KubernetesVersion, instanceType))
>>>>>>> 1fd990c3
			if err != nil {
				return nil, err
			}
			amiIDs[amiID] = append(amiIDs[amiID], instanceType)
		}
	}
	return amiIDs, nil
}

func (p *AMIProvider) getDefaultAMIFromSSM(ctx context.Context, ssmQuery string) (string, error) {
	if id, ok := p.ssmCache.Get(ssmQuery); ok {
		return id.(string), nil
	}
	output, err := p.ssm.GetParameterWithContext(ctx, &ssm.GetParameterInput{Name: aws.String(ssmQuery)})
	if err != nil {
		return "", fmt.Errorf("getting ssm parameter %q, %w", ssmQuery, err)
	}
	ami := aws.StringValue(output.Parameter.Value)
	p.ssmCache.SetDefault(ssmQuery, ami)
	if p.cm.HasChanged("ssmquery-"+ssmQuery, ami) {
		logging.FromContext(ctx).With("ami", ami, "query", ssmQuery).Debugf("discovered new ami")
	}
	return ami, nil
}

func (p *AMIProvider) getAMIRequirements(ctx context.Context, providerRef *v1alpha5.ProviderRef) (map[AMI]scheduling.Requirements, error) {
	amiRequirements := map[AMI]scheduling.Requirements{}
	if providerRef != nil {
		var ant v1alpha1.AWSNodeTemplate
		if err := p.kubeClient.Get(ctx, types.NamespacedName{Name: providerRef.Name}, &ant); err != nil {
			return amiRequirements, fmt.Errorf("retrieving provider reference, %w", err)
		}
		if len(ant.Spec.AMISelector) == 0 {
			return amiRequirements, nil
		}
		return p.selectAMIs(ctx, ant.Spec.AMISelector)
	}
	return amiRequirements, nil
}

func (p *AMIProvider) selectAMIs(ctx context.Context, amiSelector map[string]string) (map[AMI]scheduling.Requirements, error) {
	ec2AMIs, err := p.fetchAMIsFromEC2(ctx, amiSelector)
	if err != nil {
		return nil, err
	}
	if len(ec2AMIs) == 0 {
		return nil, fmt.Errorf("no amis exist given constraints")
	}
	var amiIDs = map[AMI]scheduling.Requirements{}
	for _, ec2AMI := range ec2AMIs {
		amiIDs[AMI{*ec2AMI.ImageId, *ec2AMI.CreationDate}] = p.getRequirementsFromImage(ec2AMI)
	}
	return amiIDs, nil
}

func (p *AMIProvider) fetchAMIsFromEC2(ctx context.Context, amiSelector map[string]string) ([]*ec2.Image, error) {
	filters := getFilters(amiSelector)
	hash, err := hashstructure.Hash(filters, hashstructure.FormatV2, &hashstructure.HashOptions{SlicesAsSets: true})
	if err != nil {
		return nil, err
	}
	if amis, ok := p.ec2Cache.Get(fmt.Sprint(hash)); ok {
		return amis.([]*ec2.Image), nil
	}
	// This API is not paginated, so a single call suffices.
	output, err := p.ec2api.DescribeImagesWithContext(ctx, &ec2.DescribeImagesInput{Filters: filters})
	if err != nil {
		return nil, fmt.Errorf("describing images %+v, %w", filters, err)
	}

	p.ec2Cache.SetDefault(fmt.Sprint(hash), output.Images)
	amiIDs := lo.Map(output.Images, func(ami *ec2.Image, _ int) string { return *ami.ImageId })
	if p.cm.HasChanged("amiIDs", amiIDs) {
		logging.FromContext(ctx).With("ami-ids", amiIDs).Debugf("discovered images")
	}
	return output.Images, nil
}

func getFilters(amiSelector map[string]string) []*ec2.Filter {
	filters := []*ec2.Filter{}
	for key, value := range amiSelector {
		if key == "aws-ids" {
			filterValues := functional.SplitCommaSeparatedString(value)
			filters = append(filters, &ec2.Filter{
				Name:   aws.String("image-id"),
				Values: aws.StringSlice(filterValues),
			})
		} else if key == "name" {
			filters = append(filters, &ec2.Filter{
				Name:   aws.String("name"),
				Values: []*string{aws.String(value)},
			})
		} else {
			filters = append(filters, &ec2.Filter{
				Name:   aws.String(fmt.Sprintf("tag:%s", key)),
				Values: []*string{aws.String(value)},
			})
		}
	}
	return filters
}

func sortAMIsByCreationDate(amiRequirements map[AMI]scheduling.Requirements) []AMI {
	amis := lo.Keys(amiRequirements)

	sort.Slice(amis, func(i, j int) bool {
		itime, _ := time.Parse(time.RFC3339, amis[i].CreationDate)
		jtime, _ := time.Parse(time.RFC3339, amis[j].CreationDate)
		return itime.Unix() >= jtime.Unix()
	})
	return amis
}

func (p *AMIProvider) getRequirementsFromImage(ec2Image *ec2.Image) scheduling.Requirements {
	requirements := scheduling.NewRequirements()
	for _, tag := range ec2Image.Tags {
		if v1alpha5.WellKnownLabels.Has(*tag.Key) {
			requirements.Add(scheduling.NewRequirement(*tag.Key, v1.NodeSelectorOpIn, *tag.Value))
		}
	}
	// Always add the architecture of an image as a requirement, irrespective of what's specified in EC2 tags.
	architecture := *ec2Image.Architecture
	if value, ok := v1alpha1.AWSToKubeArchitectures[architecture]; ok {
		architecture = value
	}
	requirements.Add(scheduling.NewRequirement(v1.LabelArchStable, v1.NodeSelectorOpIn, architecture))
	return requirements
}<|MERGE_RESOLUTION|>--- conflicted
+++ resolved
@@ -59,15 +59,9 @@
 
 // Get returns a set of AMIIDs and corresponding instance types. AMI may vary due to architecture, accelerator, etc
 // If AMI overrides are specified in the AWSNodeTemplate, then only those AMIs will be chosen.
-<<<<<<< HEAD
-func (p *AMIProvider) Get(ctx context.Context, providerRef *v1alpha5.ProviderRef, options *Options, instanceTypes []cloudprovider.InstanceType, amiFamily AMIFamily) (map[string][]cloudprovider.InstanceType, error) {
-	amiIDs := map[string][]cloudprovider.InstanceType{}
+func (p *AMIProvider) Get(ctx context.Context, providerRef *v1alpha5.ProviderRef, options *Options, instanceTypes []*cloudprovider.InstanceType, amiFamily AMIFamily) (map[string][]*cloudprovider.InstanceType, error) {
+	amiIDs := map[string][]*cloudprovider.InstanceType{}
 	amiRequirements, err := p.getAMIRequirements(ctx, providerRef)
-=======
-func (p *AMIProvider) Get(ctx context.Context, provider *v1alpha1.AWS, nodeRequest *cloudprovider.NodeRequest, options *Options, amiFamily AMIFamily) (map[string][]*cloudprovider.InstanceType, error) {
-	amiIDs := map[string][]*cloudprovider.InstanceType{}
-	amiRequirements, err := p.getAMIRequirements(ctx, nodeRequest.Template.ProviderRef)
->>>>>>> 1fd990c3
 	if err != nil {
 		return nil, err
 	}
@@ -86,13 +80,8 @@
 			return nil, fmt.Errorf("no instance types satisfy requirements of amis %v,", lo.Keys(amiRequirements))
 		}
 	} else {
-<<<<<<< HEAD
 		for _, instanceType := range instanceTypes {
-			amiID, err := p.getDefaultAMIFromSSM(ctx, instanceType, amiFamily.SSMAlias(options.KubernetesVersion, instanceType))
-=======
-		for _, instanceType := range nodeRequest.InstanceTypeOptions {
 			amiID, err := p.getDefaultAMIFromSSM(ctx, amiFamily.SSMAlias(options.KubernetesVersion, instanceType))
->>>>>>> 1fd990c3
 			if err != nil {
 				return nil, err
 			}
