--- conflicted
+++ resolved
@@ -53,11 +53,7 @@
 	price        float64
 }
 
-<<<<<<< HEAD
-func NewInstanceType(ctx context.Context, info *ec2.InstanceTypeInfo, provisioner *v1alpha5.Provisioner, price float64, provider *v1alpha1.AWS, offerings []cloudprovider.Offering) *InstanceType {
-=======
 func NewInstanceType(ctx context.Context, info *ec2.InstanceTypeInfo, kc *v1alpha5.KubeletConfiguration, price float64, provider *v1alpha1.AWS, offerings []cloudprovider.Offering) *InstanceType {
->>>>>>> 4ff98b06
 	instanceType := &InstanceType{
 		InstanceTypeInfo: info,
 		provider:         provider,
@@ -66,9 +62,9 @@
 	}
 
 	// set max pods before computing resources
-	// Backwards compatability for AWSENILimitedPodDensity flag
-	if provisioner.Spec.KubeletConfiguration != nil && provisioner.Spec.KubeletConfiguration.MaxPods != nil {
-		instanceType.maxPods = provisioner.Spec.KubeletConfiguration.MaxPods
+	// backwards compatability for AWSENILimitedPodDensity flag
+	if kc != nil && kc.MaxPods != nil {
+		instanceType.maxPods = kc.MaxPods
 	} else if !injection.GetOptions(ctx).AWSENILimitedPodDensity {
 		instanceType.maxPods = ptr.Int32(110)
 	}
