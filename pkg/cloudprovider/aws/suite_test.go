/*
Licensed under the Apache License, Version 2.0 (the "License");
you may not use this file except in compliance with the License.
You may obtain a copy of the License at

    http://www.apache.org/licenses/LICENSE-2.0

Unless required by applicable law or agreed to in writing, software
distributed under the License is distributed on an "AS IS" BASIS,
WITHOUT WARRANTIES OR CONDITIONS OF ANY KIND, either express or implied.
See the License for the specific language governing permissions and
limitations under the License.
*/

package aws

import (
	"context"
	"math"
	"testing"
	"time"

	"github.com/aws/aws-sdk-go/service/pricing"
	"github.com/aws/karpenter/pkg/cloudprovider/aws/amifamily/bootstrap"
	"github.com/aws/karpenter/pkg/utils/options"

	"github.com/Pallinder/go-randomdata"
	"github.com/aws/aws-sdk-go/aws"
	"github.com/aws/aws-sdk-go/service/ec2"
<<<<<<< HEAD
	"github.com/aws/karpenter/pkg/apis/awsnodetemplate/v1alpha1"
	"github.com/aws/karpenter/pkg/apis/provisioning/v1alpha5"
	"github.com/aws/karpenter/pkg/cloudprovider"
	"github.com/aws/karpenter/pkg/cloudprovider/aws/amifamily"
	awsv1alpha1 "github.com/aws/karpenter/pkg/cloudprovider/aws/apis/v1alpha1"
	"github.com/aws/karpenter/pkg/cloudprovider/aws/fake"
	"github.com/aws/karpenter/pkg/controllers/provisioning"
	"github.com/aws/karpenter/pkg/controllers/state"
	"github.com/aws/karpenter/pkg/test"
	"github.com/aws/karpenter/pkg/utils/injection"
=======
>>>>>>> 14847951
	"github.com/patrickmn/go-cache"
	v1 "k8s.io/api/core/v1"
	"k8s.io/apimachinery/pkg/api/resource"
	"k8s.io/apimachinery/pkg/util/clock"
	"k8s.io/client-go/kubernetes"
	corev1 "k8s.io/client-go/kubernetes/typed/core/v1"
	"knative.dev/pkg/ptr"

	. "github.com/aws/karpenter/pkg/test/expectations"
	. "github.com/onsi/ginkgo/v2"
	. "github.com/onsi/gomega"
	. "knative.dev/pkg/logging/testing"
<<<<<<< HEAD
=======

	"github.com/aws/karpenter/pkg/apis/provisioning/v1alpha5"
	"github.com/aws/karpenter/pkg/cloudprovider"
	"github.com/aws/karpenter/pkg/cloudprovider/aws/amifamily"
	awsv1alpha1 "github.com/aws/karpenter/pkg/cloudprovider/aws/apis/v1alpha1"
	"github.com/aws/karpenter/pkg/cloudprovider/aws/fake"
	"github.com/aws/karpenter/pkg/controllers/provisioning"
	"github.com/aws/karpenter/pkg/controllers/state"
	"github.com/aws/karpenter/pkg/test"
	"github.com/aws/karpenter/pkg/utils/injection"
	"github.com/aws/karpenter/pkg/utils/options"
	"github.com/aws/karpenter/pkg/utils/pretty"
>>>>>>> 14847951
)

var ctx context.Context
var stop context.CancelFunc
var opts options.Options
var env *test.Environment
var launchTemplateCache *cache.Cache
var securityGroupCache *cache.Cache
var subnetCache *cache.Cache
var ssmCache *cache.Cache
var ec2Cache *cache.Cache
var unavailableOfferingsCache *cache.Cache
var instanceTypeCache *cache.Cache
var instanceTypeProvider *InstanceTypeProvider
var fakeEC2API *fake.EC2API
var fakePricingAPI *fake.PricingAPI
var controller *provisioning.Controller
var cloudProvider *CloudProvider
var clientSet *kubernetes.Clientset
var cluster *state.Cluster
var recorder *test.EventRecorder
var pricingProvider *PricingProvider
var cfg *test.Config
var fakeClock *clock.FakeClock
var provisioner *v1alpha5.Provisioner
var provider *awsv1alpha1.AWS

func TestAWS(t *testing.T) {
	ctx = TestContextWithLogger(t)
	RegisterFailHandler(Fail)
	RunSpecs(t, "CloudProvider/AWS")
}

var _ = BeforeSuite(func() {
	env = test.NewEnvironment(ctx, func(e *test.Environment) {
		opts = options.Options{
			ClusterName:               "test-cluster",
			ClusterEndpoint:           "https://test-cluster",
			AWSNodeNameConvention:     string(options.IPName),
			AWSENILimitedPodDensity:   true,
			AWSEnablePodENI:           true,
			AWSDefaultInstanceProfile: "test-instance-profile",
		}
		Expect(opts.Validate()).To(Succeed(), "Failed to validate options")
		ctx = injection.WithOptions(ctx, opts)
		ctx, stop = context.WithCancel(ctx)
		launchTemplateCache = cache.New(CacheTTL, CacheCleanupInterval)
		unavailableOfferingsCache = cache.New(UnfulfillableCapacityErrorCacheTTL, CacheCleanupInterval)
		securityGroupCache = cache.New(CacheTTL, CacheCleanupInterval)
		subnetCache = cache.New(CacheTTL, CacheCleanupInterval)
		ssmCache = cache.New(CacheTTL, CacheCleanupInterval)
		ec2Cache = cache.New(CacheTTL, CacheCleanupInterval)
		instanceTypeCache = cache.New(InstanceTypesAndZonesCacheTTL, CacheCleanupInterval)
		fakeEC2API = &fake.EC2API{}
		fakePricingAPI = &fake.PricingAPI{}
		pricingProvider = NewPricingProvider(ctx, fakePricingAPI, fakeEC2API, "", false, make(chan struct{}))
		subnetProvider := &SubnetProvider{
			ec2api: fakeEC2API,
			cache:  subnetCache,
			cm:     pretty.NewChangeMonitor(),
		}
		instanceTypeProvider = &InstanceTypeProvider{
			ec2api:               fakeEC2API,
			subnetProvider:       subnetProvider,
			cache:                instanceTypeCache,
			pricingProvider:      pricingProvider,
			unavailableOfferings: unavailableOfferingsCache,
			cm:                   pretty.NewChangeMonitor(),
		}
		securityGroupProvider := &SecurityGroupProvider{
			ec2api: fakeEC2API,
			cache:  securityGroupCache,
			cm:     pretty.NewChangeMonitor(),
		}
		clientSet = kubernetes.NewForConfigOrDie(e.Config)
		cloudProvider = &CloudProvider{
			instanceTypeProvider: instanceTypeProvider,
			instanceProvider: NewInstanceProvider(ctx, fakeEC2API, instanceTypeProvider, subnetProvider, &LaunchTemplateProvider{
				ec2api:                fakeEC2API,
				amiFamily:             amifamily.New(ctx, fake.SSMAPI{}, fakeEC2API, ssmCache, ec2Cache, e.Client),
				clientSet:             clientSet,
				securityGroupProvider: securityGroupProvider,
				cache:                 launchTemplateCache,
				caBundle:              ptr.String("ca-bundle"),
				cm:                    pretty.NewChangeMonitor(),
			}),
			kubeClient: e.Client,
		}
		v1alpha5.DefaultHook = cloudProvider.Default
		v1alpha5.ValidateHook = cloudProvider.Validate
		cfg = test.NewConfig()
		fakeClock = clock.NewFakeClock(time.Now())
		cluster = state.NewCluster(fakeClock, cfg, e.Client, cloudProvider)
		recorder = test.NewEventRecorder()
		prov := provisioning.NewProvisioner(ctx, cfg, e.Client, corev1.NewForConfigOrDie(e.Config), recorder, cloudProvider, cluster)
		controller = provisioning.NewController(e.Client, prov, recorder)
	})

	Expect(env.Start()).To(Succeed(), "Failed to start environment")
})

var _ = AfterSuite(func() {
	stop()
	Expect(env.Stop()).To(Succeed(), "Failed to stop environment")
})

<<<<<<< HEAD
var _ = Describe("Allocation", func() {
	var provisioner *v1alpha5.Provisioner
	var provider *awsv1alpha1.AWS

	BeforeEach(func() {
		provider = &awsv1alpha1.AWS{
			AMIFamily:             aws.String(awsv1alpha1.AMIFamilyAL2),
			SubnetSelector:        map[string]string{"*": "*"},
			SecurityGroupSelector: map[string]string{"*": "*"},
		}
		provisioner = test.Provisioner(test.ProvisionerOptions{Provider: provider})
		fakeEC2API.Reset()
		fakePricingAPI.Reset()
		launchTemplateCache.Flush()
		securityGroupCache.Flush()
		subnetCache.Flush()
		unavailableOfferingsCache.Flush()
		ssmCache.Flush()
		ec2Cache.Flush()
		instanceTypeCache.Flush()
	})

	AfterEach(func() {
		ExpectCleanedUp(ctx, env.Client)
	})

	Context("Reconciliation", func() {
		Context("Standard Labels", func() {
			It("should apply OS label based on the AMI Family", func() {
				ExpectApplied(ctx, env.Client, provisioner)
				pod := ExpectProvisioned(ctx, env.Client, controller, test.UnschedulablePod())[0]
				node := ExpectScheduled(ctx, env.Client, pod)
				Expect(node.Labels).To(HaveKey(v1.LabelOSStable))
			})
			It("should apply Arch label based on the Instance Type Arch", func() {
				ExpectApplied(ctx, env.Client, provisioner)
				pod := ExpectProvisioned(ctx, env.Client, controller, test.UnschedulablePod())[0]
				node := ExpectScheduled(ctx, env.Client, pod)
				Expect(node.Labels).To(HaveKey(v1.LabelArchStable))
			})
			It("should apply instance type label", func() {
				ExpectApplied(ctx, env.Client, provisioner)
				pod := ExpectProvisioned(ctx, env.Client, controller, test.UnschedulablePod())[0]
				node := ExpectScheduled(ctx, env.Client, pod)
				Expect(node.Labels).To(HaveKey(v1.LabelInstanceTypeStable))
			})
		})
		Context("Instance Types", func() {
			It("should support instance type labels", func() {
				ExpectApplied(ctx, env.Client, provisioner)
				var pods []*v1.Pod
				for key, value := range map[string]string{
					awsv1alpha1.LabelInstanceHypervisor:      "nitro",
					awsv1alpha1.LabelInstanceCategory:        "g",
					awsv1alpha1.LabelInstanceFamily:          "g4dn",
					awsv1alpha1.LabelInstanceGeneration:      "4",
					awsv1alpha1.LabelInstanceSize:            "8xlarge",
					awsv1alpha1.LabelInstanceCPU:             "32",
					awsv1alpha1.LabelInstanceMemory:          "131072",
					awsv1alpha1.LabelInstancePods:            "58",
					awsv1alpha1.LabelInstanceGPUName:         "t4",
					awsv1alpha1.LabelInstanceGPUManufacturer: "nvidia",
					awsv1alpha1.LabelInstanceGPUCount:        "1",
					awsv1alpha1.LabelInstanceGPUMemory:       "16384",
					awsv1alpha1.LabelInstanceLocalNVME:       "900",
				} {
					pods = append(pods, test.UnschedulablePod(test.PodOptions{NodeSelector: map[string]string{key: value}}))
				}
				for _, pod := range ExpectProvisioned(ctx, env.Client, controller, pods...) {
					ExpectScheduled(ctx, env.Client, pod)
				}
			})
			It("should not launch AWS Pod ENI on a t3", func() {
				ExpectApplied(ctx, env.Client, provisioner)
				for _, pod := range ExpectProvisioned(ctx, env.Client, controller,
					test.UnschedulablePod(test.PodOptions{
						NodeSelector: map[string]string{
							v1.LabelInstanceTypeStable: "t3.large",
						},
						ResourceRequirements: v1.ResourceRequirements{
							Requests: v1.ResourceList{awsv1alpha1.ResourceAWSPodENI: resource.MustParse("1")},
							Limits:   v1.ResourceList{awsv1alpha1.ResourceAWSPodENI: resource.MustParse("1")},
						},
					})) {
					ExpectNotScheduled(ctx, env.Client, pod)
				}
			})
			It("should de-prioritize metal", func() {
				ExpectApplied(ctx, env.Client, provisioner)
				for _, pod := range ExpectProvisioned(ctx, env.Client, controller,
					test.UnschedulablePod(test.PodOptions{
						ResourceRequirements: v1.ResourceRequirements{
							Requests: v1.ResourceList{v1.ResourceCPU: resource.MustParse("1")},
							Limits:   v1.ResourceList{v1.ResourceCPU: resource.MustParse("1")},
						},
					})) {
					ExpectScheduled(ctx, env.Client, pod)
				}
				Expect(fakeEC2API.CalledWithCreateFleetInput.Len()).To(Equal(1))
				call := fakeEC2API.CalledWithCreateFleetInput.Pop()
				_ = call
				for _, ltc := range call.LaunchTemplateConfigs {
					for _, ovr := range ltc.Overrides {
						Expect(strings.HasSuffix(aws.StringValue(ovr.InstanceType), "metal")).To(BeFalse())
					}
				}
			})
			It("should launch on metal", func() {
				// add a provisioner requirement for instance type exists to remove our default filter for metal sizes
				provisioner.Spec.Requirements = append(provisioner.Spec.Requirements, v1.NodeSelectorRequirement{
					Key:      v1.LabelInstanceTypeStable,
					Operator: v1.NodeSelectorOpExists,
				})
				ExpectApplied(ctx, env.Client, provisioner)
				for _, pod := range ExpectProvisioned(ctx, env.Client, controller,
					test.UnschedulablePod(test.PodOptions{
						NodeSelector: map[string]string{
							v1.LabelInstanceTypeStable: "m5.metal",
						},
						ResourceRequirements: v1.ResourceRequirements{
							Requests: v1.ResourceList{v1.ResourceCPU: resource.MustParse("1")},
							Limits:   v1.ResourceList{v1.ResourceCPU: resource.MustParse("1")},
						},
					})) {
					ExpectScheduled(ctx, env.Client, pod)
				}
			})
			It("should fail to launch AWS Pod ENI if the command line option enabling it isn't set", func() {
				// ensure the pod ENI option is off
				optsCopy := opts
				optsCopy.AWSEnablePodENI = false
				cancelCtx, cancelFunc := context.WithCancel(injection.WithOptions(ctx, optsCopy))
				// ensure the provisioner is shut down at the end of this test
				defer cancelFunc()

				prov := provisioning.NewProvisioner(cancelCtx, cfg, env.Client, corev1.NewForConfigOrDie(env.Config), recorder, cloudProvider, cluster)
				provisionContoller := provisioning.NewController(env.Client, prov, recorder)
				ExpectApplied(ctx, env.Client, provisioner)
				for _, pod := range ExpectProvisioned(cancelCtx, env.Client, provisionContoller,
					test.UnschedulablePod(test.PodOptions{
						ResourceRequirements: v1.ResourceRequirements{
							Requests: v1.ResourceList{awsv1alpha1.ResourceAWSPodENI: resource.MustParse("1")},
							Limits:   v1.ResourceList{awsv1alpha1.ResourceAWSPodENI: resource.MustParse("1")},
						},
					})) {
					ExpectNotScheduled(cancelCtx, env.Client, pod)
				}
			})
			It("should launch AWS Pod ENI on a compatible instance type", func() {
				ExpectApplied(ctx, env.Client, provisioner)
				for _, pod := range ExpectProvisioned(ctx, env.Client, controller,
					test.UnschedulablePod(test.PodOptions{
						ResourceRequirements: v1.ResourceRequirements{
							Requests: v1.ResourceList{awsv1alpha1.ResourceAWSPodENI: resource.MustParse("1")},
							Limits:   v1.ResourceList{awsv1alpha1.ResourceAWSPodENI: resource.MustParse("1")},
						},
					})) {
					node := ExpectScheduled(ctx, env.Client, pod)
					Expect(node.Labels).To(HaveKey(v1.LabelInstanceTypeStable))
					supportsPodENI := func() bool {
						limits, ok := Limits[node.Labels[v1.LabelInstanceTypeStable]]
						return ok && limits.IsTrunkingCompatible
					}
					Expect(supportsPodENI()).To(Equal(true))
				}
			})
			It("should launch instances for Nvidia GPU resource requests", func() {
				nodeNames := sets.NewString()
				ExpectApplied(ctx, env.Client, provisioner)
				for _, pod := range ExpectProvisioned(ctx, env.Client, controller,
					test.UnschedulablePod(test.PodOptions{
						ResourceRequirements: v1.ResourceRequirements{
							Requests: v1.ResourceList{awsv1alpha1.ResourceNVIDIAGPU: resource.MustParse("1")},
							Limits:   v1.ResourceList{awsv1alpha1.ResourceNVIDIAGPU: resource.MustParse("1")},
						},
					}),
					// Should pack onto same instance
					test.UnschedulablePod(test.PodOptions{
						ResourceRequirements: v1.ResourceRequirements{
							Requests: v1.ResourceList{awsv1alpha1.ResourceNVIDIAGPU: resource.MustParse("2")},
							Limits:   v1.ResourceList{awsv1alpha1.ResourceNVIDIAGPU: resource.MustParse("2")},
						},
					}),
					// Should pack onto a separate instance
					test.UnschedulablePod(test.PodOptions{
						ResourceRequirements: v1.ResourceRequirements{
							Requests: v1.ResourceList{awsv1alpha1.ResourceNVIDIAGPU: resource.MustParse("4")},
							Limits:   v1.ResourceList{awsv1alpha1.ResourceNVIDIAGPU: resource.MustParse("4")},
						},
					})) {
					node := ExpectScheduled(ctx, env.Client, pod)
					Expect(node.Labels).To(HaveKeyWithValue(v1.LabelInstanceTypeStable, "p3.8xlarge"))
					nodeNames.Insert(node.Name)
				}
				Expect(nodeNames.Len()).To(Equal(2))
			})
			It("should launch instances for AWS Neuron resource requests", func() {
				nodeNames := sets.NewString()
				ExpectApplied(ctx, env.Client, provisioner)
				for _, pod := range ExpectProvisioned(ctx, env.Client, controller,
					test.UnschedulablePod(test.PodOptions{
						ResourceRequirements: v1.ResourceRequirements{
							Requests: v1.ResourceList{awsv1alpha1.ResourceAWSNeuron: resource.MustParse("1")},
							Limits:   v1.ResourceList{awsv1alpha1.ResourceAWSNeuron: resource.MustParse("1")},
						},
					}),
					// Should pack onto same instance
					test.UnschedulablePod(test.PodOptions{
						ResourceRequirements: v1.ResourceRequirements{
							Requests: v1.ResourceList{awsv1alpha1.ResourceAWSNeuron: resource.MustParse("2")},
							Limits:   v1.ResourceList{awsv1alpha1.ResourceAWSNeuron: resource.MustParse("2")},
						},
					}),
					// Should pack onto a separate instance
					test.UnschedulablePod(test.PodOptions{
						ResourceRequirements: v1.ResourceRequirements{
							Requests: v1.ResourceList{awsv1alpha1.ResourceAWSNeuron: resource.MustParse("4")},
							Limits:   v1.ResourceList{awsv1alpha1.ResourceAWSNeuron: resource.MustParse("4")},
						},
					}),
				) {
					node := ExpectScheduled(ctx, env.Client, pod)
					Expect(node.Labels).To(HaveKeyWithValue(v1.LabelInstanceTypeStable, "inf1.6xlarge"))
					nodeNames.Insert(node.Name)
				}
				Expect(nodeNames.Len()).To(Equal(2))
			})
			It("should set pods to 110 if not using ENI-based pod density", func() {
				opts.AWSENILimitedPodDensity = false
				instanceInfo, err := instanceTypeProvider.getInstanceTypes(ctx)
				Expect(err).To(BeNil())
				provisioner := test.Provisioner()
				for _, info := range instanceInfo {
					it := NewInstanceType(injection.WithOptions(ctx, opts), info, provisioner.Spec.KubeletConfiguration, "", provider, nil)
					resources := it.Resources()
					Expect(resources.Pods().Value()).To(BeNumerically("==", 110))
				}
			})
			It("should not set pods to 110 if using ENI-based pod density", func() {
				opts.AWSENILimitedPodDensity = true
				instanceInfo, err := instanceTypeProvider.getInstanceTypes(ctx)
				Expect(err).To(BeNil())
				provisioner := test.Provisioner()
				for _, info := range instanceInfo {
					it := NewInstanceType(injection.WithOptions(ctx, opts), info, provisioner.Spec.KubeletConfiguration, "", provider, nil)
					resources := it.Resources()
					Expect(resources.Pods().Value()).ToNot(BeNumerically("==", 110))
				}
			})
			Context("AL2", func() {
				It("should calculate memory overhead based on eni limited pods when ENI limited", func() {
					opts.AWSENILimitedPodDensity = true
					opts.VMMemoryOverhead = 0 // cutting a factor out of the equation
					provider.AMIFamily = &awsv1alpha1.AMIFamilyAL2
					instanceInfo, err := instanceTypeProvider.getInstanceTypes(ctx)
					Expect(err).To(BeNil())
					it := NewInstanceType(injection.WithOptions(ctx, opts), instanceInfo["m5.xlarge"], provisioner.Spec.KubeletConfiguration, "", provider, nil)
					overhead := it.Overhead()
					Expect(overhead.Memory().String()).To(Equal("1093Mi"))
				})
				It("should calculate memory overhead based on eni limited pods when not ENI limited", func() {
					opts.AWSENILimitedPodDensity = false
					opts.VMMemoryOverhead = 0 // cutting a factor out of the equation
					provider.AMIFamily = &awsv1alpha1.AMIFamilyAL2
					instanceInfo, err := instanceTypeProvider.getInstanceTypes(ctx)
					Expect(err).To(BeNil())
					it := NewInstanceType(injection.WithOptions(ctx, opts), instanceInfo["m5.xlarge"], provisioner.Spec.KubeletConfiguration, "", provider, nil)
					overhead := it.Overhead()
					Expect(overhead.Memory().String()).To(Equal("1093Mi"))
				})
			})
			Context("Bottlerocket", func() {
				It("should calculate memory overhead based on eni limited pods when ENI limited", func() {
					opts.AWSENILimitedPodDensity = true
					opts.VMMemoryOverhead = 0 // cutting a factor out of the equation
					provider.AMIFamily = &awsv1alpha1.AMIFamilyBottlerocket
					instanceInfo, err := instanceTypeProvider.getInstanceTypes(ctx)
					Expect(err).To(BeNil())
					it := NewInstanceType(injection.WithOptions(ctx, opts), instanceInfo["m5.xlarge"], provisioner.Spec.KubeletConfiguration, "", provider, nil)
					overhead := it.Overhead()
					Expect(overhead.Memory().String()).To(Equal("1093Mi"))
				})
				It("should calculate memory overhead based on max pods when not ENI limited", func() {
					opts.AWSENILimitedPodDensity = false
					opts.VMMemoryOverhead = 0 // cutting a factor out of the equation
					provider.AMIFamily = &awsv1alpha1.AMIFamilyBottlerocket
					instanceInfo, err := instanceTypeProvider.getInstanceTypes(ctx)
					Expect(err).To(BeNil())
					it := NewInstanceType(injection.WithOptions(ctx, opts), instanceInfo["m5.xlarge"], provisioner.Spec.KubeletConfiguration, "", provider, nil)
					overhead := it.Overhead()
					Expect(overhead.Memory().String()).To(Equal("1665Mi"))
				})
			})
			Context("KubeletConfiguration Overrides", func() {
				It("should override system reserved cpus when specified", func() {
					instanceInfo, err := instanceTypeProvider.getInstanceTypes(ctx)
					Expect(err).To(BeNil())
					provisioner = test.Provisioner(test.ProvisionerOptions{
						Kubelet: &v1alpha5.KubeletConfiguration{
							SystemReserved: v1.ResourceList{
								v1.ResourceCPU: resource.MustParse("2"),
							},
						},
					})
					it := NewInstanceType(injection.WithOptions(ctx, opts), instanceInfo["m5.xlarge"], provisioner.Spec.KubeletConfiguration, "", provider, nil)
					overhead := it.Overhead()
					Expect(overhead.Cpu().String()).To(Equal("2080m"))
				})
				It("should override system reserved memory when specified", func() {
					instanceInfo, err := instanceTypeProvider.getInstanceTypes(ctx)
					Expect(err).To(BeNil())
					provisioner = test.Provisioner(test.ProvisionerOptions{
						Kubelet: &v1alpha5.KubeletConfiguration{
							SystemReserved: v1.ResourceList{
								v1.ResourceMemory: resource.MustParse("20Gi"),
							},
						},
					})
					it := NewInstanceType(injection.WithOptions(ctx, opts), instanceInfo["m5.xlarge"], provisioner.Spec.KubeletConfiguration, "", provider, nil)
					overhead := it.Overhead()
					Expect(overhead.Memory().String()).To(Equal("21473Mi"))
				})
				It("should set max-pods to user-defined value if specified", func() {
					instanceInfo, err := instanceTypeProvider.getInstanceTypes(ctx)
					Expect(err).To(BeNil())
					provisioner := test.Provisioner(test.ProvisionerOptions{Kubelet: &v1alpha5.KubeletConfiguration{MaxPods: ptr.Int32(10)}})
					for _, info := range instanceInfo {
						it := NewInstanceType(injection.WithOptions(ctx, opts), info, provisioner.Spec.KubeletConfiguration, "", provider, nil)
						resources := it.Resources()
						Expect(resources.Pods().Value()).To(BeNumerically("==", 10))
					}
				})
				It("should override max-pods value when AWSENILimitedPodDensity is set", func() {
					opts.AWSENILimitedPodDensity = false
					instanceInfo, err := instanceTypeProvider.getInstanceTypes(ctx)
					Expect(err).To(BeNil())
					provisioner := test.Provisioner(test.ProvisionerOptions{Kubelet: &v1alpha5.KubeletConfiguration{MaxPods: ptr.Int32(10)}})
					for _, info := range instanceInfo {
						it := NewInstanceType(injection.WithOptions(ctx, opts), info, provisioner.Spec.KubeletConfiguration, "", provider, nil)
						resources := it.Resources()
						Expect(resources.Pods().Value()).To(BeNumerically("==", 10))
					}
				})
			})
		})
		Context("Insufficient Capacity Error Cache", func() {
			It("should launch instances of different type on second reconciliation attempt with Insufficient Capacity Error Cache fallback", func() {
				fakeEC2API.InsufficientCapacityPools.Set([]fake.CapacityPool{{CapacityType: awsv1alpha1.CapacityTypeOnDemand, InstanceType: "inf1.6xlarge", Zone: "test-zone-1a"}})
				ExpectApplied(ctx, env.Client, provisioner)
				pods := ExpectProvisioned(ctx, env.Client, controller,
					test.UnschedulablePod(test.PodOptions{
						NodeSelector: map[string]string{v1.LabelTopologyZone: "test-zone-1a"},
						ResourceRequirements: v1.ResourceRequirements{
							Requests: v1.ResourceList{awsv1alpha1.ResourceAWSNeuron: resource.MustParse("1")},
							Limits:   v1.ResourceList{awsv1alpha1.ResourceAWSNeuron: resource.MustParse("1")},
						},
					}),
					test.UnschedulablePod(test.PodOptions{
						NodeSelector: map[string]string{v1.LabelTopologyZone: "test-zone-1a"},
						ResourceRequirements: v1.ResourceRequirements{
							Requests: v1.ResourceList{awsv1alpha1.ResourceAWSNeuron: resource.MustParse("1")},
							Limits:   v1.ResourceList{awsv1alpha1.ResourceAWSNeuron: resource.MustParse("1")},
						},
					}),
				)
				// it should've tried to pack them on a single inf1.6xlarge then hit an insufficient capacity error
				for _, pod := range pods {
					ExpectNotScheduled(ctx, env.Client, pod)
				}
				nodeNames := sets.NewString()
				for _, pod := range ExpectProvisioned(ctx, env.Client, controller, pods...) {
					node := ExpectScheduled(ctx, env.Client, pod)
					Expect(node.Labels).To(HaveKeyWithValue(v1.LabelInstanceTypeStable, "inf1.2xlarge"))
					nodeNames.Insert(node.Name)
				}
				Expect(nodeNames.Len()).To(Equal(2))
			})
			It("should launch instances in a different zone on second reconciliation attempt with Insufficient Capacity Error Cache fallback", func() {
				fakeEC2API.InsufficientCapacityPools.Set([]fake.CapacityPool{{CapacityType: awsv1alpha1.CapacityTypeOnDemand, InstanceType: "p3.8xlarge", Zone: "test-zone-1a"}})
				pod := test.UnschedulablePod(test.PodOptions{
					NodeSelector: map[string]string{v1.LabelInstanceTypeStable: "p3.8xlarge"},
					ResourceRequirements: v1.ResourceRequirements{
						Requests: v1.ResourceList{awsv1alpha1.ResourceNVIDIAGPU: resource.MustParse("1")},
						Limits:   v1.ResourceList{awsv1alpha1.ResourceNVIDIAGPU: resource.MustParse("1")},
					},
				})
				pod.Spec.Affinity = &v1.Affinity{NodeAffinity: &v1.NodeAffinity{PreferredDuringSchedulingIgnoredDuringExecution: []v1.PreferredSchedulingTerm{
					{
						Weight: 1, Preference: v1.NodeSelectorTerm{MatchExpressions: []v1.NodeSelectorRequirement{
							{Key: v1.LabelTopologyZone, Operator: v1.NodeSelectorOpIn, Values: []string{"test-zone-1a"}},
						}},
					},
				}}}
				ExpectApplied(ctx, env.Client, provisioner)
				pod = ExpectProvisioned(ctx, env.Client, controller, pod)[0]
				// it should've tried to pack them in test-zone-1a on a p3.8xlarge then hit insufficient capacity, the next attempt will try test-zone-1b
				ExpectNotScheduled(ctx, env.Client, pod)

				pod = ExpectProvisioned(ctx, env.Client, controller, pod)[0]
				node := ExpectScheduled(ctx, env.Client, pod)
				Expect(node.Labels).To(SatisfyAll(
					HaveKeyWithValue(v1.LabelInstanceTypeStable, "p3.8xlarge"),
					HaveKeyWithValue(v1.LabelTopologyZone, "test-zone-1b")))
			})
			It("should launch smaller instances than optimal if larger instance launch results in Insufficient Capacity Error", func() {
				fakeEC2API.InsufficientCapacityPools.Set([]fake.CapacityPool{
					{CapacityType: awsv1alpha1.CapacityTypeOnDemand, InstanceType: "m5.xlarge", Zone: "test-zone-1a"},
				})
				provisioner.Spec.Requirements = append(provisioner.Spec.Requirements, v1.NodeSelectorRequirement{
					Key:      v1.LabelInstanceType,
					Operator: v1.NodeSelectorOpIn,
					Values:   []string{"m5.large", "m5.xlarge"},
				})
				pods := []*v1.Pod{}
				for i := 0; i < 2; i++ {
					pods = append(pods, test.UnschedulablePod(test.PodOptions{
						ResourceRequirements: v1.ResourceRequirements{
							Requests: v1.ResourceList{v1.ResourceCPU: resource.MustParse("1")},
						},
						NodeSelector: map[string]string{
							v1.LabelTopologyZone: "test-zone-1a",
						},
					}))
				}
				// Provisions 2 m5.large instances since m5.xlarge was ICE'd
				ExpectApplied(ctx, env.Client, provisioner)
				pods = ExpectProvisioned(ctx, env.Client, controller, pods...)
				for _, pod := range pods {
					ExpectNotScheduled(ctx, env.Client, pod)
				}
				pods = ExpectProvisioned(ctx, env.Client, controller, pods...)
				for _, pod := range pods {
					node := ExpectScheduled(ctx, env.Client, pod)
					Expect(node.Labels[v1.LabelInstanceTypeStable]).To(Equal("m5.large"))
				}
			})
			It("should launch instances on later reconciliation attempt with Insufficient Capacity Error Cache expiry", func() {
				fakeEC2API.InsufficientCapacityPools.Set([]fake.CapacityPool{{CapacityType: awsv1alpha1.CapacityTypeOnDemand, InstanceType: "inf1.6xlarge", Zone: "test-zone-1a"}})
				ExpectApplied(ctx, env.Client, provisioner)
				pod := ExpectProvisioned(ctx, env.Client, controller,
					test.UnschedulablePod(test.PodOptions{
						NodeSelector: map[string]string{v1.LabelInstanceTypeStable: "inf1.6xlarge"},
						ResourceRequirements: v1.ResourceRequirements{
							Requests: v1.ResourceList{awsv1alpha1.ResourceAWSNeuron: resource.MustParse("2")},
							Limits:   v1.ResourceList{awsv1alpha1.ResourceAWSNeuron: resource.MustParse("2")},
						},
					}),
				)[0]
				ExpectNotScheduled(ctx, env.Client, pod)
				// capacity shortage is over - expire the item from the cache and try again
				fakeEC2API.InsufficientCapacityPools.Set([]fake.CapacityPool{})
				unavailableOfferingsCache.Delete(UnavailableOfferingsCacheKey("inf1.6xlarge", "test-zone-1a", awsv1alpha1.CapacityTypeOnDemand))
				pod = ExpectProvisioned(ctx, env.Client, controller, pod)[0]
				node := ExpectScheduled(ctx, env.Client, pod)
				Expect(node.Labels).To(HaveKeyWithValue(v1.LabelInstanceTypeStable, "inf1.6xlarge"))
			})
			It("should launch on-demand capacity if flexible to both spot and on-demand, but spot is unavailable", func() {
				fakeEC2API.DescribeInstanceTypesPagesWithContext(ctx, &ec2.DescribeInstanceTypesInput{}, func(dito *ec2.DescribeInstanceTypesOutput, b bool) bool {
					for _, it := range dito.InstanceTypes {
						fakeEC2API.InsufficientCapacityPools.Add(fake.CapacityPool{CapacityType: awsv1alpha1.CapacityTypeSpot, InstanceType: aws.StringValue(it.InstanceType), Zone: "test-zone-1a"})
					}
					return true
				})
				provisioner.Spec.Requirements = []v1.NodeSelectorRequirement{
					{Key: v1alpha5.LabelCapacityType, Operator: v1.NodeSelectorOpIn, Values: []string{awsv1alpha1.CapacityTypeSpot, awsv1alpha1.CapacityTypeOnDemand}},
					{Key: v1.LabelTopologyZone, Operator: v1.NodeSelectorOpIn, Values: []string{"test-zone-1a"}},
				}
				// Spot Unavailable
				ExpectApplied(ctx, env.Client, provisioner)
				pod := ExpectProvisioned(ctx, env.Client, controller, test.UnschedulablePod())[0]
				ExpectNotScheduled(ctx, env.Client, pod)
				// include deprioritized instance types
				pod = ExpectProvisioned(ctx, env.Client, controller, pod)[0]
				// Fallback to OD
				node := ExpectScheduled(ctx, env.Client, pod)
				Expect(node.Labels).To(HaveKeyWithValue(v1alpha5.LabelCapacityType, awsv1alpha1.CapacityTypeOnDemand))
			})
			It("should return all instance types, even though with no offerings due to Insufficient Capacity Error", func() {
				fakeEC2API.InsufficientCapacityPools.Set([]fake.CapacityPool{
					{CapacityType: awsv1alpha1.CapacityTypeOnDemand, InstanceType: "m5.xlarge", Zone: "test-zone-1a"},
					{CapacityType: awsv1alpha1.CapacityTypeOnDemand, InstanceType: "m5.xlarge", Zone: "test-zone-1b"},
					{CapacityType: awsv1alpha1.CapacityTypeSpot, InstanceType: "m5.xlarge", Zone: "test-zone-1a"},
					{CapacityType: awsv1alpha1.CapacityTypeSpot, InstanceType: "m5.xlarge", Zone: "test-zone-1b"},
				})
				provisioner.Spec.Requirements = nil
				provisioner.Spec.Requirements = append(provisioner.Spec.Requirements, v1.NodeSelectorRequirement{
					Key:      v1.LabelInstanceType,
					Operator: v1.NodeSelectorOpIn,
					Values:   []string{"m5.xlarge"},
				})
				provisioner.Spec.Requirements = append(provisioner.Spec.Requirements, v1.NodeSelectorRequirement{
					Key:      v1alpha5.LabelCapacityType,
					Operator: v1.NodeSelectorOpIn,
					Values:   []string{"spot", "on-demand"},
				})

				ExpectApplied(ctx, env.Client, provisioner)
				for _, ct := range []string{awsv1alpha1.CapacityTypeOnDemand, awsv1alpha1.CapacityTypeSpot} {
					for _, zone := range []string{"test-zone-1a", "test-zone-1b"} {
						ExpectProvisioned(ctx, env.Client, controller,
							test.UnschedulablePod(test.PodOptions{
								ResourceRequirements: v1.ResourceRequirements{
									Requests: v1.ResourceList{v1.ResourceCPU: resource.MustParse("1")},
								},
								NodeSelector: map[string]string{
									v1alpha5.LabelCapacityType: ct,
									v1.LabelTopologyZone:       zone,
								},
							}))
					}
				}

				instanceTypeCache.Flush()
				instanceTypes, err := cloudProvider.GetInstanceTypes(ctx, provisioner)
				Expect(err).To(BeNil())
				instanceTypeNames := sets.NewString()
				for _, it := range instanceTypes {
					instanceTypeNames.Insert(it.Name())
					if it.Name() == "m5.xlarge" {
						// should have no valid offerings
						Expect(cloudprovider.AvailableOfferings(it)).To(HaveLen(0))
					}
				}
				Expect(instanceTypeNames.Has("m5.xlarge"))
			})
		})
		Context("CapacityType", func() {
			It("should default to on-demand", func() {
				ExpectApplied(ctx, env.Client, provisioner)
				pod := ExpectProvisioned(ctx, env.Client, controller, test.UnschedulablePod())[0]
				node := ExpectScheduled(ctx, env.Client, pod)
				Expect(node.Labels).To(HaveKeyWithValue(v1alpha5.LabelCapacityType, awsv1alpha1.CapacityTypeOnDemand))
			})
			It("should launch spot capacity if flexible to both spot and on demand", func() {
				provisioner.Spec.Requirements = []v1.NodeSelectorRequirement{
					{Key: v1alpha5.LabelCapacityType, Operator: v1.NodeSelectorOpIn, Values: []string{awsv1alpha1.CapacityTypeSpot, awsv1alpha1.CapacityTypeOnDemand}}}
				ExpectApplied(ctx, env.Client, provisioner)
				pod := ExpectProvisioned(ctx, env.Client, controller, test.UnschedulablePod())[0]
				node := ExpectScheduled(ctx, env.Client, pod)
				Expect(node.Labels).To(HaveKeyWithValue(v1alpha5.LabelCapacityType, awsv1alpha1.CapacityTypeSpot))
			})
			It("should fail to launch capacity when there is no zonal availability for spot", func() {
				now := time.Now()
				fakeEC2API.DescribeSpotPriceHistoryOutput.Set(&ec2.DescribeSpotPriceHistoryOutput{
					SpotPriceHistory: []*ec2.SpotPrice{
						{
							AvailabilityZone: aws.String("test-zone-1a"),
							InstanceType:     aws.String("m5.large"),
							SpotPrice:        aws.String("0.004"),
							Timestamp:        &now,
						},
						{
							AvailabilityZone: aws.String("test-zone-1a"),
							InstanceType:     aws.String("m5.large"),
							SpotPrice:        aws.String("0.002"),
							Timestamp:        &now,
						},
					},
				})
				pricingProvider.updateSpotPricing(ctx)
				Eventually(func() bool { return pricingProvider.SpotLastUpdated().After(now) }).Should(BeTrue())

				provisioner.Spec.Requirements = []v1.NodeSelectorRequirement{
					{Key: v1alpha5.LabelCapacityType, Operator: v1.NodeSelectorOpIn, Values: []string{awsv1alpha1.CapacityTypeSpot}},
					{Key: v1.LabelInstanceTypeStable, Operator: v1.NodeSelectorOpIn, Values: []string{"m5.large"}},
					{Key: v1.LabelTopologyZone, Operator: v1.NodeSelectorOpIn, Values: []string{"test-zone-1c"}},
				}

				// Instance type with no zonal availability for spot shouldn't be scheduled
				ExpectApplied(ctx, env.Client, provisioner)
				pod := ExpectProvisioned(ctx, env.Client, controller, test.UnschedulablePod())[0]
				ExpectNotScheduled(ctx, env.Client, pod)
			})
			It("should succeed to launch spot instance when zonal availability exists", func() {
				now := time.Now()
				fakeEC2API.DescribeSpotPriceHistoryOutput.Set(&ec2.DescribeSpotPriceHistoryOutput{
					SpotPriceHistory: []*ec2.SpotPrice{
						{
							AvailabilityZone: aws.String("test-zone-1a"),
							InstanceType:     aws.String("m5.large"),
							SpotPrice:        aws.String("0.004"),
							Timestamp:        &now,
						},
						{
							AvailabilityZone: aws.String("test-zone-1b"),
							InstanceType:     aws.String("m5.large"),
							SpotPrice:        aws.String("0.002"),
							Timestamp:        &now,
						},
					},
				})
				pricingProvider.updateSpotPricing(ctx)
				Eventually(func() bool { return pricingProvider.SpotLastUpdated().After(now) }).Should(BeTrue())

				// not restricting to the zone so we can get any zone
				provisioner.Spec.Requirements = []v1.NodeSelectorRequirement{
					{Key: v1alpha5.LabelCapacityType, Operator: v1.NodeSelectorOpIn, Values: []string{awsv1alpha1.CapacityTypeSpot}},
					{Key: v1.LabelInstanceTypeStable, Operator: v1.NodeSelectorOpIn, Values: []string{"m5.large"}},
				}

				ExpectApplied(ctx, env.Client, provisioner)
				pod := ExpectProvisioned(ctx, env.Client, controller, test.UnschedulablePod())[0]
				node := ExpectScheduled(ctx, env.Client, pod)
				Expect(node.Labels).To(HaveKeyWithValue(v1alpha5.ProvisionerNameLabelKey, provisioner.Name))
			})
		})
		Context("LaunchTemplates", func() {
			It("should use same launch template for equivalent constraints", func() {
				t1 := v1.Toleration{
					Key:      "Abacus",
					Operator: "Equal",
					Value:    "Zebra",
					Effect:   "NoSchedule",
				}
				t2 := v1.Toleration{
					Key:      "Zebra",
					Operator: "Equal",
					Value:    "Abacus",
					Effect:   "NoSchedule",
				}
				t3 := v1.Toleration{
					Key:      "Boar",
					Operator: "Equal",
					Value:    "Abacus",
					Effect:   "NoSchedule",
				}

				// constrain the packer to a single launch template type
				rr := v1.ResourceRequirements{
					Requests: v1.ResourceList{
						v1.ResourceCPU:                resource.MustParse("24"),
						awsv1alpha1.ResourceNVIDIAGPU: resource.MustParse("1"),
					},
					Limits: v1.ResourceList{awsv1alpha1.ResourceNVIDIAGPU: resource.MustParse("1")},
				}

				ExpectApplied(ctx, env.Client, provisioner)
				pod1 := ExpectProvisioned(ctx, env.Client, controller,
					test.UnschedulablePod(test.PodOptions{
						Tolerations:          []v1.Toleration{t1, t2, t3},
						ResourceRequirements: rr,
					}),
				)[0]
				ExpectScheduled(ctx, env.Client, pod1)
				Expect(fakeEC2API.CalledWithCreateFleetInput.Len()).To(Equal(1))
				name1 := fakeEC2API.CalledWithCreateFleetInput.Pop().LaunchTemplateConfigs[0].LaunchTemplateSpecification.LaunchTemplateName

				pod2 := ExpectProvisioned(ctx, env.Client, controller,
					test.UnschedulablePod(test.PodOptions{
						Tolerations:          []v1.Toleration{t2, t3, t1},
						ResourceRequirements: rr,
					}),
				)[0]

				ExpectScheduled(ctx, env.Client, pod2)
				Expect(fakeEC2API.CalledWithCreateFleetInput.Len()).To(Equal(1))
				name2 := fakeEC2API.CalledWithCreateFleetInput.Pop().LaunchTemplateConfigs[0].LaunchTemplateSpecification.LaunchTemplateName
				Expect(name1).To(Equal(name2))
			})
			It("should tag with provisioner name", func() {
				provisionerName := "the-provisioner"
				ExpectApplied(ctx, env.Client, test.Provisioner(test.ProvisionerOptions{Provider: provider, ObjectMeta: metav1.ObjectMeta{Name: provisionerName}}))
				pod := ExpectProvisioned(ctx, env.Client, controller, test.UnschedulablePod())[0]
				ExpectScheduled(ctx, env.Client, pod)
				Expect(fakeEC2API.CalledWithCreateFleetInput.Len()).To(Equal(1))
				createFleetInput := fakeEC2API.CalledWithCreateFleetInput.Pop()
				Expect(createFleetInput.TagSpecifications).To(HaveLen(3))

				tags := map[string]string{
					v1alpha5.ProvisionerNameLabelKey: provisionerName,
					"Name":                           fmt.Sprintf("%s/%s", v1alpha5.ProvisionerNameLabelKey, provisionerName),
				}
				// tags should be included in instance, volume, and fleet tag specification
				Expect(*createFleetInput.TagSpecifications[0].ResourceType).To(Equal(ec2.ResourceTypeInstance))
				ExpectTags(createFleetInput.TagSpecifications[0].Tags, tags)

				Expect(*createFleetInput.TagSpecifications[1].ResourceType).To(Equal(ec2.ResourceTypeVolume))
				ExpectTags(createFleetInput.TagSpecifications[1].Tags, tags)

				Expect(*createFleetInput.TagSpecifications[2].ResourceType).To(Equal(ec2.ResourceTypeFleet))
				ExpectTags(createFleetInput.TagSpecifications[2].Tags, tags)
			})
			It("should request that tags be applied to both instances and volumes", func() {
				provider.Tags = map[string]string{
					"tag1": "tag1value",
					"tag2": "tag2value",
				}
				ExpectApplied(ctx, env.Client, test.Provisioner(test.ProvisionerOptions{Provider: provider}))
				pod := ExpectProvisioned(ctx, env.Client, controller, test.UnschedulablePod())[0]
				ExpectScheduled(ctx, env.Client, pod)
				Expect(fakeEC2API.CalledWithCreateFleetInput.Len()).To(Equal(1))
				createFleetInput := fakeEC2API.CalledWithCreateFleetInput.Pop()
				Expect(createFleetInput.TagSpecifications).To(HaveLen(3))

				// tags should be included in instance, volume, and fleet tag specification
				Expect(*createFleetInput.TagSpecifications[0].ResourceType).To(Equal(ec2.ResourceTypeInstance))
				ExpectTags(createFleetInput.TagSpecifications[0].Tags, provider.Tags)

				Expect(*createFleetInput.TagSpecifications[1].ResourceType).To(Equal(ec2.ResourceTypeVolume))
				ExpectTags(createFleetInput.TagSpecifications[1].Tags, provider.Tags)

				Expect(*createFleetInput.TagSpecifications[2].ResourceType).To(Equal(ec2.ResourceTypeFleet))
				ExpectTags(createFleetInput.TagSpecifications[2].Tags, provider.Tags)
			})

			It("should override default tag names", func() {
				// these tags are defaulted, so ensure users can override them
				provider.Tags = map[string]string{
					v1alpha5.ProvisionerNameLabelKey: "myprovisioner",
					"Name":                           "myname",
				}

				ExpectApplied(ctx, env.Client, test.Provisioner(test.ProvisionerOptions{Provider: provider}))
				ExpectApplied(ctx, env.Client, test.Provisioner(test.ProvisionerOptions{Provider: provider}))
				pod := ExpectProvisioned(ctx, env.Client, controller, test.UnschedulablePod())[0]
				ExpectScheduled(ctx, env.Client, pod)
				Expect(fakeEC2API.CalledWithCreateFleetInput.Len()).To(Equal(1))
				createFleetInput := fakeEC2API.CalledWithCreateFleetInput.Pop()
				Expect(createFleetInput.TagSpecifications).To(HaveLen(3))

				// tags should be included in instance, volume, and fleet tag specification
				Expect(*createFleetInput.TagSpecifications[0].ResourceType).To(Equal(ec2.ResourceTypeInstance))
				ExpectTags(createFleetInput.TagSpecifications[0].Tags, provider.Tags)

				Expect(*createFleetInput.TagSpecifications[1].ResourceType).To(Equal(ec2.ResourceTypeVolume))
				ExpectTags(createFleetInput.TagSpecifications[1].Tags, provider.Tags)

				Expect(*createFleetInput.TagSpecifications[2].ResourceType).To(Equal(ec2.ResourceTypeFleet))
				ExpectTags(createFleetInput.TagSpecifications[2].Tags, provider.Tags)
			})
			It("should default to a generated launch template", func() {
				ExpectApplied(ctx, env.Client, provisioner)
				pod := ExpectProvisioned(ctx, env.Client, controller, test.UnschedulablePod())[0]
				ExpectScheduled(ctx, env.Client, pod)

				Expect(fakeEC2API.CalledWithCreateLaunchTemplateInput.Len()).To(Equal(1))

				firstLt := fakeEC2API.CalledWithCreateLaunchTemplateInput.Pop()

				Expect(fakeEC2API.CalledWithCreateFleetInput.Len()).To(Equal(1))

				createFleetInput := fakeEC2API.CalledWithCreateFleetInput.Pop()
				launchTemplate := createFleetInput.LaunchTemplateConfigs[0].LaunchTemplateSpecification
				Expect(createFleetInput.LaunchTemplateConfigs).To(HaveLen(1))

				Expect(*createFleetInput.LaunchTemplateConfigs[0].LaunchTemplateSpecification.LaunchTemplateName).
					To(Equal(*firstLt.LaunchTemplateName))
				Expect(firstLt.LaunchTemplateData.BlockDeviceMappings[0].Ebs.Encrypted).To(Equal(aws.Bool(true)))
				Expect(*launchTemplate.Version).To(Equal("$Latest"))
			})
			It("should allow a launch template to be specified", func() {
				provider.LaunchTemplateName = aws.String("test-launch-template")
				provider.SecurityGroupSelector = nil
				ExpectApplied(ctx, env.Client, test.Provisioner(test.ProvisionerOptions{Provider: provider}))
				pod := ExpectProvisioned(ctx, env.Client, controller, test.UnschedulablePod())[0]
				ExpectScheduled(ctx, env.Client, pod)
				Expect(fakeEC2API.CalledWithCreateFleetInput.Len()).To(Equal(1))
				input := fakeEC2API.CalledWithCreateFleetInput.Pop()
				Expect(input.LaunchTemplateConfigs).To(HaveLen(1))
				launchTemplate := input.LaunchTemplateConfigs[0].LaunchTemplateSpecification
				Expect(*launchTemplate.LaunchTemplateName).To(Equal("test-launch-template"))
				Expect(*launchTemplate.Version).To(Equal("$Latest"))
			})
			It("should recover from an out-of-sync launch template cache", func() {
				ExpectApplied(ctx, env.Client, provisioner)
				pod := ExpectProvisioned(ctx, env.Client, controller, test.UnschedulablePod())[0]
				ExpectScheduled(ctx, env.Client, pod)

				Expect(fakeEC2API.CalledWithCreateLaunchTemplateInput.Len()).To(Equal(1))
				firstLt := fakeEC2API.CalledWithCreateLaunchTemplateInput.Pop()
				ltName := aws.StringValue(firstLt.LaunchTemplateName)
				lt, ok := launchTemplateCache.Get(ltName)
				Expect(ok).To(Equal(true))
				// Remove expiration from cached LT
				launchTemplateCache.Set(ltName, lt, -1)

				fakeEC2API.NextError.Set(awserr.New("InvalidLaunchTemplateName.NotFoundException", "", errors.New("")))
				pod = ExpectProvisioned(ctx, env.Client, controller, test.UnschedulablePod())[0]
				// should call fleet twice. Once will fail on invalid LT and the next will succeed
				Expect(fakeEC2API.CalledWithCreateFleetInput.Len()).To(Equal(2))
				fleetInput := fakeEC2API.CalledWithCreateFleetInput.Pop()
				Expect(aws.StringValue(fleetInput.LaunchTemplateConfigs[0].LaunchTemplateSpecification.LaunchTemplateName)).To(Equal(ltName))
				ExpectScheduled(ctx, env.Client, pod)
			})
		})
		Context("Subnets", func() {
			It("should default to the cluster's subnets", func() {
				ExpectApplied(ctx, env.Client, test.Provisioner(test.ProvisionerOptions{Provider: provider}))
				pod := ExpectProvisioned(ctx, env.Client, controller, test.UnschedulablePod(
					test.PodOptions{NodeSelector: map[string]string{v1.LabelArchStable: v1alpha5.ArchitectureAmd64}}))[0]
				ExpectScheduled(ctx, env.Client, pod)
				Expect(fakeEC2API.CalledWithCreateFleetInput.Len()).To(Equal(1))
				input := fakeEC2API.CalledWithCreateFleetInput.Pop()
				Expect(input.LaunchTemplateConfigs).To(HaveLen(1))

				foundNonGPULT := false
				for _, v := range input.LaunchTemplateConfigs {
					for _, ov := range v.Overrides {
						if *ov.InstanceType == "m5.large" {
							foundNonGPULT = true
							Expect(v.Overrides).To(ContainElements(
								&ec2.FleetLaunchTemplateOverridesRequest{SubnetId: aws.String("subnet-test1"), InstanceType: aws.String("m5.large"), AvailabilityZone: aws.String("test-zone-1a")},
								&ec2.FleetLaunchTemplateOverridesRequest{SubnetId: aws.String("subnet-test2"), InstanceType: aws.String("m5.large"), AvailabilityZone: aws.String("test-zone-1b")},
								&ec2.FleetLaunchTemplateOverridesRequest{SubnetId: aws.String("subnet-test3"), InstanceType: aws.String("m5.large"), AvailabilityZone: aws.String("test-zone-1c")},
							))
						}
					}
				}
				Expect(foundNonGPULT).To(BeTrue())
			})
			It("should launch instances into subnet with the most available IP addresses", func() {
				fakeEC2API.DescribeSubnetsOutput.Set(&ec2.DescribeSubnetsOutput{Subnets: []*ec2.Subnet{
					{SubnetId: aws.String("test-subnet-1"), AvailabilityZone: aws.String("test-zone-1a"), AvailableIpAddressCount: aws.Int64(10),
						Tags: []*ec2.Tag{{Key: aws.String("Name"), Value: aws.String("test-subnet-1")}}},
					{SubnetId: aws.String("test-subnet-2"), AvailabilityZone: aws.String("test-zone-1a"), AvailableIpAddressCount: aws.Int64(100),
						Tags: []*ec2.Tag{{Key: aws.String("Name"), Value: aws.String("test-subnet-2")}}},
				}})
				ExpectApplied(ctx, env.Client, test.Provisioner(test.ProvisionerOptions{Provider: provider}))
				pod := ExpectProvisioned(ctx, env.Client, controller, test.UnschedulablePod(test.PodOptions{NodeSelector: map[string]string{v1.LabelTopologyZone: "test-zone-1a"}}))[0]
				ExpectScheduled(ctx, env.Client, pod)
				createFleetInput := fakeEC2API.CalledWithCreateFleetInput.Pop()
				Expect(fake.SubnetsFromFleetRequest(createFleetInput)).To(ConsistOf("test-subnet-2"))
			})
			It("should launch instances into subnets that are excluded by another provisioner", func() {
				fakeEC2API.DescribeSubnetsOutput.Set(&ec2.DescribeSubnetsOutput{Subnets: []*ec2.Subnet{
					{SubnetId: aws.String("test-subnet-1"), AvailabilityZone: aws.String("test-zone-1a"), AvailableIpAddressCount: aws.Int64(10),
						Tags: []*ec2.Tag{{Key: aws.String("Name"), Value: aws.String("test-subnet-1")}}},
					{SubnetId: aws.String("test-subnet-2"), AvailabilityZone: aws.String("test-zone-1b"), AvailableIpAddressCount: aws.Int64(100),
						Tags: []*ec2.Tag{{Key: aws.String("Name"), Value: aws.String("test-subnet-2")}}},
				}})
				provider.SubnetSelector = map[string]string{"Name": "test-subnet-1"}
				ExpectApplied(ctx, env.Client, test.Provisioner(test.ProvisionerOptions{Provider: provider}))
				podSubnet1 := ExpectProvisioned(ctx, env.Client, controller, test.UnschedulablePod())[0]
				ExpectScheduled(ctx, env.Client, podSubnet1)
				createFleetInput := fakeEC2API.CalledWithCreateFleetInput.Pop()
				Expect(fake.SubnetsFromFleetRequest(createFleetInput)).To(ConsistOf("test-subnet-1"))

				provisioner = test.Provisioner(test.ProvisionerOptions{Provider: &awsv1alpha1.AWS{
					SubnetSelector:        map[string]string{"Name": "test-subnet-2"},
					SecurityGroupSelector: map[string]string{"*": "*"},
				}})
				ExpectApplied(ctx, env.Client, provisioner)
				podSubnet2 := ExpectProvisioned(ctx, env.Client, controller, test.UnschedulablePod(test.PodOptions{NodeSelector: map[string]string{v1alpha5.ProvisionerNameLabelKey: provisioner.Name}}))[0]
				ExpectScheduled(ctx, env.Client, podSubnet2)
				createFleetInput = fakeEC2API.CalledWithCreateFleetInput.Pop()
				Expect(fake.SubnetsFromFleetRequest(createFleetInput)).To(ConsistOf("test-subnet-2"))
			})
			It("should discover subnet by ID", func() {
				provider.SubnetSelector = map[string]string{"aws-ids": "subnet-test1"}
				ExpectApplied(ctx, env.Client, test.Provisioner(test.ProvisionerOptions{Provider: provider}))
				pod := ExpectProvisioned(ctx, env.Client, controller, test.UnschedulablePod())[0]
				ExpectScheduled(ctx, env.Client, pod)
				createFleetInput := fakeEC2API.CalledWithCreateFleetInput.Pop()
				Expect(fake.SubnetsFromFleetRequest(createFleetInput)).To(ConsistOf("subnet-test1"))
			})
			It("should discover subnets by IDs", func() {
				provider.SubnetSelector = map[string]string{"aws-ids": "subnet-test1,subnet-test2"}
				ExpectApplied(ctx, env.Client, test.Provisioner(test.ProvisionerOptions{Provider: provider}))
				pod := ExpectProvisioned(ctx, env.Client, controller, test.UnschedulablePod())[0]
				ExpectScheduled(ctx, env.Client, pod)
				createFleetInput := fakeEC2API.CalledWithCreateFleetInput.Pop()
				Expect(fake.SubnetsFromFleetRequest(createFleetInput)).To(ConsistOf(
					"subnet-test1",
					"subnet-test2",
				))
			})
			It("should discover subnets by IDs and tags", func() {
				provider.SubnetSelector = map[string]string{"aws-ids": "subnet-test1,subnet-test2", "foo": "bar"}
				ExpectApplied(ctx, env.Client, test.Provisioner(test.ProvisionerOptions{Provider: provider}))
				pod := ExpectProvisioned(ctx, env.Client, controller, test.UnschedulablePod())[0]
				ExpectScheduled(ctx, env.Client, pod)
				createFleetInput := fakeEC2API.CalledWithCreateFleetInput.Pop()
				Expect(fake.SubnetsFromFleetRequest(createFleetInput)).To(ConsistOf(
					"subnet-test1",
					"subnet-test2",
				))
			})
			It("should discover subnets by IDs intersected with tags", func() {
				provider.SubnetSelector = map[string]string{"aws-ids": "subnet-test2", "foo": "bar"}
				ExpectApplied(ctx, env.Client, test.Provisioner(test.ProvisionerOptions{Provider: provider}))
				pod := ExpectProvisioned(ctx, env.Client, controller, test.UnschedulablePod())[0]
				ExpectScheduled(ctx, env.Client, pod)
				createFleetInput := fakeEC2API.CalledWithCreateFleetInput.Pop()
				Expect(fake.SubnetsFromFleetRequest(createFleetInput)).To(ConsistOf(
					"subnet-test2",
				))
			})
		})
		Context("Security Groups", func() {
			It("should default to the clusters security groups", func() {
				ExpectApplied(ctx, env.Client, test.Provisioner(test.ProvisionerOptions{Provider: provider}))
				pod := ExpectProvisioned(ctx, env.Client, controller, test.UnschedulablePod())[0]
				ExpectScheduled(ctx, env.Client, pod)
				Expect(fakeEC2API.CalledWithCreateLaunchTemplateInput.Len()).To(Equal(1))
				input := fakeEC2API.CalledWithCreateLaunchTemplateInput.Pop()
				Expect(aws.StringValueSlice(input.LaunchTemplateData.SecurityGroupIds)).To(ConsistOf(
					"sg-test1",
					"sg-test2",
					"sg-test3",
				))
			})
			It("should discover security groups by tag", func() {
				fakeEC2API.DescribeSecurityGroupsOutput.Set(&ec2.DescribeSecurityGroupsOutput{SecurityGroups: []*ec2.SecurityGroup{
					{GroupId: aws.String("test-sg-1"), Tags: []*ec2.Tag{{Key: aws.String("kubernetes.io/cluster/test-cluster"), Value: aws.String("test-sg-1")}}},
					{GroupId: aws.String("test-sg-2"), Tags: []*ec2.Tag{{Key: aws.String("kubernetes.io/cluster/test-cluster"), Value: aws.String("test-sg-2")}}},
				}})
				ExpectApplied(ctx, env.Client, test.Provisioner(test.ProvisionerOptions{Provider: provider}))
				pod := ExpectProvisioned(ctx, env.Client, controller, test.UnschedulablePod())[0]
				ExpectScheduled(ctx, env.Client, pod)
				Expect(fakeEC2API.CalledWithCreateLaunchTemplateInput.Len()).To(Equal(1))
				input := fakeEC2API.CalledWithCreateLaunchTemplateInput.Pop()
				Expect(aws.StringValueSlice(input.LaunchTemplateData.SecurityGroupIds)).To(ConsistOf(
					"test-sg-1",
					"test-sg-2",
				))
			})
			It("should discover security groups by ID", func() {
				provider.SecurityGroupSelector = map[string]string{"aws-ids": "sg-test1"}
				ExpectApplied(ctx, env.Client, test.Provisioner(test.ProvisionerOptions{Provider: provider}))
				pod := ExpectProvisioned(ctx, env.Client, controller, test.UnschedulablePod())[0]
				ExpectScheduled(ctx, env.Client, pod)
				Expect(fakeEC2API.CalledWithCreateLaunchTemplateInput.Len()).To(Equal(1))
				input := fakeEC2API.CalledWithCreateLaunchTemplateInput.Pop()
				Expect(aws.StringValueSlice(input.LaunchTemplateData.SecurityGroupIds)).To(ConsistOf(
					"sg-test1",
				))
			})
			It("should discover security groups by IDs", func() {
				provider.SecurityGroupSelector = map[string]string{"aws-ids": "sg-test1,sg-test2"}
				ExpectApplied(ctx, env.Client, test.Provisioner(test.ProvisionerOptions{Provider: provider}))
				pod := ExpectProvisioned(ctx, env.Client, controller, test.UnschedulablePod())[0]
				ExpectScheduled(ctx, env.Client, pod)
				Expect(fakeEC2API.CalledWithCreateLaunchTemplateInput.Len()).To(Equal(1))
				input := fakeEC2API.CalledWithCreateLaunchTemplateInput.Pop()
				Expect(aws.StringValueSlice(input.LaunchTemplateData.SecurityGroupIds)).To(ConsistOf(
					"sg-test1",
					"sg-test2",
				))
			})
			It("should discover security groups by IDs and tags", func() {
				provider.SecurityGroupSelector = map[string]string{"aws-ids": "sg-test1,sg-test2", "foo": "bar"}
				ExpectApplied(ctx, env.Client, test.Provisioner(test.ProvisionerOptions{Provider: provider}))
				pod := ExpectProvisioned(ctx, env.Client, controller, test.UnschedulablePod())[0]
				ExpectScheduled(ctx, env.Client, pod)
				Expect(fakeEC2API.CalledWithCreateLaunchTemplateInput.Len()).To(Equal(1))
				input := fakeEC2API.CalledWithCreateLaunchTemplateInput.Pop()
				Expect(aws.StringValueSlice(input.LaunchTemplateData.SecurityGroupIds)).To(ConsistOf(
					"sg-test1",
					"sg-test2",
				))
			})
			It("should discover security groups by IDs intersected with tags", func() {
				provider.SecurityGroupSelector = map[string]string{"aws-ids": "sg-test2", "foo": "bar"}
				ExpectApplied(ctx, env.Client, test.Provisioner(test.ProvisionerOptions{Provider: provider}))
				pod := ExpectProvisioned(ctx, env.Client, controller, test.UnschedulablePod())[0]
				ExpectScheduled(ctx, env.Client, pod)
				Expect(fakeEC2API.CalledWithCreateLaunchTemplateInput.Len()).To(Equal(1))
				input := fakeEC2API.CalledWithCreateLaunchTemplateInput.Pop()
				Expect(aws.StringValueSlice(input.LaunchTemplateData.SecurityGroupIds)).To(ConsistOf(
					"sg-test2",
				))
			})
		})
		Context("User Data", func() {
			It("should not specify --use-max-pods=false when using ENI-based pod density", func() {
				opts.AWSENILimitedPodDensity = true
				prov := provisioning.NewProvisioner(injection.WithOptions(ctx, opts), cfg, env.Client, corev1.NewForConfigOrDie(env.Config), recorder, cloudProvider, cluster)
				controller := provisioning.NewController(env.Client, prov, recorder)
				ExpectApplied(ctx, env.Client, test.Provisioner(test.ProvisionerOptions{Provider: provider}))
				pod := ExpectProvisioned(ctx, env.Client, controller, test.UnschedulablePod())[0]
				ExpectScheduled(ctx, env.Client, pod)
				Expect(fakeEC2API.CalledWithCreateLaunchTemplateInput.Len()).To(Equal(1))
				input := fakeEC2API.CalledWithCreateLaunchTemplateInput.Pop()
				userData, _ := base64.StdEncoding.DecodeString(*input.LaunchTemplateData.UserData)
				Expect(string(userData)).NotTo(ContainSubstring("--use-max-pods false"))
			})
			It("should specify --use-max-pods=false when not using ENI-based pod density", func() {
				opts.AWSENILimitedPodDensity = false
				prov := provisioning.NewProvisioner(injection.WithOptions(ctx, opts), cfg, env.Client, corev1.NewForConfigOrDie(env.Config), recorder, cloudProvider, cluster)
				controller := provisioning.NewController(env.Client, prov, recorder)
				ExpectApplied(ctx, env.Client, test.Provisioner(test.ProvisionerOptions{Provider: provider}))
				pod := ExpectProvisioned(ctx, env.Client, controller, test.UnschedulablePod())[0]
				ExpectScheduled(ctx, env.Client, pod)
				Expect(fakeEC2API.CalledWithCreateLaunchTemplateInput.Len()).To(Equal(1))
				input := fakeEC2API.CalledWithCreateLaunchTemplateInput.Pop()
				userData, _ := base64.StdEncoding.DecodeString(*input.LaunchTemplateData.UserData)
				Expect(string(userData)).To(ContainSubstring("--use-max-pods false"))
				Expect(string(userData)).To(ContainSubstring("--max-pods=110"))
			})
			It("should specify --use-max-pods=false and --max-pods user value when user specifies maxPods in Provisioner", func() {
				prov := provisioning.NewProvisioner(injection.WithOptions(ctx, opts), cfg, env.Client, corev1.NewForConfigOrDie(env.Config), recorder, cloudProvider, cluster)
				controller := provisioning.NewController(env.Client, prov, recorder)

				ExpectApplied(ctx, env.Client, test.Provisioner(test.ProvisionerOptions{Provider: provider, Kubelet: &v1alpha5.KubeletConfiguration{MaxPods: ptr.Int32(10)}}))
				pod := ExpectProvisioned(ctx, env.Client, controller, test.UnschedulablePod())[0]
				ExpectScheduled(ctx, env.Client, pod)
				Expect(fakeEC2API.CalledWithCreateLaunchTemplateInput.Len()).To(Equal(1))
				input := fakeEC2API.CalledWithCreateLaunchTemplateInput.Pop()
				userData, _ := base64.StdEncoding.DecodeString(*input.LaunchTemplateData.UserData)
				Expect(string(userData)).To(ContainSubstring("--use-max-pods false"))
				Expect(string(userData)).To(ContainSubstring("--max-pods=10"))
			})
			It("should specify --system-reserved when overriding system reserved values", func() {
				prov := provisioning.NewProvisioner(injection.WithOptions(ctx, opts), cfg, env.Client, corev1.NewForConfigOrDie(env.Config), recorder, cloudProvider, cluster)
				controller := provisioning.NewController(env.Client, prov, recorder)

				newProvisioner := test.Provisioner(test.ProvisionerOptions{
					Kubelet: &v1alpha5.KubeletConfiguration{
						SystemReserved: v1.ResourceList{
							v1.ResourceCPU:              resource.MustParse("500m"),
							v1.ResourceMemory:           resource.MustParse("1Gi"),
							v1.ResourceEphemeralStorage: resource.MustParse("2Gi"),
						},
					},
				})
				ExpectApplied(ctx, env.Client, newProvisioner)
				pod := ExpectProvisioned(ctx, env.Client, controller, test.UnschedulablePod())[0]
				ExpectScheduled(ctx, env.Client, pod)
				Expect(fakeEC2API.CalledWithCreateLaunchTemplateInput.Len()).To(Equal(1))
				input := fakeEC2API.CalledWithCreateLaunchTemplateInput.Pop()
				userData, _ := base64.StdEncoding.DecodeString(*input.LaunchTemplateData.UserData)

				// Check whether the arguments are there for --system-reserved
				arg := "--system-reserved="
				i := strings.Index(string(userData), arg)
				rem := string(userData)[(i + len(arg)):]
				i = strings.Index(rem, "'")
				for k, v := range newProvisioner.Spec.KubeletConfiguration.SystemReserved {
					Expect(rem[:i]).To(ContainSubstring(fmt.Sprintf("%v=%v", k.String(), v.String())))
				}
			})
			It("should specify --container-runtime containerd by default", func() {
				ExpectApplied(ctx, env.Client, test.Provisioner(test.ProvisionerOptions{Provider: provider}))
				pod := ExpectProvisioned(ctx, env.Client, controller, test.UnschedulablePod())[0]
				ExpectScheduled(ctx, env.Client, pod)
				Expect(fakeEC2API.CalledWithCreateLaunchTemplateInput.Len()).To(Equal(1))
				input := fakeEC2API.CalledWithCreateLaunchTemplateInput.Pop()
				userData, _ := base64.StdEncoding.DecodeString(*input.LaunchTemplateData.UserData)
				Expect(string(userData)).To(ContainSubstring("--container-runtime containerd"))
			})
			It("should specify dockerd if specified in the provisionerSpec", func() {
				ExpectApplied(ctx, env.Client, test.Provisioner(test.ProvisionerOptions{
					Provider: provider,
					Kubelet:  &v1alpha5.KubeletConfiguration{ContainerRuntime: aws.String("dockerd")},
				}))
				pod := ExpectProvisioned(ctx, env.Client, controller, test.UnschedulablePod())[0]
				ExpectScheduled(ctx, env.Client, pod)
				Expect(fakeEC2API.CalledWithCreateLaunchTemplateInput.Len()).To(Equal(1))
				input := fakeEC2API.CalledWithCreateLaunchTemplateInput.Pop()
				userData, _ := base64.StdEncoding.DecodeString(*input.LaunchTemplateData.UserData)
				Expect(string(userData)).To(ContainSubstring("--container-runtime dockerd"))
			})
			It("should specify --container-runtime docker when using Neuron GPUs", func() {
				ExpectApplied(ctx, env.Client, test.Provisioner(test.ProvisionerOptions{Provider: provider}))
				pod := ExpectProvisioned(ctx, env.Client, controller, test.UnschedulablePod(test.PodOptions{
					ResourceRequirements: v1.ResourceRequirements{
						Requests: map[v1.ResourceName]resource.Quantity{
							v1.ResourceCPU:                resource.MustParse("1"),
							awsv1alpha1.ResourceAWSNeuron: resource.MustParse("1"),
						},
						Limits: map[v1.ResourceName]resource.Quantity{
							awsv1alpha1.ResourceAWSNeuron: resource.MustParse("1"),
						},
					},
				}))[0]
				ExpectScheduled(ctx, env.Client, pod)
				Expect(fakeEC2API.CalledWithCreateLaunchTemplateInput.Len()).To(Equal(1))
				input := fakeEC2API.CalledWithCreateLaunchTemplateInput.Pop()
				userData, _ := base64.StdEncoding.DecodeString(*input.LaunchTemplateData.UserData)
				Expect(string(userData)).To(ContainSubstring("--container-runtime docker"))
			})
			It("should specify --container-runtime containerd when using Nvidia GPUs", func() {
				ExpectApplied(ctx, env.Client, test.Provisioner(test.ProvisionerOptions{Provider: provider}))
				pod := ExpectProvisioned(ctx, env.Client, controller, test.UnschedulablePod(test.PodOptions{
					ResourceRequirements: v1.ResourceRequirements{
						Requests: map[v1.ResourceName]resource.Quantity{
							v1.ResourceCPU:                resource.MustParse("1"),
							awsv1alpha1.ResourceNVIDIAGPU: resource.MustParse("1"),
						},
						Limits: map[v1.ResourceName]resource.Quantity{
							awsv1alpha1.ResourceNVIDIAGPU: resource.MustParse("1"),
						},
					},
				}))[0]
				ExpectScheduled(ctx, env.Client, pod)
				Expect(fakeEC2API.CalledWithCreateLaunchTemplateInput.Len()).To(Equal(1))
				input := fakeEC2API.CalledWithCreateLaunchTemplateInput.Pop()
				userData, _ := base64.StdEncoding.DecodeString(*input.LaunchTemplateData.UserData)
				Expect(string(userData)).To(ContainSubstring("--container-runtime containerd"))
			})
			Context("Bottlerocket", func() {
				It("should merge in custom user data", func() {
					opts.AWSENILimitedPodDensity = false
					provider, _ := awsv1alpha1.Deserialize(provisioner.Spec.Provider)
					provider.AMIFamily = &awsv1alpha1.AMIFamilyBottlerocket
					content, _ := ioutil.ReadFile("testdata/br_userdata_input.golden")
					nodeTemplate := test.AWSNodeTemplate(v1alpha1.AWSNodeTemplateSpec{
						UserData: aws.String(string(content)),
						AWS:      *provider,
					})
					ExpectApplied(ctx, env.Client, nodeTemplate)
					controller := provisioning.NewController(env.Client,
						provisioning.NewProvisioner(injection.WithOptions(ctx, opts), cfg, env.Client, clientSet.CoreV1(), recorder, cloudProvider, cluster), recorder)
					newProvisioner := test.Provisioner(test.ProvisionerOptions{ProviderRef: &v1alpha5.ProviderRef{Name: nodeTemplate.Name}})
					ExpectApplied(ctx, env.Client, newProvisioner)
					env.Client.Get(ctx, client.ObjectKeyFromObject(newProvisioner), newProvisioner)
					pod := ExpectProvisioned(ctx, env.Client, controller, test.UnschedulablePod())[0]
					ExpectScheduled(ctx, env.Client, pod)
					Expect(fakeEC2API.CalledWithCreateLaunchTemplateInput.Len()).To(Equal(1))
					input := fakeEC2API.CalledWithCreateLaunchTemplateInput.Pop()
					userData, _ := base64.StdEncoding.DecodeString(*input.LaunchTemplateData.UserData)
					content, _ = ioutil.ReadFile("testdata/br_userdata_merged.golden")
					// Newlines are always added for missing TOML fields, so strip them out before comparisons.
					actualUserData := strings.Replace(string(userData), "\n", "", -1)
					expectedUserData := strings.Replace(fmt.Sprintf(string(content), newProvisioner.Name), "\n", "", -1)
					Expect(expectedUserData).To(Equal(actualUserData))
				})
				It("should bootstrap when custom user data is empty", func() {
					opts.AWSENILimitedPodDensity = false
					provider, _ := awsv1alpha1.Deserialize(provisioner.Spec.Provider)
					provider.AMIFamily = &awsv1alpha1.AMIFamilyBottlerocket
					nodeTemplate := test.AWSNodeTemplate(v1alpha1.AWSNodeTemplateSpec{
						UserData: nil,
						AWS:      *provider,
					})
					ExpectApplied(ctx, env.Client, nodeTemplate)
					controller := provisioning.NewController(env.Client,
						provisioning.NewProvisioner(injection.WithOptions(ctx, opts), cfg, env.Client, clientSet.CoreV1(), recorder, cloudProvider, cluster), recorder)
					newProvisioner := test.Provisioner(test.ProvisionerOptions{ProviderRef: &v1alpha5.ProviderRef{Name: nodeTemplate.Name}})
					ExpectApplied(ctx, env.Client, newProvisioner)
					env.Client.Get(ctx, client.ObjectKeyFromObject(newProvisioner), newProvisioner)
					pod := ExpectProvisioned(ctx, env.Client, controller, test.UnschedulablePod())[0]
					ExpectScheduled(ctx, env.Client, pod)
					Expect(fakeEC2API.CalledWithCreateLaunchTemplateInput.Len()).To(Equal(1))
					input := fakeEC2API.CalledWithCreateLaunchTemplateInput.Pop()
					userData, _ := base64.StdEncoding.DecodeString(*input.LaunchTemplateData.UserData)
					content, _ := ioutil.ReadFile("testdata/br_userdata_unmerged.golden")
					actualUserData := strings.Replace(string(userData), "\n", "", -1)
					expectedUserData := strings.Replace(fmt.Sprintf(string(content), newProvisioner.Name), "\n", "", -1)
					Expect(expectedUserData).To(Equal(actualUserData))
				})
				It("should not bootstrap when provider ref points to a non-existent resource", func() {
					opts.AWSENILimitedPodDensity = false
					provider, _ := awsv1alpha1.Deserialize(provisioner.Spec.Provider)
					provider.AMIFamily = &awsv1alpha1.AMIFamilyBottlerocket
					newProvisioner := test.Provisioner(test.ProvisionerOptions{ProviderRef: &v1alpha5.ProviderRef{Name: "doesnotexist"}})
					ExpectApplied(ctx, env.Client, newProvisioner)
					pod := ExpectProvisioned(ctx, env.Client, controller, test.UnschedulablePod())[0]
					// This will not be scheduled since we were pointed to a non-existent awsnodetemplate resource.
					ExpectNotScheduled(ctx, env.Client, pod)
				})
				It("should not bootstrap on invalid toml user data", func() {
					provider, _ := awsv1alpha1.Deserialize(provisioner.Spec.Provider)
					provider.AMIFamily = &awsv1alpha1.AMIFamilyBottlerocket
					nodeTemplate := test.AWSNodeTemplate(v1alpha1.AWSNodeTemplateSpec{
						UserData: aws.String("#/bin/bash\n ./not-toml.sh"),
						AWS:      *provider,
					})
					ExpectApplied(ctx, env.Client, nodeTemplate)
					newProvisioner := test.Provisioner(test.ProvisionerOptions{ProviderRef: &v1alpha5.ProviderRef{Name: nodeTemplate.Name}})
					ExpectApplied(ctx, env.Client, newProvisioner)
					pod := ExpectProvisioned(ctx, env.Client, controller, test.UnschedulablePod())[0]
					// This will not be scheduled since userData cannot be generated for the prospective node.
					ExpectNotScheduled(ctx, env.Client, pod)
				})
				It("should override system reserved values in user data", func() {
					provider.AMIFamily = &awsv1alpha1.AMIFamilyBottlerocket
					provider, _ := awsv1alpha1.Deserialize(provisioner.Spec.Provider)
					provider.AMIFamily = &awsv1alpha1.AMIFamilyBottlerocket
					nodeTemplate := test.AWSNodeTemplate(v1alpha1.AWSNodeTemplateSpec{
						UserData: nil,
						AWS:      *provider,
					})
					ExpectApplied(ctx, env.Client, nodeTemplate)
					prov := provisioning.NewProvisioner(injection.WithOptions(ctx, opts), cfg, env.Client, corev1.NewForConfigOrDie(env.Config), recorder, cloudProvider, cluster)
					controller := provisioning.NewController(env.Client, prov, recorder)
					newProvisioner := test.Provisioner(test.ProvisionerOptions{
						ProviderRef: &v1alpha5.ProviderRef{
							Name: nodeTemplate.Name,
						},
						Kubelet: &v1alpha5.KubeletConfiguration{
							SystemReserved: v1.ResourceList{
								v1.ResourceCPU:              resource.MustParse("2"),
								v1.ResourceMemory:           resource.MustParse("3Gi"),
								v1.ResourceEphemeralStorage: resource.MustParse("10Gi"),
							},
						},
					})
					ExpectApplied(ctx, env.Client, newProvisioner)
					pod := ExpectProvisioned(ctx, env.Client, controller, test.UnschedulablePod())[0]
					ExpectScheduled(ctx, env.Client, pod)
					Expect(fakeEC2API.CalledWithCreateLaunchTemplateInput.Len()).To(Equal(1))
					input := fakeEC2API.CalledWithCreateLaunchTemplateInput.Pop()
					userData, _ := base64.StdEncoding.DecodeString(*input.LaunchTemplateData.UserData)
					config := &bootstrap.BottlerocketConfig{}
					config.UnmarshalTOML(userData)
					Expect(len(config.Settings.Kubernetes.SystemReserved)).To(Equal(3))
					Expect(config.Settings.Kubernetes.SystemReserved[v1.ResourceCPU.String()]).To(Equal("2"))
					Expect(config.Settings.Kubernetes.SystemReserved[v1.ResourceMemory.String()]).To(Equal("3Gi"))
					Expect(config.Settings.Kubernetes.SystemReserved[v1.ResourceEphemeralStorage.String()]).To(Equal("10Gi"))
				})
				It("should specify max pods value when passing maxPods in configuration", func() {
					prov := provisioning.NewProvisioner(injection.WithOptions(ctx, opts), cfg, env.Client, corev1.NewForConfigOrDie(env.Config), recorder, cloudProvider, cluster)
					controller := provisioning.NewController(env.Client, prov, recorder)

					bottlerocketProvider := provider.DeepCopy()
					bottlerocketProvider.AMIFamily = &awsv1alpha1.AMIFamilyBottlerocket
					ExpectApplied(ctx, env.Client, test.Provisioner(test.ProvisionerOptions{Provider: bottlerocketProvider, Kubelet: &v1alpha5.KubeletConfiguration{MaxPods: ptr.Int32(10)}}))
					pod := ExpectProvisioned(ctx, env.Client, controller, test.UnschedulablePod())[0]
					ExpectScheduled(ctx, env.Client, pod)
					Expect(fakeEC2API.CalledWithCreateLaunchTemplateInput.Len()).To(Equal(1))
					input := fakeEC2API.CalledWithCreateLaunchTemplateInput.Pop()
					userData, _ := base64.StdEncoding.DecodeString(*input.LaunchTemplateData.UserData)
					config := &bootstrap.BottlerocketConfig{}
					config.UnmarshalTOML(userData)
					Expect(config.Settings.Kubernetes.MaxPods).ToNot(BeNil())
					Expect(*config.Settings.Kubernetes.MaxPods).To(BeNumerically("==", 10))
				})
			})
			Context("AL2 Custom UserData", func() {
				It("should merge in custom user data", func() {
					opts.AWSENILimitedPodDensity = false
					provider, _ := awsv1alpha1.Deserialize(provisioner.Spec.Provider)
					content, _ := ioutil.ReadFile("testdata/al2_userdata_input.golden")
					nodeTemplate := test.AWSNodeTemplate(v1alpha1.AWSNodeTemplateSpec{
						UserData: aws.String(string(content)),
						AWS:      *provider,
					})
					ExpectApplied(ctx, env.Client, nodeTemplate)
					controller := provisioning.NewController(env.Client,
						provisioning.NewProvisioner(injection.WithOptions(ctx, opts), cfg, env.Client, clientSet.CoreV1(), recorder, cloudProvider, cluster),
						recorder)
					newProvisioner := test.Provisioner(test.ProvisionerOptions{ProviderRef: &v1alpha5.ProviderRef{Name: nodeTemplate.Name}})
					ExpectApplied(ctx, env.Client, newProvisioner)
					pod := ExpectProvisioned(ctx, env.Client, controller, test.UnschedulablePod())[0]
					ExpectScheduled(ctx, env.Client, pod)
					Expect(fakeEC2API.CalledWithCreateLaunchTemplateInput.Len()).To(Equal(1))
					input := fakeEC2API.CalledWithCreateLaunchTemplateInput.Pop()
					userData, _ := base64.StdEncoding.DecodeString(*input.LaunchTemplateData.UserData)
					content, _ = ioutil.ReadFile("testdata/al2_userdata_merged.golden")
					expectedUserData := fmt.Sprintf(string(content), newProvisioner.Name)
					Expect(expectedUserData).To(Equal(string(userData)))
				})
				It("should handle empty custom user data", func() {
					opts.AWSENILimitedPodDensity = false
					provider, _ := awsv1alpha1.Deserialize(provisioner.Spec.Provider)
					nodeTemplate := test.AWSNodeTemplate(v1alpha1.AWSNodeTemplateSpec{
						UserData: nil,
						AWS:      *provider,
					})
					ExpectApplied(ctx, env.Client, nodeTemplate)
					controller := provisioning.NewController(env.Client,
						provisioning.NewProvisioner(injection.WithOptions(ctx, opts), cfg, env.Client, clientSet.CoreV1(), recorder, cloudProvider, cluster),
						recorder)
					newProvisioner := test.Provisioner(test.ProvisionerOptions{ProviderRef: &v1alpha5.ProviderRef{Name: nodeTemplate.Name}})
					ExpectApplied(ctx, env.Client, newProvisioner)
					pod := ExpectProvisioned(ctx, env.Client, controller, test.UnschedulablePod())[0]
					ExpectScheduled(ctx, env.Client, pod)
					Expect(fakeEC2API.CalledWithCreateLaunchTemplateInput.Len()).To(Equal(1))
					input := fakeEC2API.CalledWithCreateLaunchTemplateInput.Pop()
					userData, _ := base64.StdEncoding.DecodeString(*input.LaunchTemplateData.UserData)
					content, _ := ioutil.ReadFile("testdata/al2_userdata_unmerged.golden")
					expectedUserData := fmt.Sprintf(string(content), newProvisioner.Name)
					Expect(expectedUserData).To(Equal(string(userData)))
				})
				It("should not bootstrap invalid MIME UserData", func() {
					opts.AWSENILimitedPodDensity = false
					provider, _ := awsv1alpha1.Deserialize(provisioner.Spec.Provider)
					nodeTemplate := test.AWSNodeTemplate(v1alpha1.AWSNodeTemplateSpec{
						UserData: aws.String("#/bin/bash\n ./not-mime.sh"),
						AWS:      *provider,
					})
					ExpectApplied(ctx, env.Client, nodeTemplate)
					controller := provisioning.NewController(env.Client,
						provisioning.NewProvisioner(injection.WithOptions(ctx, opts), cfg, env.Client, clientSet.CoreV1(), recorder, cloudProvider, cluster),
						recorder)
					newProvisioner := test.Provisioner(test.ProvisionerOptions{ProviderRef: &v1alpha5.ProviderRef{Name: nodeTemplate.Name}})
					ExpectApplied(ctx, env.Client, newProvisioner)
					pod := ExpectProvisioned(ctx, env.Client, controller, test.UnschedulablePod())[0]
					// This will not be scheduled since userData cannot be generated for the prospective node.
					ExpectNotScheduled(ctx, env.Client, pod)
				})
			})
			Context("Custom AMI Selector", func() {
				It("should use ami selector specified in AWSNodeTemplate", func() {
					opts.AWSENILimitedPodDensity = false
					provider, _ := awsv1alpha1.Deserialize(provisioner.Spec.Provider)
					nodeTemplate := test.AWSNodeTemplate(v1alpha1.AWSNodeTemplateSpec{
						UserData:    nil,
						AMISelector: map[string]string{"karpenter.sh/discovery": "my-cluster"},
						AWS:         *provider,
					})
					fakeEC2API.DescribeImagesOutput.Set(&ec2.DescribeImagesOutput{Images: []*ec2.Image{
						{ImageId: aws.String("ami-123"), Architecture: aws.String("x86_64")},
					}})
					ExpectApplied(ctx, env.Client, nodeTemplate)
					newProvisioner := test.Provisioner(test.ProvisionerOptions{ProviderRef: &v1alpha5.ProviderRef{Name: nodeTemplate.Name}})
					ExpectApplied(ctx, env.Client, newProvisioner)
					pod := ExpectProvisioned(ctx, env.Client, controller, test.UnschedulablePod())[0]
					ExpectScheduled(ctx, env.Client, pod)
					Expect(fakeEC2API.CalledWithCreateLaunchTemplateInput.Len()).To(Equal(1))
					input := fakeEC2API.CalledWithCreateLaunchTemplateInput.Pop()
					Expect("ami-123").To(Equal(*input.LaunchTemplateData.ImageId))
				})
				It("should copy over userData untouched when AMIFamily is Custom", func() {
					opts.AWSENILimitedPodDensity = false
					provider, _ := awsv1alpha1.Deserialize(provisioner.Spec.Provider)
					provider.AMIFamily = &awsv1alpha1.AMIFamilyCustom
					nodeTemplate := test.AWSNodeTemplate(v1alpha1.AWSNodeTemplateSpec{
						UserData:    aws.String("special user data"),
						AMISelector: map[string]string{"karpenter.sh/discovery": "my-cluster"},
						AWS:         *provider,
					})
					fakeEC2API.DescribeImagesOutput.Set(&ec2.DescribeImagesOutput{Images: []*ec2.Image{
						{ImageId: aws.String("ami-123"), Architecture: aws.String("x86_64")},
					}})
					ExpectApplied(ctx, env.Client, nodeTemplate)
					newProvisioner := test.Provisioner(test.ProvisionerOptions{ProviderRef: &v1alpha5.ProviderRef{Name: nodeTemplate.Name}})
					ExpectApplied(ctx, env.Client, newProvisioner)
					pod := ExpectProvisioned(ctx, env.Client, controller, test.UnschedulablePod())[0]
					ExpectScheduled(ctx, env.Client, pod)
					Expect(fakeEC2API.CalledWithCreateLaunchTemplateInput.Len()).To(Equal(1))
					input := fakeEC2API.CalledWithCreateLaunchTemplateInput.Pop()
					userData, _ := base64.StdEncoding.DecodeString(*input.LaunchTemplateData.UserData)
					Expect("special user data").To(Equal(string(userData)))
				})
				It("should correctly use ami selector with specific IDs in AWSNodeTemplate", func() {
					opts.AWSENILimitedPodDensity = false
					provider, _ := awsv1alpha1.Deserialize(provisioner.Spec.Provider)
					nodeTemplate := test.AWSNodeTemplate(v1alpha1.AWSNodeTemplateSpec{
						UserData:    nil,
						AMISelector: map[string]string{"aws-ids": "ami-123,ami-456"},
						AWS:         *provider,
					})
					fakeEC2API.DescribeImagesOutput.Set(&ec2.DescribeImagesOutput{Images: []*ec2.Image{
						{
							ImageId:      aws.String("ami-123"),
							Architecture: aws.String("x86_64"),
							Tags:         []*ec2.Tag{{Key: aws.String(v1.LabelInstanceTypeStable), Value: aws.String("t3.large")}},
						},
						{
							ImageId:      aws.String("ami-456"),
							Architecture: aws.String("x86_64"),
							Tags:         []*ec2.Tag{{Key: aws.String(v1.LabelInstanceTypeStable), Value: aws.String("m5.large")}},
						},
					}})
					ExpectApplied(ctx, env.Client, nodeTemplate)
					newProvisioner := test.Provisioner(test.ProvisionerOptions{ProviderRef: &v1alpha5.ProviderRef{Name: nodeTemplate.Name}})
					ExpectApplied(ctx, env.Client, newProvisioner)
					pod := ExpectProvisioned(ctx, env.Client, controller, test.UnschedulablePod())[0]
					ExpectScheduled(ctx, env.Client, pod)
					Expect(fakeEC2API.CalledWithCreateLaunchTemplateInput.Len()).To(Equal(2))
					actualFilter := fakeEC2API.CalledWithDescribeImagesInput.Pop().Filters
					expectedFilter := []*ec2.Filter{
						{
							Name:   aws.String("image-id"),
							Values: aws.StringSlice([]string{"ami-123", "ami-456"}),
						},
					}
					Expect(actualFilter).To(Equal(expectedFilter))
				})
				It("should create multiple launch templates when multiple amis are discovered", func() {
					opts.AWSENILimitedPodDensity = false
					provider, _ := awsv1alpha1.Deserialize(provisioner.Spec.Provider)
					fakeEC2API.DescribeImagesOutput.Set(&ec2.DescribeImagesOutput{Images: []*ec2.Image{
						{
							ImageId:      aws.String("ami-123"),
							Architecture: aws.String("x86_64"),
							Tags:         []*ec2.Tag{{Key: aws.String(v1.LabelInstanceTypeStable), Value: aws.String("t3.large")}},
						},
						{
							ImageId:      aws.String("ami-456"),
							Architecture: aws.String("x86_64"),
							Tags:         []*ec2.Tag{{Key: aws.String(v1.LabelInstanceTypeStable), Value: aws.String("m5.large")}},
						},
					}})
					nodeTemplate := test.AWSNodeTemplate(v1alpha1.AWSNodeTemplateSpec{
						UserData:    nil,
						AMISelector: map[string]string{"karpenter.sh/discovery": "my-cluster"},
						AWS:         *provider,
					})
					ExpectApplied(ctx, env.Client, nodeTemplate)
					newProvisioner := test.Provisioner(test.ProvisionerOptions{ProviderRef: &v1alpha5.ProviderRef{Name: nodeTemplate.Name}})
					ExpectApplied(ctx, env.Client, newProvisioner)
					pod := ExpectProvisioned(ctx, env.Client, controller, test.UnschedulablePod())[0]
					ExpectScheduled(ctx, env.Client, pod)
					Expect(fakeEC2API.CalledWithCreateLaunchTemplateInput.Len()).To(Equal(2))
					expectedImageIds := sets.NewString("ami-123", "ami-456")
					actualImageIds := sets.NewString(
						*fakeEC2API.CalledWithCreateLaunchTemplateInput.Pop().LaunchTemplateData.ImageId,
						*fakeEC2API.CalledWithCreateLaunchTemplateInput.Pop().LaunchTemplateData.ImageId,
					)
					Expect(expectedImageIds.Equal(actualImageIds)).To(BeTrue())
				})
				It("should fail if no amis match selector.", func() {
					opts.AWSENILimitedPodDensity = false
					provider, _ := awsv1alpha1.Deserialize(provisioner.Spec.Provider)
					fakeEC2API.DescribeImagesOutput.Set(&ec2.DescribeImagesOutput{Images: []*ec2.Image{}})
					nodeTemplate := test.AWSNodeTemplate(v1alpha1.AWSNodeTemplateSpec{
						UserData:    nil,
						AMISelector: map[string]string{"karpenter.sh/discovery": "my-cluster"},
						AWS:         *provider,
					})
					ExpectApplied(ctx, env.Client, nodeTemplate)
					newProvisioner := test.Provisioner(test.ProvisionerOptions{ProviderRef: &v1alpha5.ProviderRef{Name: nodeTemplate.Name}})
					ExpectApplied(ctx, env.Client, newProvisioner)
					pod := ExpectProvisioned(ctx, env.Client, controller, test.UnschedulablePod())[0]
					ExpectNotScheduled(ctx, env.Client, pod)
					Expect(fakeEC2API.CalledWithCreateLaunchTemplateInput.Len()).To(Equal(0))
				})
				It("should fail if no instanceType matches ami requirements.", func() {
					opts.AWSENILimitedPodDensity = false
					provider, _ := awsv1alpha1.Deserialize(provisioner.Spec.Provider)
					fakeEC2API.DescribeImagesOutput.Set(&ec2.DescribeImagesOutput{Images: []*ec2.Image{
						{ImageId: aws.String("ami-123"), Architecture: aws.String("newnew")},
					}})
					nodeTemplate := test.AWSNodeTemplate(v1alpha1.AWSNodeTemplateSpec{
						UserData:    nil,
						AMISelector: map[string]string{"karpenter.sh/discovery": "my-cluster"},
						AWS:         *provider,
					})
					ExpectApplied(ctx, env.Client, nodeTemplate)
					newProvisioner := test.Provisioner(test.ProvisionerOptions{ProviderRef: &v1alpha5.ProviderRef{Name: nodeTemplate.Name}})
					ExpectApplied(ctx, env.Client, newProvisioner)
					pod := ExpectProvisioned(ctx, env.Client, controller, test.UnschedulablePod())[0]
					ExpectNotScheduled(ctx, env.Client, pod)
					Expect(fakeEC2API.CalledWithCreateLaunchTemplateInput.Len()).To(Equal(0))
				})
				It("should choose amis from SSM if no selector specified in AWSNodeTemplate", func() {
					opts.AWSENILimitedPodDensity = false
					provider, _ := awsv1alpha1.Deserialize(provisioner.Spec.Provider)
					nodeTemplate := test.AWSNodeTemplate(v1alpha1.AWSNodeTemplateSpec{
						UserData: nil,
						AWS:      *provider,
					})
					ExpectApplied(ctx, env.Client, nodeTemplate)
					newProvisioner := test.Provisioner(test.ProvisionerOptions{ProviderRef: &v1alpha5.ProviderRef{Name: nodeTemplate.Name}})
					ExpectApplied(ctx, env.Client, newProvisioner)
					pod := ExpectProvisioned(ctx, env.Client, controller, test.UnschedulablePod())[0]
					ExpectScheduled(ctx, env.Client, pod)
					input := fakeEC2API.CalledWithCreateLaunchTemplateInput.Pop()
					Expect(*input.LaunchTemplateData.ImageId).To(ContainSubstring("test-ami"))
				})
			})
			Context("Kubelet Args", func() {
				It("should specify the --dns-cluster-ip flag when clusterDNSIP is set", func() {
					ExpectApplied(ctx, env.Client, test.Provisioner(test.ProvisionerOptions{
						Kubelet:  &v1alpha5.KubeletConfiguration{ClusterDNS: []string{"10.0.10.100"}},
						Provider: provider,
					}))
					pod := ExpectProvisioned(ctx, env.Client, controller, test.UnschedulablePod())[0]
					ExpectScheduled(ctx, env.Client, pod)
					Expect(fakeEC2API.CalledWithCreateLaunchTemplateInput.Len()).To(Equal(1))
					input := fakeEC2API.CalledWithCreateLaunchTemplateInput.Pop()
					userData, _ := base64.StdEncoding.DecodeString(*input.LaunchTemplateData.UserData)
					Expect(string(userData)).To(ContainSubstring("--dns-cluster-ip '10.0.10.100'"))
				})
			})
			Context("Instance Profile", func() {
				It("should use the default instance profile if none specified on the Provisioner", func() {
					ExpectApplied(ctx, env.Client, test.Provisioner(test.ProvisionerOptions{Provider: provider}))
					pod := ExpectProvisioned(ctx, env.Client, controller, test.UnschedulablePod())[0]
					ExpectScheduled(ctx, env.Client, pod)
					Expect(fakeEC2API.CalledWithCreateLaunchTemplateInput.Len()).To(Equal(1))
					input := fakeEC2API.CalledWithCreateLaunchTemplateInput.Pop()
					Expect(*input.LaunchTemplateData.IamInstanceProfile.Name).To(Equal("test-instance-profile"))
				})
				It("should use the instance profile on the Provisioner when specified", func() {
					provider.InstanceProfile = aws.String("overridden-profile")
					ExpectApplied(ctx, env.Client, test.Provisioner(test.ProvisionerOptions{Provider: provider}))
					pod := ExpectProvisioned(ctx, env.Client, controller, test.UnschedulablePod())[0]
					ExpectScheduled(ctx, env.Client, pod)
					Expect(fakeEC2API.CalledWithCreateLaunchTemplateInput.Len()).To(Equal(1))
					input := fakeEC2API.CalledWithCreateLaunchTemplateInput.Pop()
					Expect(*input.LaunchTemplateData.IamInstanceProfile.Name).To(Equal("overridden-profile"))
				})
			})
		})
		Context("Metadata Options", func() {
			It("should default metadata options on generated launch template", func() {
				ExpectApplied(ctx, env.Client, provisioner)
				pod := ExpectProvisioned(ctx, env.Client, controller, test.UnschedulablePod())[0]
				ExpectScheduled(ctx, env.Client, pod)
				Expect(fakeEC2API.CalledWithCreateLaunchTemplateInput.Len()).To(Equal(1))
				input := fakeEC2API.CalledWithCreateLaunchTemplateInput.Pop()
				Expect(*input.LaunchTemplateData.MetadataOptions.HttpEndpoint).To(Equal(ec2.LaunchTemplateInstanceMetadataEndpointStateEnabled))
				Expect(*input.LaunchTemplateData.MetadataOptions.HttpProtocolIpv6).To(Equal(ec2.LaunchTemplateInstanceMetadataProtocolIpv6Disabled))
				Expect(*input.LaunchTemplateData.MetadataOptions.HttpPutResponseHopLimit).To(Equal(int64(2)))
				Expect(*input.LaunchTemplateData.MetadataOptions.HttpTokens).To(Equal(ec2.LaunchTemplateHttpTokensStateRequired))
			})
			It("should set metadata options on generated launch template from provisioner configuration", func() {
				provider, err := awsv1alpha1.Deserialize(provisioner.Spec.Provider)
				Expect(err).ToNot(HaveOccurred())
				provider.MetadataOptions = &awsv1alpha1.MetadataOptions{
					HTTPEndpoint:            aws.String(ec2.LaunchTemplateInstanceMetadataEndpointStateDisabled),
					HTTPProtocolIPv6:        aws.String(ec2.LaunchTemplateInstanceMetadataProtocolIpv6Enabled),
					HTTPPutResponseHopLimit: aws.Int64(1),
					HTTPTokens:              aws.String(ec2.LaunchTemplateHttpTokensStateOptional),
				}
				ExpectApplied(ctx, env.Client, test.Provisioner(test.ProvisionerOptions{Provider: provider}))
				pod := ExpectProvisioned(ctx, env.Client, controller, test.UnschedulablePod())[0]
				ExpectScheduled(ctx, env.Client, pod)
				Expect(fakeEC2API.CalledWithCreateLaunchTemplateInput.Len()).To(Equal(1))
				input := fakeEC2API.CalledWithCreateLaunchTemplateInput.Pop()
				Expect(*input.LaunchTemplateData.MetadataOptions.HttpEndpoint).To(Equal(ec2.LaunchTemplateInstanceMetadataEndpointStateDisabled))
				Expect(*input.LaunchTemplateData.MetadataOptions.HttpProtocolIpv6).To(Equal(ec2.LaunchTemplateInstanceMetadataProtocolIpv6Enabled))
				Expect(*input.LaunchTemplateData.MetadataOptions.HttpPutResponseHopLimit).To(Equal(int64(1)))
				Expect(*input.LaunchTemplateData.MetadataOptions.HttpTokens).To(Equal(ec2.LaunchTemplateHttpTokensStateOptional))
			})
		})
		Context("Block Device Mappings", func() {
			It("should default AL2 block device mappings", func() {
				provider, _ := awsv1alpha1.Deserialize(provisioner.Spec.Provider)
				provider.AMIFamily = &awsv1alpha1.AMIFamilyAL2
				ExpectApplied(ctx, env.Client, test.Provisioner(test.ProvisionerOptions{Provider: provider}))
				pod := ExpectProvisioned(ctx, env.Client, controller, test.UnschedulablePod())[0]
				ExpectScheduled(ctx, env.Client, pod)
				Expect(fakeEC2API.CalledWithCreateLaunchTemplateInput.Len()).To(Equal(1))
				input := fakeEC2API.CalledWithCreateLaunchTemplateInput.Pop()
				Expect(len(input.LaunchTemplateData.BlockDeviceMappings)).To(Equal(1))
				Expect(*input.LaunchTemplateData.BlockDeviceMappings[0].Ebs.VolumeSize).To(Equal(int64(20)))
				Expect(*input.LaunchTemplateData.BlockDeviceMappings[0].Ebs.VolumeType).To(Equal("gp3"))
				Expect(input.LaunchTemplateData.BlockDeviceMappings[0].Ebs.Iops).To(BeNil())
			})
			It("should use custom block device mapping", func() {
				provider, _ := awsv1alpha1.Deserialize(provisioner.Spec.Provider)
				provider.AMIFamily = &awsv1alpha1.AMIFamilyAL2
				provider.BlockDeviceMappings = []*awsv1alpha1.BlockDeviceMapping{
					{
						DeviceName: aws.String("/dev/xvda"),
						EBS: &awsv1alpha1.BlockDevice{
							DeleteOnTermination: aws.Bool(true),
							Encrypted:           aws.Bool(true),
							VolumeType:          aws.String("io2"),
							VolumeSize:          resource.NewScaledQuantity(40, resource.Giga),
							IOPS:                aws.Int64(10_000),
							KMSKeyID:            aws.String("arn:aws:kms:us-west-2:111122223333:key/1234abcd-12ab-34cd-56ef-1234567890ab"),
						},
					},
				}
				ExpectApplied(ctx, env.Client, test.Provisioner(test.ProvisionerOptions{Provider: provider}))
				pod := ExpectProvisioned(ctx, env.Client, controller, test.UnschedulablePod())[0]
				ExpectScheduled(ctx, env.Client, pod)
				Expect(fakeEC2API.CalledWithCreateLaunchTemplateInput.Len()).To(Equal(1))
				input := fakeEC2API.CalledWithCreateLaunchTemplateInput.Pop()
				Expect(len(input.LaunchTemplateData.BlockDeviceMappings)).To(Equal(1))
				Expect(*input.LaunchTemplateData.BlockDeviceMappings[0].Ebs.VolumeSize).To(Equal(int64(40)))
				Expect(*input.LaunchTemplateData.BlockDeviceMappings[0].Ebs.VolumeType).To(Equal("io2"))
				Expect(*input.LaunchTemplateData.BlockDeviceMappings[0].Ebs.Iops).To(Equal(int64(10_000)))
				Expect(*input.LaunchTemplateData.BlockDeviceMappings[0].Ebs.DeleteOnTermination).To(BeTrue())
				Expect(*input.LaunchTemplateData.BlockDeviceMappings[0].Ebs.Encrypted).To(BeTrue())
				Expect(*input.LaunchTemplateData.BlockDeviceMappings[0].Ebs.KmsKeyId).To(Equal("arn:aws:kms:us-west-2:111122223333:key/1234abcd-12ab-34cd-56ef-1234567890ab"))
			})
			It("should default bottlerocket second volume with root volume size", func() {
				provider, _ := awsv1alpha1.Deserialize(provisioner.Spec.Provider)
				provider.AMIFamily = &awsv1alpha1.AMIFamilyBottlerocket
				ExpectApplied(ctx, env.Client, test.Provisioner(test.ProvisionerOptions{Provider: provider}))
				pod := ExpectProvisioned(ctx, env.Client, controller, test.UnschedulablePod())[0]
				ExpectScheduled(ctx, env.Client, pod)
				Expect(fakeEC2API.CalledWithCreateLaunchTemplateInput.Len()).To(Equal(1))
				input := fakeEC2API.CalledWithCreateLaunchTemplateInput.Pop()
				Expect(len(input.LaunchTemplateData.BlockDeviceMappings)).To(Equal(2))
				// Bottlerocket control volume
				Expect(*input.LaunchTemplateData.BlockDeviceMappings[0].Ebs.VolumeSize).To(Equal(int64(4)))
				Expect(*input.LaunchTemplateData.BlockDeviceMappings[0].Ebs.VolumeType).To(Equal("gp3"))
				Expect(input.LaunchTemplateData.BlockDeviceMappings[0].Ebs.Iops).To(BeNil())
				// Bottlerocket user volume
				Expect(*input.LaunchTemplateData.BlockDeviceMappings[1].Ebs.VolumeSize).To(Equal(int64(20)))
				Expect(*input.LaunchTemplateData.BlockDeviceMappings[1].Ebs.VolumeType).To(Equal("gp3"))
				Expect(input.LaunchTemplateData.BlockDeviceMappings[1].Ebs.Iops).To(BeNil())
			})
			It("should not default block device mappings for custom AMIFamilies", func() {
				provider, _ := awsv1alpha1.Deserialize(provisioner.Spec.Provider)
				provider.AMIFamily = &awsv1alpha1.AMIFamilyCustom
				ExpectApplied(ctx, env.Client, test.Provisioner(test.ProvisionerOptions{Provider: provider}))
				pod := ExpectProvisioned(ctx, env.Client, controller, test.UnschedulablePod())[0]
				ExpectScheduled(ctx, env.Client, pod)
				Expect(fakeEC2API.CalledWithCreateLaunchTemplateInput.Len()).To(Equal(1))
				input := fakeEC2API.CalledWithCreateLaunchTemplateInput.Pop()
				Expect(len(input.LaunchTemplateData.BlockDeviceMappings)).To(Equal(0))
			})
			It("should use custom block device mapping for custom AMIFamilies", func() {
				provider, _ := awsv1alpha1.Deserialize(provisioner.Spec.Provider)
				provider.AMIFamily = &awsv1alpha1.AMIFamilyCustom
				provider.BlockDeviceMappings = []*awsv1alpha1.BlockDeviceMapping{
					{
						DeviceName: aws.String("/dev/xvda"),
						EBS: &awsv1alpha1.BlockDevice{
							DeleteOnTermination: aws.Bool(true),
							Encrypted:           aws.Bool(true),
							VolumeType:          aws.String("io2"),
							VolumeSize:          resource.NewScaledQuantity(40, resource.Giga),
							IOPS:                aws.Int64(10_000),
							KMSKeyID:            aws.String("arn:aws:kms:us-west-2:111122223333:key/1234abcd-12ab-34cd-56ef-1234567890ab"),
						},
					},
				}
				ExpectApplied(ctx, env.Client, test.Provisioner(test.ProvisionerOptions{Provider: provider}))
				pod := ExpectProvisioned(ctx, env.Client, controller, test.UnschedulablePod())[0]
				ExpectScheduled(ctx, env.Client, pod)
				Expect(fakeEC2API.CalledWithCreateLaunchTemplateInput.Len()).To(Equal(1))
				input := fakeEC2API.CalledWithCreateLaunchTemplateInput.Pop()
				Expect(len(input.LaunchTemplateData.BlockDeviceMappings)).To(Equal(1))
				Expect(*input.LaunchTemplateData.BlockDeviceMappings[0].Ebs.VolumeSize).To(Equal(int64(40)))
				Expect(*input.LaunchTemplateData.BlockDeviceMappings[0].Ebs.VolumeType).To(Equal("io2"))
				Expect(*input.LaunchTemplateData.BlockDeviceMappings[0].Ebs.Iops).To(Equal(int64(10_000)))
				Expect(*input.LaunchTemplateData.BlockDeviceMappings[0].Ebs.DeleteOnTermination).To(BeTrue())
				Expect(*input.LaunchTemplateData.BlockDeviceMappings[0].Ebs.Encrypted).To(BeTrue())
				Expect(*input.LaunchTemplateData.BlockDeviceMappings[0].Ebs.KmsKeyId).To(Equal("arn:aws:kms:us-west-2:111122223333:key/1234abcd-12ab-34cd-56ef-1234567890ab"))
			})
		})
		Context("Ephemeral Storage", func() {
			It("should pack pods when a daemonset has an ephemeral-storage request", func() {
				ExpectApplied(ctx, env.Client, provisioner, test.DaemonSet(
					test.DaemonSetOptions{PodOptions: test.PodOptions{
						ResourceRequirements: v1.ResourceRequirements{
							Requests: v1.ResourceList{v1.ResourceCPU: resource.MustParse("1"),
								v1.ResourceMemory:           resource.MustParse("1Gi"),
								v1.ResourceEphemeralStorage: resource.MustParse("1Gi")}},
					}},
				))
				pod := ExpectProvisioned(ctx, env.Client, controller, test.UnschedulablePod())
				ExpectScheduled(ctx, env.Client, pod[0])
			})
			It("should pack pods with any ephemeral-storage request", func() {
				ExpectApplied(ctx, env.Client, provisioner)
				pod := ExpectProvisioned(ctx, env.Client, controller,
					test.UnschedulablePod(test.PodOptions{ResourceRequirements: v1.ResourceRequirements{
						Requests: map[v1.ResourceName]resource.Quantity{
							v1.ResourceEphemeralStorage: resource.MustParse("1G"),
						}}}))
				ExpectScheduled(ctx, env.Client, pod[0])
			})
			It("should pack pods with large ephemeral-storage request", func() {
				ExpectApplied(ctx, env.Client, provisioner)
				pod := ExpectProvisioned(ctx, env.Client, controller,
					test.UnschedulablePod(test.PodOptions{ResourceRequirements: v1.ResourceRequirements{
						Requests: map[v1.ResourceName]resource.Quantity{
							v1.ResourceEphemeralStorage: resource.MustParse("10Gi"),
						}}}))
				ExpectScheduled(ctx, env.Client, pod[0])
			})
			It("should not pack pods if the sum of pod ephemeral-storage and overhead exceeds node capacity", func() {
				ExpectApplied(ctx, env.Client, provisioner)
				pod := ExpectProvisioned(ctx, env.Client, controller,
					test.UnschedulablePod(test.PodOptions{ResourceRequirements: v1.ResourceRequirements{
						Requests: map[v1.ResourceName]resource.Quantity{
							v1.ResourceEphemeralStorage: resource.MustParse("19Gi"),
						}}}))
				ExpectNotScheduled(ctx, env.Client, pod[0])
			})
			It("should launch multiple nodes if sum of pod ephemeral-storage requests exceeds a single nodes capacity", func() {
				var nodes []*v1.Node
				ExpectApplied(ctx, env.Client, provisioner)
				pods := ExpectProvisioned(ctx, env.Client, controller,
					test.UnschedulablePod(test.PodOptions{ResourceRequirements: v1.ResourceRequirements{
						Requests: map[v1.ResourceName]resource.Quantity{
							v1.ResourceEphemeralStorage: resource.MustParse("10Gi"),
						},
					},
					}),
					test.UnschedulablePod(test.PodOptions{ResourceRequirements: v1.ResourceRequirements{
						Requests: map[v1.ResourceName]resource.Quantity{
							v1.ResourceEphemeralStorage: resource.MustParse("10Gi"),
						},
					},
					}),
				)
				for _, pod := range pods {
					nodes = append(nodes, ExpectScheduled(ctx, env.Client, pod))
				}
				Expect(nodes).To(HaveLen(2))
			})
			It("should only pack pods with ephemeral-storage requests that will fit on an available node", func() {
				ExpectApplied(ctx, env.Client, provisioner)
				pods := ExpectProvisioned(ctx, env.Client, controller,
					test.UnschedulablePod(test.PodOptions{ResourceRequirements: v1.ResourceRequirements{
						Requests: map[v1.ResourceName]resource.Quantity{
							v1.ResourceEphemeralStorage: resource.MustParse("10Gi"),
						},
					},
					}),
					test.UnschedulablePod(test.PodOptions{ResourceRequirements: v1.ResourceRequirements{
						Requests: map[v1.ResourceName]resource.Quantity{
							v1.ResourceEphemeralStorage: resource.MustParse("150Gi"),
						},
					},
					}),
				)
				ExpectScheduled(ctx, env.Client, pods[0])
				ExpectNotScheduled(ctx, env.Client, pods[1])
			})
			It("should not pack pod if no available instance types have enough storage", func() {
				ExpectApplied(ctx, env.Client, provisioner)
				pod := ExpectProvisioned(ctx, env.Client, controller,
					test.UnschedulablePod(test.PodOptions{ResourceRequirements: v1.ResourceRequirements{
						Requests: map[v1.ResourceName]resource.Quantity{
							v1.ResourceEphemeralStorage: resource.MustParse("150Gi"),
						},
					},
					}))[0]
				ExpectNotScheduled(ctx, env.Client, pod)
			})
			It("should pack pods using the blockdevicemappings from the provider spec when defined", func() {
				provider, _ = awsv1alpha1.Deserialize(provisioner.Spec.Provider)
				provider.BlockDeviceMappings = []*awsv1alpha1.BlockDeviceMapping{{
					DeviceName: aws.String("/dev/xvda"),
					EBS: &awsv1alpha1.BlockDevice{
						VolumeSize: resource.NewScaledQuantity(50, resource.Giga),
					},
				}}
				ExpectApplied(ctx, env.Client, test.Provisioner(test.ProvisionerOptions{Provider: provider}))
				pod := ExpectProvisioned(ctx, env.Client, controller,
					test.UnschedulablePod(test.PodOptions{ResourceRequirements: v1.ResourceRequirements{
						Requests: map[v1.ResourceName]resource.Quantity{
							v1.ResourceEphemeralStorage: resource.MustParse("25Gi"),
						},
					},
					}))[0]
=======
var _ = BeforeEach(func() {
	provider = &awsv1alpha1.AWS{
		AMIFamily:             aws.String(awsv1alpha1.AMIFamilyAL2),
		SubnetSelector:        map[string]string{"*": "*"},
		SecurityGroupSelector: map[string]string{"*": "*"},
	}
	provisioner = test.Provisioner(test.ProvisionerOptions{Provider: provider})
	fakeEC2API.Reset()
	fakePricingAPI.Reset()
	launchTemplateCache.Flush()
	securityGroupCache.Flush()
	subnetCache.Flush()
	unavailableOfferingsCache.Flush()
	ssmCache.Flush()
	ec2Cache.Flush()
	instanceTypeCache.Flush()
})
>>>>>>> 14847951

var _ = AfterEach(func() {
	ExpectCleanedUp(ctx, env.Client)
})

var _ = Describe("Allocation", func() {
	Context("Defaulting", func() {
		// Intent here is that if updates occur on the controller, the Provisioner doesn't need to be recreated
		It("should not set the InstanceProfile with the default if none provided in Provisioner", func() {
			provisioner.SetDefaults(ctx)
			constraints, err := awsv1alpha1.Deserialize(provisioner.Spec.Provider)
			Expect(err).ToNot(HaveOccurred())
			Expect(constraints.InstanceProfile).To(BeNil())
		})

		It("should default requirements", func() {
			provisioner.SetDefaults(ctx)
			Expect(provisioner.Spec.Requirements).To(ContainElement(v1.NodeSelectorRequirement{
				Key:      v1alpha5.LabelCapacityType,
				Operator: v1.NodeSelectorOpIn,
				Values:   []string{awsv1alpha1.CapacityTypeOnDemand},
			}))
			Expect(provisioner.Spec.Requirements).To(ContainElement(v1.NodeSelectorRequirement{
				Key:      v1.LabelArchStable,
				Operator: v1.NodeSelectorOpIn,
				Values:   []string{v1alpha5.ArchitectureAmd64},
			}))
		})
	})
	Context("Validation", func() {
		It("should validate", func() {
			Expect(provisioner.Validate(ctx)).To(Succeed())
		})
		It("should succeed if provider undefined", func() {
			provisioner.Spec.Provider = nil
			Expect(provisioner.Validate(ctx)).To(Succeed())
		})

		Context("SubnetSelector", func() {
			It("should not allow empty string keys or values", func() {
				provider, err := awsv1alpha1.Deserialize(provisioner.Spec.Provider)
				Expect(err).ToNot(HaveOccurred())
				for key, value := range map[string]string{
					"":    "value",
					"key": "",
				} {
					provider.SubnetSelector = map[string]string{key: value}
					provisioner := test.Provisioner(test.ProvisionerOptions{Provider: provider})
					Expect(provisioner.Validate(ctx)).ToNot(Succeed())
				}
			})
		})
		Context("SecurityGroupSelector", func() {
			It("should not allow with a custom launch template", func() {
				provider, err := awsv1alpha1.Deserialize(provisioner.Spec.Provider)
				Expect(err).ToNot(HaveOccurred())
				provider.LaunchTemplateName = aws.String("my-lt")
				provider.SecurityGroupSelector = map[string]string{"key": "value"}
				provisioner := test.Provisioner(test.ProvisionerOptions{Provider: provider})
				Expect(provisioner.Validate(ctx)).ToNot(Succeed())
			})
			It("should not allow empty string keys or values", func() {
				provider, err := awsv1alpha1.Deserialize(provisioner.Spec.Provider)
				Expect(err).ToNot(HaveOccurred())
				for key, value := range map[string]string{
					"":    "value",
					"key": "",
				} {
					provider.SecurityGroupSelector = map[string]string{key: value}
					provisioner := test.Provisioner(test.ProvisionerOptions{Provider: provider})
					Expect(provisioner.Validate(ctx)).ToNot(Succeed())
				}
			})
		})
		Context("EC2 Context", func() {
			It("should set context on the CreateFleet request if specified on the Provisioner", func() {
				provider, err := awsv1alpha1.Deserialize(provisioner.Spec.Provider)
				Expect(err).ToNot(HaveOccurred())
				provider.Context = aws.String("context-1234")
				provisioner := test.Provisioner(test.ProvisionerOptions{Provider: provider})
				provisioner.SetDefaults(ctx)
				ExpectApplied(ctx, env.Client, provisioner)
				pod := ExpectProvisioned(ctx, env.Client, controller, test.UnschedulablePod())[0]
				ExpectScheduled(ctx, env.Client, pod)
				Expect(fakeEC2API.CalledWithCreateFleetInput.Len()).To(Equal(1))
				createFleetInput := fakeEC2API.CalledWithCreateFleetInput.Pop()
				Expect(aws.StringValue(createFleetInput.Context)).To(Equal("context-1234"))
			})
			It("should default to no EC2 Context", func() {
				provisioner.SetDefaults(ctx)
				ExpectApplied(ctx, env.Client, provisioner)
				pod := ExpectProvisioned(ctx, env.Client, controller, test.UnschedulablePod())[0]
				ExpectScheduled(ctx, env.Client, pod)
				Expect(fakeEC2API.CalledWithCreateFleetInput.Len()).To(Equal(1))
				createFleetInput := fakeEC2API.CalledWithCreateFleetInput.Pop()
				Expect(createFleetInput.Context).To(BeNil())
			})
		})
		Context("Labels", func() {
			It("should not allow unrecognized labels with the aws label prefix", func() {
				provisioner.Spec.Labels = map[string]string{awsv1alpha1.LabelDomain + "/" + randomdata.SillyName(): randomdata.SillyName()}
				Expect(provisioner.Validate(ctx)).ToNot(Succeed())
			})
			It("should support well known labels", func() {
				for _, label := range []string{
					awsv1alpha1.LabelInstanceHypervisor,
					awsv1alpha1.LabelInstanceFamily,
					awsv1alpha1.LabelInstanceSize,
					awsv1alpha1.LabelInstanceCPU,
					awsv1alpha1.LabelInstanceMemory,
					awsv1alpha1.LabelInstanceGPUName,
					awsv1alpha1.LabelInstanceGPUManufacturer,
					awsv1alpha1.LabelInstanceGPUCount,
					awsv1alpha1.LabelInstanceGPUMemory,
				} {
					provisioner.Spec.Labels = map[string]string{label: randomdata.SillyName()}
					Expect(provisioner.Validate(ctx)).To(Succeed())
				}
			})
		})
		Context("MetadataOptions", func() {
			It("should not allow with a custom launch template", func() {
				provider, err := awsv1alpha1.Deserialize(provisioner.Spec.Provider)
				Expect(err).ToNot(HaveOccurred())
				provider.LaunchTemplateName = aws.String("my-lt")
				provider.MetadataOptions = &awsv1alpha1.MetadataOptions{}
				provisioner := test.Provisioner(test.ProvisionerOptions{Provider: provider})
				Expect(provisioner.Validate(ctx)).ToNot(Succeed())
			})
			It("should allow missing values", func() {
				provider, err := awsv1alpha1.Deserialize(provisioner.Spec.Provider)
				Expect(err).ToNot(HaveOccurred())
				provider.MetadataOptions = &awsv1alpha1.MetadataOptions{}
				provisioner := test.Provisioner(test.ProvisionerOptions{Provider: provider})
				Expect(provisioner.Validate(ctx)).To(Succeed())
			})
			Context("HTTPEndpoint", func() {
				It("should allow enum values", func() {
					provider, err := awsv1alpha1.Deserialize(provisioner.Spec.Provider)
					Expect(err).ToNot(HaveOccurred())
					for _, value := range ec2.LaunchTemplateInstanceMetadataEndpointState_Values() {
						provider.MetadataOptions = &awsv1alpha1.MetadataOptions{
							HTTPEndpoint: &value,
						}
						provisioner := test.Provisioner(test.ProvisionerOptions{Provider: provider})
						Expect(provisioner.Validate(ctx)).To(Succeed())
					}
				})
				It("should not allow non-enum values", func() {
					provider, err := awsv1alpha1.Deserialize(provisioner.Spec.Provider)
					Expect(err).ToNot(HaveOccurred())
					provider.MetadataOptions = &awsv1alpha1.MetadataOptions{
						HTTPEndpoint: aws.String(randomdata.SillyName()),
					}
					provisioner := test.Provisioner(test.ProvisionerOptions{Provider: provider})
					Expect(provisioner.Validate(ctx)).ToNot(Succeed())
				})
			})
			Context("HTTPProtocolIpv6", func() {
				It("should allow enum values", func() {
					provider, err := awsv1alpha1.Deserialize(provisioner.Spec.Provider)
					Expect(err).ToNot(HaveOccurred())
					for _, value := range ec2.LaunchTemplateInstanceMetadataProtocolIpv6_Values() {
						provider.MetadataOptions = &awsv1alpha1.MetadataOptions{
							HTTPProtocolIPv6: &value,
						}
						provisioner := test.Provisioner(test.ProvisionerOptions{Provider: provider})
						Expect(provisioner.Validate(ctx)).To(Succeed())
					}
				})
				It("should not allow non-enum values", func() {
					provider, err := awsv1alpha1.Deserialize(provisioner.Spec.Provider)
					Expect(err).ToNot(HaveOccurred())
					provider.MetadataOptions = &awsv1alpha1.MetadataOptions{
						HTTPProtocolIPv6: aws.String(randomdata.SillyName()),
					}
					provisioner := test.Provisioner(test.ProvisionerOptions{Provider: provider})
					Expect(provisioner.Validate(ctx)).ToNot(Succeed())
				})
			})
			Context("HTTPPutResponseHopLimit", func() {
				It("should validate inside accepted range", func() {
					provider, err := awsv1alpha1.Deserialize(provisioner.Spec.Provider)
					Expect(err).ToNot(HaveOccurred())
					provider.MetadataOptions = &awsv1alpha1.MetadataOptions{
						HTTPPutResponseHopLimit: aws.Int64(int64(randomdata.Number(1, 65))),
					}
					provisioner := test.Provisioner(test.ProvisionerOptions{Provider: provider})
					Expect(provisioner.Validate(ctx)).To(Succeed())
				})
				It("should not validate outside accepted range", func() {
					provider, err := awsv1alpha1.Deserialize(provisioner.Spec.Provider)
					Expect(err).ToNot(HaveOccurred())
					provider.MetadataOptions = &awsv1alpha1.MetadataOptions{}
					// We expect to be able to invalidate any hop limit between
					// [math.MinInt64, 1). But, to avoid a panic here, we can't
					// exceed math.MaxInt for the difference between bounds of
					// the random number range. So we divide the range
					// approximately in half and test on both halves.
					provider.MetadataOptions.HTTPPutResponseHopLimit = aws.Int64(int64(randomdata.Number(math.MinInt64, math.MinInt64/2)))
					provisioner := test.Provisioner(test.ProvisionerOptions{Provider: provider})
					Expect(provisioner.Validate(ctx)).ToNot(Succeed())
					provider.MetadataOptions.HTTPPutResponseHopLimit = aws.Int64(int64(randomdata.Number(math.MinInt64/2, 1)))
					provisioner = test.Provisioner(test.ProvisionerOptions{Provider: provider})
					Expect(provisioner.Validate(ctx)).ToNot(Succeed())

					provider.MetadataOptions.HTTPPutResponseHopLimit = aws.Int64(int64(randomdata.Number(65, math.MaxInt64)))
					provisioner = test.Provisioner(test.ProvisionerOptions{Provider: provider})
					Expect(provisioner.Validate(ctx)).ToNot(Succeed())
				})
			})
			Context("HTTPTokens", func() {
				It("should allow enum values", func() {
					provider, err := awsv1alpha1.Deserialize(provisioner.Spec.Provider)
					Expect(err).ToNot(HaveOccurred())
					for _, value := range ec2.LaunchTemplateHttpTokensState_Values() {
						provider.MetadataOptions = &awsv1alpha1.MetadataOptions{
							HTTPTokens: aws.String(value),
						}
						provisioner := test.Provisioner(test.ProvisionerOptions{Provider: provider})
						Expect(provisioner.Validate(ctx)).To(Succeed())
					}
				})
				It("should not allow non-enum values", func() {
					provider, err := awsv1alpha1.Deserialize(provisioner.Spec.Provider)
					Expect(err).ToNot(HaveOccurred())
					provider.MetadataOptions = &awsv1alpha1.MetadataOptions{
						HTTPTokens: aws.String(randomdata.SillyName()),
					}
					provisioner := test.Provisioner(test.ProvisionerOptions{Provider: provider})
					Expect(provisioner.Validate(ctx)).ToNot(Succeed())
				})
			})
			Context("BlockDeviceMappings", func() {
				It("should not allow with a custom launch template", func() {
					provider, err := awsv1alpha1.Deserialize(provisioner.Spec.Provider)
					Expect(err).ToNot(HaveOccurred())
					provider.LaunchTemplateName = aws.String("my-lt")
					provider.BlockDeviceMappings = []*awsv1alpha1.BlockDeviceMapping{{
						DeviceName: aws.String("/dev/xvda"),
						EBS: &awsv1alpha1.BlockDevice{
							VolumeSize: resource.NewScaledQuantity(1, resource.Giga),
						},
					}}
					provisioner := test.Provisioner(test.ProvisionerOptions{Provider: provider})
					Expect(provisioner.Validate(ctx)).ToNot(Succeed())
				})
				It("should validate minimal device mapping", func() {
					provider, err := awsv1alpha1.Deserialize(provisioner.Spec.Provider)
					Expect(err).ToNot(HaveOccurred())
					provider.BlockDeviceMappings = []*awsv1alpha1.BlockDeviceMapping{{
						DeviceName: aws.String("/dev/xvda"),
						EBS: &awsv1alpha1.BlockDevice{
							VolumeSize: resource.NewScaledQuantity(1, resource.Giga),
						},
					}}
					provisioner := test.Provisioner(test.ProvisionerOptions{Provider: provider})
					Expect(provisioner.Validate(ctx)).To(Succeed())
				})
				It("should validate ebs device mapping with snapshotID only", func() {
					provider, err := awsv1alpha1.Deserialize(provisioner.Spec.Provider)
					Expect(err).ToNot(HaveOccurred())
					provider.BlockDeviceMappings = []*awsv1alpha1.BlockDeviceMapping{{
						DeviceName: aws.String("/dev/xvda"),
						EBS: &awsv1alpha1.BlockDevice{
							SnapshotID: aws.String("snap-0123456789"),
						},
					}}
					provisioner := test.Provisioner(test.ProvisionerOptions{Provider: provider})
					Expect(provisioner.Validate(ctx)).To(Succeed())
				})
				It("should not allow volume size below minimum", func() {
					provider, err := awsv1alpha1.Deserialize(provisioner.Spec.Provider)
					Expect(err).ToNot(HaveOccurred())
					provider.BlockDeviceMappings = []*awsv1alpha1.BlockDeviceMapping{{
						DeviceName: aws.String("/dev/xvda"),
						EBS: &awsv1alpha1.BlockDevice{
							VolumeSize: resource.NewScaledQuantity(100, resource.Mega),
						},
					}}
					provisioner := test.Provisioner(test.ProvisionerOptions{Provider: provider})
					Expect(provisioner.Validate(ctx)).ToNot(Succeed())
				})
				It("should not allow volume size above max", func() {
					provider, err := awsv1alpha1.Deserialize(provisioner.Spec.Provider)
					Expect(err).ToNot(HaveOccurred())
					provider.BlockDeviceMappings = []*awsv1alpha1.BlockDeviceMapping{{
						DeviceName: aws.String("/dev/xvda"),
						EBS: &awsv1alpha1.BlockDevice{
							VolumeSize: resource.NewScaledQuantity(65, resource.Tera),
						},
					}}
					provisioner := test.Provisioner(test.ProvisionerOptions{Provider: provider})
					Expect(provisioner.Validate(ctx)).ToNot(Succeed())
				})
				It("should not allow nil device name", func() {
					provider, err := awsv1alpha1.Deserialize(provisioner.Spec.Provider)
					Expect(err).ToNot(HaveOccurred())
					provider.BlockDeviceMappings = []*awsv1alpha1.BlockDeviceMapping{{
						EBS: &awsv1alpha1.BlockDevice{
							VolumeSize: resource.NewScaledQuantity(65, resource.Tera),
						},
					}}
					provisioner := test.Provisioner(test.ProvisionerOptions{Provider: provider})
					Expect(provisioner.Validate(ctx)).ToNot(Succeed())
				})
				It("should not allow nil volume size", func() {
					provider, err := awsv1alpha1.Deserialize(provisioner.Spec.Provider)
					Expect(err).ToNot(HaveOccurred())
					provider.BlockDeviceMappings = []*awsv1alpha1.BlockDeviceMapping{{
						DeviceName: aws.String("/dev/xvda"),
						EBS:        &awsv1alpha1.BlockDevice{},
					}}
					provisioner := test.Provisioner(test.ProvisionerOptions{Provider: provider})
					Expect(provisioner.Validate(ctx)).ToNot(Succeed())
				})
				It("should not allow empty ebs block", func() {
					provider, err := awsv1alpha1.Deserialize(provisioner.Spec.Provider)
					Expect(err).ToNot(HaveOccurred())
					provider.BlockDeviceMappings = []*awsv1alpha1.BlockDeviceMapping{{
						DeviceName: aws.String("/dev/xvda"),
					}}
					provisioner := test.Provisioner(test.ProvisionerOptions{Provider: provider})
					Expect(provisioner.Validate(ctx)).ToNot(Succeed())
				})
			})
		})
	})

	Context("Webhook", func() {
		It("should validate when in webhook mode", func() {
			cp := NewCloudProvider(ctx, cloudprovider.Options{WebhookOnly: true})
			// just ensures that validation doesn't depend on anything as when created for the webhook
			// we don't fully initialize the cloud provider
			Expect(cp.Validate(ctx, provisioner)).To(Succeed())
		})
		It("should default when in webhookmode", func() {
			cp := NewCloudProvider(ctx, cloudprovider.Options{WebhookOnly: true})
			// just ensures that validation doesn't depend on anything as when created for the webhook
			// we don't fully initialize the cloud provider
			cp.Default(ctx, provisioner)
		})
	})
<<<<<<< HEAD
})

var _ = Describe("Pricing", func() {
	BeforeEach(func() {
		fakeEC2API.Reset()
		fakePricingAPI.Reset()
	})
	It("should return static on-demand data if pricing API fails", func() {
		fakePricingAPI.NextError.Set(fmt.Errorf("failed"))
		p := NewPricingProvider(ctx, fakePricingAPI, fakeEC2API, "", false, make(chan struct{}))
		price, err := p.OnDemandPrice("c5.large")
		Expect(err).To(BeNil())
		Expect(price).To(BeNumerically(">", 0))
	})
	It("should return static spot data if EC2 describeSpotPriceHistory API fails", func() {
		fakePricingAPI.NextError.Set(fmt.Errorf("failed"))
		p := NewPricingProvider(ctx, fakePricingAPI, fakeEC2API, "", false, make(chan struct{}))
		price, err := p.SpotPrice("c5.large", "test-zone-1a")
		Expect(err).To(BeNil())
		Expect(price).To(BeNumerically(">", 0))
	})
	It("should update on-demand pricing with response from the pricing API", func() {
		// modify our API before creating the pricing provider as it performs an initial update on creation. The pricing
		// API provides on-demand prices, the ec2 API provides spot prices
		fakePricingAPI.GetProductsOutput.Set(&pricing.GetProductsOutput{
			PriceList: []aws.JSONValue{
				fake.NewOnDemandPrice("c98.large", 1.20),
				fake.NewOnDemandPrice("c99.large", 1.23),
			},
		})
		updateStart := time.Now()
		p := NewPricingProvider(ctx, fakePricingAPI, fakeEC2API, "", false, make(chan struct{}))
		Eventually(func() bool { return p.OnDemandLastUpdated().After(updateStart) }).Should(BeTrue())

		price, err := p.OnDemandPrice("c98.large")
		Expect(err).To(BeNil())
		Expect(price).To(BeNumerically("==", 1.20))

		price, err = p.OnDemandPrice("c99.large")
		Expect(err).To(BeNil())
		Expect(price).To(BeNumerically("==", 1.23))
	})
	It("should update spot pricing with response from the pricing API", func() {
		now := time.Now()
		fakeEC2API.DescribeSpotPriceHistoryOutput.Set(&ec2.DescribeSpotPriceHistoryOutput{
			SpotPriceHistory: []*ec2.SpotPrice{
				{
					AvailabilityZone: aws.String("test-zone-1a"),
					InstanceType:     aws.String("c99.large"),
					SpotPrice:        aws.String("1.23"),
					Timestamp:        &now,
				},
				{
					AvailabilityZone: aws.String("test-zone-1a"),
					InstanceType:     aws.String("c98.large"),
					SpotPrice:        aws.String("1.20"),
					Timestamp:        &now,
				},
				{
					AvailabilityZone: aws.String("test-zone-1b"),
					InstanceType:     aws.String("c99.large"),
					SpotPrice:        aws.String("1.50"),
					Timestamp:        &now,
				},
				{
					AvailabilityZone: aws.String("test-zone-1b"),
					InstanceType:     aws.String("c98.large"),
					SpotPrice:        aws.String("1.10"),
					Timestamp:        &now,
				},
			},
		})
		fakePricingAPI.GetProductsOutput.Set(&pricing.GetProductsOutput{
			PriceList: []aws.JSONValue{
				fake.NewOnDemandPrice("c98.large", 1.20),
				fake.NewOnDemandPrice("c99.large", 1.23),
			},
		})
		updateStart := time.Now()
		p := NewPricingProvider(ctx, fakePricingAPI, fakeEC2API, "", false, make(chan struct{}))
		Eventually(func() bool { return p.SpotLastUpdated().After(updateStart) }).Should(BeTrue())

		price, err := p.SpotPrice("c98.large", "test-zone-1b")
		Expect(err).To(BeNil())
		Expect(price).To(BeNumerically("==", 1.10))

		price, err = p.SpotPrice("c99.large", "test-zone-1a")
		Expect(err).To(BeNil())
		Expect(price).To(BeNumerically("==", 1.23))
	})
	It("should update zonal pricing with data from the spot pricing API", func() {
		now := time.Now()
		fakeEC2API.DescribeSpotPriceHistoryOutput.Set(&ec2.DescribeSpotPriceHistoryOutput{
			SpotPriceHistory: []*ec2.SpotPrice{
				{
					AvailabilityZone: aws.String("test-zone-1a"),
					InstanceType:     aws.String("c99.large"),
					SpotPrice:        aws.String("1.23"),
					Timestamp:        &now,
				},
				{
					AvailabilityZone: aws.String("test-zone-1a"),
					InstanceType:     aws.String("c98.large"),
					SpotPrice:        aws.String("1.20"),
					Timestamp:        &now,
				},
			},
		})
		fakePricingAPI.GetProductsOutput.Set(&pricing.GetProductsOutput{
			PriceList: []aws.JSONValue{
				fake.NewOnDemandPrice("c98.large", 1.20),
				fake.NewOnDemandPrice("c99.large", 1.23),
			},
		})
		updateStart := time.Now()
		p := NewPricingProvider(ctx, fakePricingAPI, fakeEC2API, "", false, make(chan struct{}))
		Eventually(func() bool { return p.SpotLastUpdated().After(updateStart) }).Should(BeTrue())

		price, err := p.SpotPrice("c98.large", "test-zone-1a")
		Expect(err).To(BeNil())
		Expect(price).To(BeNumerically("==", 1.20))

		price, err = p.SpotPrice("c98.large", "test-zone-1b")
		Expect(err).ToNot(BeNil())
	})
})

// ExpectTags verifies that the expected tags are a subset of the tags found
func ExpectTags(tags []*ec2.Tag, expected map[string]string) {
	existingTags := map[string]string{}
	for _, tag := range tags {
		existingTags[*tag.Key] = *tag.Value
	}
	for expKey, expValue := range expected {
		foundValue, ok := existingTags[expKey]
		Expect(ok).To(BeTrue(), fmt.Sprintf("expected to find tag %s in %s", expKey, existingTags))
		Expect(foundValue).To(Equal(expValue))
	}
}
=======
})
>>>>>>> 14847951
<|MERGE_RESOLUTION|>--- conflicted
+++ resolved
@@ -20,15 +20,24 @@
 	"testing"
 	"time"
 
-	"github.com/aws/aws-sdk-go/service/pricing"
-	"github.com/aws/karpenter/pkg/cloudprovider/aws/amifamily/bootstrap"
 	"github.com/aws/karpenter/pkg/utils/options"
 
 	"github.com/Pallinder/go-randomdata"
 	"github.com/aws/aws-sdk-go/aws"
 	"github.com/aws/aws-sdk-go/service/ec2"
-<<<<<<< HEAD
-	"github.com/aws/karpenter/pkg/apis/awsnodetemplate/v1alpha1"
+	"github.com/patrickmn/go-cache"
+	v1 "k8s.io/api/core/v1"
+	"k8s.io/apimachinery/pkg/api/resource"
+	"k8s.io/apimachinery/pkg/util/clock"
+	"k8s.io/client-go/kubernetes"
+	corev1 "k8s.io/client-go/kubernetes/typed/core/v1"
+	"knative.dev/pkg/ptr"
+
+	. "github.com/aws/karpenter/pkg/test/expectations"
+	. "github.com/onsi/ginkgo/v2"
+	. "github.com/onsi/gomega"
+	. "knative.dev/pkg/logging/testing"
+
 	"github.com/aws/karpenter/pkg/apis/provisioning/v1alpha5"
 	"github.com/aws/karpenter/pkg/cloudprovider"
 	"github.com/aws/karpenter/pkg/cloudprovider/aws/amifamily"
@@ -38,35 +47,7 @@
 	"github.com/aws/karpenter/pkg/controllers/state"
 	"github.com/aws/karpenter/pkg/test"
 	"github.com/aws/karpenter/pkg/utils/injection"
-=======
->>>>>>> 14847951
-	"github.com/patrickmn/go-cache"
-	v1 "k8s.io/api/core/v1"
-	"k8s.io/apimachinery/pkg/api/resource"
-	"k8s.io/apimachinery/pkg/util/clock"
-	"k8s.io/client-go/kubernetes"
-	corev1 "k8s.io/client-go/kubernetes/typed/core/v1"
-	"knative.dev/pkg/ptr"
-
-	. "github.com/aws/karpenter/pkg/test/expectations"
-	. "github.com/onsi/ginkgo/v2"
-	. "github.com/onsi/gomega"
-	. "knative.dev/pkg/logging/testing"
-<<<<<<< HEAD
-=======
-
-	"github.com/aws/karpenter/pkg/apis/provisioning/v1alpha5"
-	"github.com/aws/karpenter/pkg/cloudprovider"
-	"github.com/aws/karpenter/pkg/cloudprovider/aws/amifamily"
-	awsv1alpha1 "github.com/aws/karpenter/pkg/cloudprovider/aws/apis/v1alpha1"
-	"github.com/aws/karpenter/pkg/cloudprovider/aws/fake"
-	"github.com/aws/karpenter/pkg/controllers/provisioning"
-	"github.com/aws/karpenter/pkg/controllers/state"
-	"github.com/aws/karpenter/pkg/test"
-	"github.com/aws/karpenter/pkg/utils/injection"
-	"github.com/aws/karpenter/pkg/utils/options"
 	"github.com/aws/karpenter/pkg/utils/pretty"
->>>>>>> 14847951
 )
 
 var ctx context.Context
@@ -88,11 +69,11 @@
 var clientSet *kubernetes.Clientset
 var cluster *state.Cluster
 var recorder *test.EventRecorder
-var pricingProvider *PricingProvider
 var cfg *test.Config
 var fakeClock *clock.FakeClock
 var provisioner *v1alpha5.Provisioner
 var provider *awsv1alpha1.AWS
+var pricingProvider *PricingProvider
 
 func TestAWS(t *testing.T) {
 	ctx = TestContextWithLogger(t)
@@ -173,1727 +154,6 @@
 	Expect(env.Stop()).To(Succeed(), "Failed to stop environment")
 })
 
-<<<<<<< HEAD
-var _ = Describe("Allocation", func() {
-	var provisioner *v1alpha5.Provisioner
-	var provider *awsv1alpha1.AWS
-
-	BeforeEach(func() {
-		provider = &awsv1alpha1.AWS{
-			AMIFamily:             aws.String(awsv1alpha1.AMIFamilyAL2),
-			SubnetSelector:        map[string]string{"*": "*"},
-			SecurityGroupSelector: map[string]string{"*": "*"},
-		}
-		provisioner = test.Provisioner(test.ProvisionerOptions{Provider: provider})
-		fakeEC2API.Reset()
-		fakePricingAPI.Reset()
-		launchTemplateCache.Flush()
-		securityGroupCache.Flush()
-		subnetCache.Flush()
-		unavailableOfferingsCache.Flush()
-		ssmCache.Flush()
-		ec2Cache.Flush()
-		instanceTypeCache.Flush()
-	})
-
-	AfterEach(func() {
-		ExpectCleanedUp(ctx, env.Client)
-	})
-
-	Context("Reconciliation", func() {
-		Context("Standard Labels", func() {
-			It("should apply OS label based on the AMI Family", func() {
-				ExpectApplied(ctx, env.Client, provisioner)
-				pod := ExpectProvisioned(ctx, env.Client, controller, test.UnschedulablePod())[0]
-				node := ExpectScheduled(ctx, env.Client, pod)
-				Expect(node.Labels).To(HaveKey(v1.LabelOSStable))
-			})
-			It("should apply Arch label based on the Instance Type Arch", func() {
-				ExpectApplied(ctx, env.Client, provisioner)
-				pod := ExpectProvisioned(ctx, env.Client, controller, test.UnschedulablePod())[0]
-				node := ExpectScheduled(ctx, env.Client, pod)
-				Expect(node.Labels).To(HaveKey(v1.LabelArchStable))
-			})
-			It("should apply instance type label", func() {
-				ExpectApplied(ctx, env.Client, provisioner)
-				pod := ExpectProvisioned(ctx, env.Client, controller, test.UnschedulablePod())[0]
-				node := ExpectScheduled(ctx, env.Client, pod)
-				Expect(node.Labels).To(HaveKey(v1.LabelInstanceTypeStable))
-			})
-		})
-		Context("Instance Types", func() {
-			It("should support instance type labels", func() {
-				ExpectApplied(ctx, env.Client, provisioner)
-				var pods []*v1.Pod
-				for key, value := range map[string]string{
-					awsv1alpha1.LabelInstanceHypervisor:      "nitro",
-					awsv1alpha1.LabelInstanceCategory:        "g",
-					awsv1alpha1.LabelInstanceFamily:          "g4dn",
-					awsv1alpha1.LabelInstanceGeneration:      "4",
-					awsv1alpha1.LabelInstanceSize:            "8xlarge",
-					awsv1alpha1.LabelInstanceCPU:             "32",
-					awsv1alpha1.LabelInstanceMemory:          "131072",
-					awsv1alpha1.LabelInstancePods:            "58",
-					awsv1alpha1.LabelInstanceGPUName:         "t4",
-					awsv1alpha1.LabelInstanceGPUManufacturer: "nvidia",
-					awsv1alpha1.LabelInstanceGPUCount:        "1",
-					awsv1alpha1.LabelInstanceGPUMemory:       "16384",
-					awsv1alpha1.LabelInstanceLocalNVME:       "900",
-				} {
-					pods = append(pods, test.UnschedulablePod(test.PodOptions{NodeSelector: map[string]string{key: value}}))
-				}
-				for _, pod := range ExpectProvisioned(ctx, env.Client, controller, pods...) {
-					ExpectScheduled(ctx, env.Client, pod)
-				}
-			})
-			It("should not launch AWS Pod ENI on a t3", func() {
-				ExpectApplied(ctx, env.Client, provisioner)
-				for _, pod := range ExpectProvisioned(ctx, env.Client, controller,
-					test.UnschedulablePod(test.PodOptions{
-						NodeSelector: map[string]string{
-							v1.LabelInstanceTypeStable: "t3.large",
-						},
-						ResourceRequirements: v1.ResourceRequirements{
-							Requests: v1.ResourceList{awsv1alpha1.ResourceAWSPodENI: resource.MustParse("1")},
-							Limits:   v1.ResourceList{awsv1alpha1.ResourceAWSPodENI: resource.MustParse("1")},
-						},
-					})) {
-					ExpectNotScheduled(ctx, env.Client, pod)
-				}
-			})
-			It("should de-prioritize metal", func() {
-				ExpectApplied(ctx, env.Client, provisioner)
-				for _, pod := range ExpectProvisioned(ctx, env.Client, controller,
-					test.UnschedulablePod(test.PodOptions{
-						ResourceRequirements: v1.ResourceRequirements{
-							Requests: v1.ResourceList{v1.ResourceCPU: resource.MustParse("1")},
-							Limits:   v1.ResourceList{v1.ResourceCPU: resource.MustParse("1")},
-						},
-					})) {
-					ExpectScheduled(ctx, env.Client, pod)
-				}
-				Expect(fakeEC2API.CalledWithCreateFleetInput.Len()).To(Equal(1))
-				call := fakeEC2API.CalledWithCreateFleetInput.Pop()
-				_ = call
-				for _, ltc := range call.LaunchTemplateConfigs {
-					for _, ovr := range ltc.Overrides {
-						Expect(strings.HasSuffix(aws.StringValue(ovr.InstanceType), "metal")).To(BeFalse())
-					}
-				}
-			})
-			It("should launch on metal", func() {
-				// add a provisioner requirement for instance type exists to remove our default filter for metal sizes
-				provisioner.Spec.Requirements = append(provisioner.Spec.Requirements, v1.NodeSelectorRequirement{
-					Key:      v1.LabelInstanceTypeStable,
-					Operator: v1.NodeSelectorOpExists,
-				})
-				ExpectApplied(ctx, env.Client, provisioner)
-				for _, pod := range ExpectProvisioned(ctx, env.Client, controller,
-					test.UnschedulablePod(test.PodOptions{
-						NodeSelector: map[string]string{
-							v1.LabelInstanceTypeStable: "m5.metal",
-						},
-						ResourceRequirements: v1.ResourceRequirements{
-							Requests: v1.ResourceList{v1.ResourceCPU: resource.MustParse("1")},
-							Limits:   v1.ResourceList{v1.ResourceCPU: resource.MustParse("1")},
-						},
-					})) {
-					ExpectScheduled(ctx, env.Client, pod)
-				}
-			})
-			It("should fail to launch AWS Pod ENI if the command line option enabling it isn't set", func() {
-				// ensure the pod ENI option is off
-				optsCopy := opts
-				optsCopy.AWSEnablePodENI = false
-				cancelCtx, cancelFunc := context.WithCancel(injection.WithOptions(ctx, optsCopy))
-				// ensure the provisioner is shut down at the end of this test
-				defer cancelFunc()
-
-				prov := provisioning.NewProvisioner(cancelCtx, cfg, env.Client, corev1.NewForConfigOrDie(env.Config), recorder, cloudProvider, cluster)
-				provisionContoller := provisioning.NewController(env.Client, prov, recorder)
-				ExpectApplied(ctx, env.Client, provisioner)
-				for _, pod := range ExpectProvisioned(cancelCtx, env.Client, provisionContoller,
-					test.UnschedulablePod(test.PodOptions{
-						ResourceRequirements: v1.ResourceRequirements{
-							Requests: v1.ResourceList{awsv1alpha1.ResourceAWSPodENI: resource.MustParse("1")},
-							Limits:   v1.ResourceList{awsv1alpha1.ResourceAWSPodENI: resource.MustParse("1")},
-						},
-					})) {
-					ExpectNotScheduled(cancelCtx, env.Client, pod)
-				}
-			})
-			It("should launch AWS Pod ENI on a compatible instance type", func() {
-				ExpectApplied(ctx, env.Client, provisioner)
-				for _, pod := range ExpectProvisioned(ctx, env.Client, controller,
-					test.UnschedulablePod(test.PodOptions{
-						ResourceRequirements: v1.ResourceRequirements{
-							Requests: v1.ResourceList{awsv1alpha1.ResourceAWSPodENI: resource.MustParse("1")},
-							Limits:   v1.ResourceList{awsv1alpha1.ResourceAWSPodENI: resource.MustParse("1")},
-						},
-					})) {
-					node := ExpectScheduled(ctx, env.Client, pod)
-					Expect(node.Labels).To(HaveKey(v1.LabelInstanceTypeStable))
-					supportsPodENI := func() bool {
-						limits, ok := Limits[node.Labels[v1.LabelInstanceTypeStable]]
-						return ok && limits.IsTrunkingCompatible
-					}
-					Expect(supportsPodENI()).To(Equal(true))
-				}
-			})
-			It("should launch instances for Nvidia GPU resource requests", func() {
-				nodeNames := sets.NewString()
-				ExpectApplied(ctx, env.Client, provisioner)
-				for _, pod := range ExpectProvisioned(ctx, env.Client, controller,
-					test.UnschedulablePod(test.PodOptions{
-						ResourceRequirements: v1.ResourceRequirements{
-							Requests: v1.ResourceList{awsv1alpha1.ResourceNVIDIAGPU: resource.MustParse("1")},
-							Limits:   v1.ResourceList{awsv1alpha1.ResourceNVIDIAGPU: resource.MustParse("1")},
-						},
-					}),
-					// Should pack onto same instance
-					test.UnschedulablePod(test.PodOptions{
-						ResourceRequirements: v1.ResourceRequirements{
-							Requests: v1.ResourceList{awsv1alpha1.ResourceNVIDIAGPU: resource.MustParse("2")},
-							Limits:   v1.ResourceList{awsv1alpha1.ResourceNVIDIAGPU: resource.MustParse("2")},
-						},
-					}),
-					// Should pack onto a separate instance
-					test.UnschedulablePod(test.PodOptions{
-						ResourceRequirements: v1.ResourceRequirements{
-							Requests: v1.ResourceList{awsv1alpha1.ResourceNVIDIAGPU: resource.MustParse("4")},
-							Limits:   v1.ResourceList{awsv1alpha1.ResourceNVIDIAGPU: resource.MustParse("4")},
-						},
-					})) {
-					node := ExpectScheduled(ctx, env.Client, pod)
-					Expect(node.Labels).To(HaveKeyWithValue(v1.LabelInstanceTypeStable, "p3.8xlarge"))
-					nodeNames.Insert(node.Name)
-				}
-				Expect(nodeNames.Len()).To(Equal(2))
-			})
-			It("should launch instances for AWS Neuron resource requests", func() {
-				nodeNames := sets.NewString()
-				ExpectApplied(ctx, env.Client, provisioner)
-				for _, pod := range ExpectProvisioned(ctx, env.Client, controller,
-					test.UnschedulablePod(test.PodOptions{
-						ResourceRequirements: v1.ResourceRequirements{
-							Requests: v1.ResourceList{awsv1alpha1.ResourceAWSNeuron: resource.MustParse("1")},
-							Limits:   v1.ResourceList{awsv1alpha1.ResourceAWSNeuron: resource.MustParse("1")},
-						},
-					}),
-					// Should pack onto same instance
-					test.UnschedulablePod(test.PodOptions{
-						ResourceRequirements: v1.ResourceRequirements{
-							Requests: v1.ResourceList{awsv1alpha1.ResourceAWSNeuron: resource.MustParse("2")},
-							Limits:   v1.ResourceList{awsv1alpha1.ResourceAWSNeuron: resource.MustParse("2")},
-						},
-					}),
-					// Should pack onto a separate instance
-					test.UnschedulablePod(test.PodOptions{
-						ResourceRequirements: v1.ResourceRequirements{
-							Requests: v1.ResourceList{awsv1alpha1.ResourceAWSNeuron: resource.MustParse("4")},
-							Limits:   v1.ResourceList{awsv1alpha1.ResourceAWSNeuron: resource.MustParse("4")},
-						},
-					}),
-				) {
-					node := ExpectScheduled(ctx, env.Client, pod)
-					Expect(node.Labels).To(HaveKeyWithValue(v1.LabelInstanceTypeStable, "inf1.6xlarge"))
-					nodeNames.Insert(node.Name)
-				}
-				Expect(nodeNames.Len()).To(Equal(2))
-			})
-			It("should set pods to 110 if not using ENI-based pod density", func() {
-				opts.AWSENILimitedPodDensity = false
-				instanceInfo, err := instanceTypeProvider.getInstanceTypes(ctx)
-				Expect(err).To(BeNil())
-				provisioner := test.Provisioner()
-				for _, info := range instanceInfo {
-					it := NewInstanceType(injection.WithOptions(ctx, opts), info, provisioner.Spec.KubeletConfiguration, "", provider, nil)
-					resources := it.Resources()
-					Expect(resources.Pods().Value()).To(BeNumerically("==", 110))
-				}
-			})
-			It("should not set pods to 110 if using ENI-based pod density", func() {
-				opts.AWSENILimitedPodDensity = true
-				instanceInfo, err := instanceTypeProvider.getInstanceTypes(ctx)
-				Expect(err).To(BeNil())
-				provisioner := test.Provisioner()
-				for _, info := range instanceInfo {
-					it := NewInstanceType(injection.WithOptions(ctx, opts), info, provisioner.Spec.KubeletConfiguration, "", provider, nil)
-					resources := it.Resources()
-					Expect(resources.Pods().Value()).ToNot(BeNumerically("==", 110))
-				}
-			})
-			Context("AL2", func() {
-				It("should calculate memory overhead based on eni limited pods when ENI limited", func() {
-					opts.AWSENILimitedPodDensity = true
-					opts.VMMemoryOverhead = 0 // cutting a factor out of the equation
-					provider.AMIFamily = &awsv1alpha1.AMIFamilyAL2
-					instanceInfo, err := instanceTypeProvider.getInstanceTypes(ctx)
-					Expect(err).To(BeNil())
-					it := NewInstanceType(injection.WithOptions(ctx, opts), instanceInfo["m5.xlarge"], provisioner.Spec.KubeletConfiguration, "", provider, nil)
-					overhead := it.Overhead()
-					Expect(overhead.Memory().String()).To(Equal("1093Mi"))
-				})
-				It("should calculate memory overhead based on eni limited pods when not ENI limited", func() {
-					opts.AWSENILimitedPodDensity = false
-					opts.VMMemoryOverhead = 0 // cutting a factor out of the equation
-					provider.AMIFamily = &awsv1alpha1.AMIFamilyAL2
-					instanceInfo, err := instanceTypeProvider.getInstanceTypes(ctx)
-					Expect(err).To(BeNil())
-					it := NewInstanceType(injection.WithOptions(ctx, opts), instanceInfo["m5.xlarge"], provisioner.Spec.KubeletConfiguration, "", provider, nil)
-					overhead := it.Overhead()
-					Expect(overhead.Memory().String()).To(Equal("1093Mi"))
-				})
-			})
-			Context("Bottlerocket", func() {
-				It("should calculate memory overhead based on eni limited pods when ENI limited", func() {
-					opts.AWSENILimitedPodDensity = true
-					opts.VMMemoryOverhead = 0 // cutting a factor out of the equation
-					provider.AMIFamily = &awsv1alpha1.AMIFamilyBottlerocket
-					instanceInfo, err := instanceTypeProvider.getInstanceTypes(ctx)
-					Expect(err).To(BeNil())
-					it := NewInstanceType(injection.WithOptions(ctx, opts), instanceInfo["m5.xlarge"], provisioner.Spec.KubeletConfiguration, "", provider, nil)
-					overhead := it.Overhead()
-					Expect(overhead.Memory().String()).To(Equal("1093Mi"))
-				})
-				It("should calculate memory overhead based on max pods when not ENI limited", func() {
-					opts.AWSENILimitedPodDensity = false
-					opts.VMMemoryOverhead = 0 // cutting a factor out of the equation
-					provider.AMIFamily = &awsv1alpha1.AMIFamilyBottlerocket
-					instanceInfo, err := instanceTypeProvider.getInstanceTypes(ctx)
-					Expect(err).To(BeNil())
-					it := NewInstanceType(injection.WithOptions(ctx, opts), instanceInfo["m5.xlarge"], provisioner.Spec.KubeletConfiguration, "", provider, nil)
-					overhead := it.Overhead()
-					Expect(overhead.Memory().String()).To(Equal("1665Mi"))
-				})
-			})
-			Context("KubeletConfiguration Overrides", func() {
-				It("should override system reserved cpus when specified", func() {
-					instanceInfo, err := instanceTypeProvider.getInstanceTypes(ctx)
-					Expect(err).To(BeNil())
-					provisioner = test.Provisioner(test.ProvisionerOptions{
-						Kubelet: &v1alpha5.KubeletConfiguration{
-							SystemReserved: v1.ResourceList{
-								v1.ResourceCPU: resource.MustParse("2"),
-							},
-						},
-					})
-					it := NewInstanceType(injection.WithOptions(ctx, opts), instanceInfo["m5.xlarge"], provisioner.Spec.KubeletConfiguration, "", provider, nil)
-					overhead := it.Overhead()
-					Expect(overhead.Cpu().String()).To(Equal("2080m"))
-				})
-				It("should override system reserved memory when specified", func() {
-					instanceInfo, err := instanceTypeProvider.getInstanceTypes(ctx)
-					Expect(err).To(BeNil())
-					provisioner = test.Provisioner(test.ProvisionerOptions{
-						Kubelet: &v1alpha5.KubeletConfiguration{
-							SystemReserved: v1.ResourceList{
-								v1.ResourceMemory: resource.MustParse("20Gi"),
-							},
-						},
-					})
-					it := NewInstanceType(injection.WithOptions(ctx, opts), instanceInfo["m5.xlarge"], provisioner.Spec.KubeletConfiguration, "", provider, nil)
-					overhead := it.Overhead()
-					Expect(overhead.Memory().String()).To(Equal("21473Mi"))
-				})
-				It("should set max-pods to user-defined value if specified", func() {
-					instanceInfo, err := instanceTypeProvider.getInstanceTypes(ctx)
-					Expect(err).To(BeNil())
-					provisioner := test.Provisioner(test.ProvisionerOptions{Kubelet: &v1alpha5.KubeletConfiguration{MaxPods: ptr.Int32(10)}})
-					for _, info := range instanceInfo {
-						it := NewInstanceType(injection.WithOptions(ctx, opts), info, provisioner.Spec.KubeletConfiguration, "", provider, nil)
-						resources := it.Resources()
-						Expect(resources.Pods().Value()).To(BeNumerically("==", 10))
-					}
-				})
-				It("should override max-pods value when AWSENILimitedPodDensity is set", func() {
-					opts.AWSENILimitedPodDensity = false
-					instanceInfo, err := instanceTypeProvider.getInstanceTypes(ctx)
-					Expect(err).To(BeNil())
-					provisioner := test.Provisioner(test.ProvisionerOptions{Kubelet: &v1alpha5.KubeletConfiguration{MaxPods: ptr.Int32(10)}})
-					for _, info := range instanceInfo {
-						it := NewInstanceType(injection.WithOptions(ctx, opts), info, provisioner.Spec.KubeletConfiguration, "", provider, nil)
-						resources := it.Resources()
-						Expect(resources.Pods().Value()).To(BeNumerically("==", 10))
-					}
-				})
-			})
-		})
-		Context("Insufficient Capacity Error Cache", func() {
-			It("should launch instances of different type on second reconciliation attempt with Insufficient Capacity Error Cache fallback", func() {
-				fakeEC2API.InsufficientCapacityPools.Set([]fake.CapacityPool{{CapacityType: awsv1alpha1.CapacityTypeOnDemand, InstanceType: "inf1.6xlarge", Zone: "test-zone-1a"}})
-				ExpectApplied(ctx, env.Client, provisioner)
-				pods := ExpectProvisioned(ctx, env.Client, controller,
-					test.UnschedulablePod(test.PodOptions{
-						NodeSelector: map[string]string{v1.LabelTopologyZone: "test-zone-1a"},
-						ResourceRequirements: v1.ResourceRequirements{
-							Requests: v1.ResourceList{awsv1alpha1.ResourceAWSNeuron: resource.MustParse("1")},
-							Limits:   v1.ResourceList{awsv1alpha1.ResourceAWSNeuron: resource.MustParse("1")},
-						},
-					}),
-					test.UnschedulablePod(test.PodOptions{
-						NodeSelector: map[string]string{v1.LabelTopologyZone: "test-zone-1a"},
-						ResourceRequirements: v1.ResourceRequirements{
-							Requests: v1.ResourceList{awsv1alpha1.ResourceAWSNeuron: resource.MustParse("1")},
-							Limits:   v1.ResourceList{awsv1alpha1.ResourceAWSNeuron: resource.MustParse("1")},
-						},
-					}),
-				)
-				// it should've tried to pack them on a single inf1.6xlarge then hit an insufficient capacity error
-				for _, pod := range pods {
-					ExpectNotScheduled(ctx, env.Client, pod)
-				}
-				nodeNames := sets.NewString()
-				for _, pod := range ExpectProvisioned(ctx, env.Client, controller, pods...) {
-					node := ExpectScheduled(ctx, env.Client, pod)
-					Expect(node.Labels).To(HaveKeyWithValue(v1.LabelInstanceTypeStable, "inf1.2xlarge"))
-					nodeNames.Insert(node.Name)
-				}
-				Expect(nodeNames.Len()).To(Equal(2))
-			})
-			It("should launch instances in a different zone on second reconciliation attempt with Insufficient Capacity Error Cache fallback", func() {
-				fakeEC2API.InsufficientCapacityPools.Set([]fake.CapacityPool{{CapacityType: awsv1alpha1.CapacityTypeOnDemand, InstanceType: "p3.8xlarge", Zone: "test-zone-1a"}})
-				pod := test.UnschedulablePod(test.PodOptions{
-					NodeSelector: map[string]string{v1.LabelInstanceTypeStable: "p3.8xlarge"},
-					ResourceRequirements: v1.ResourceRequirements{
-						Requests: v1.ResourceList{awsv1alpha1.ResourceNVIDIAGPU: resource.MustParse("1")},
-						Limits:   v1.ResourceList{awsv1alpha1.ResourceNVIDIAGPU: resource.MustParse("1")},
-					},
-				})
-				pod.Spec.Affinity = &v1.Affinity{NodeAffinity: &v1.NodeAffinity{PreferredDuringSchedulingIgnoredDuringExecution: []v1.PreferredSchedulingTerm{
-					{
-						Weight: 1, Preference: v1.NodeSelectorTerm{MatchExpressions: []v1.NodeSelectorRequirement{
-							{Key: v1.LabelTopologyZone, Operator: v1.NodeSelectorOpIn, Values: []string{"test-zone-1a"}},
-						}},
-					},
-				}}}
-				ExpectApplied(ctx, env.Client, provisioner)
-				pod = ExpectProvisioned(ctx, env.Client, controller, pod)[0]
-				// it should've tried to pack them in test-zone-1a on a p3.8xlarge then hit insufficient capacity, the next attempt will try test-zone-1b
-				ExpectNotScheduled(ctx, env.Client, pod)
-
-				pod = ExpectProvisioned(ctx, env.Client, controller, pod)[0]
-				node := ExpectScheduled(ctx, env.Client, pod)
-				Expect(node.Labels).To(SatisfyAll(
-					HaveKeyWithValue(v1.LabelInstanceTypeStable, "p3.8xlarge"),
-					HaveKeyWithValue(v1.LabelTopologyZone, "test-zone-1b")))
-			})
-			It("should launch smaller instances than optimal if larger instance launch results in Insufficient Capacity Error", func() {
-				fakeEC2API.InsufficientCapacityPools.Set([]fake.CapacityPool{
-					{CapacityType: awsv1alpha1.CapacityTypeOnDemand, InstanceType: "m5.xlarge", Zone: "test-zone-1a"},
-				})
-				provisioner.Spec.Requirements = append(provisioner.Spec.Requirements, v1.NodeSelectorRequirement{
-					Key:      v1.LabelInstanceType,
-					Operator: v1.NodeSelectorOpIn,
-					Values:   []string{"m5.large", "m5.xlarge"},
-				})
-				pods := []*v1.Pod{}
-				for i := 0; i < 2; i++ {
-					pods = append(pods, test.UnschedulablePod(test.PodOptions{
-						ResourceRequirements: v1.ResourceRequirements{
-							Requests: v1.ResourceList{v1.ResourceCPU: resource.MustParse("1")},
-						},
-						NodeSelector: map[string]string{
-							v1.LabelTopologyZone: "test-zone-1a",
-						},
-					}))
-				}
-				// Provisions 2 m5.large instances since m5.xlarge was ICE'd
-				ExpectApplied(ctx, env.Client, provisioner)
-				pods = ExpectProvisioned(ctx, env.Client, controller, pods...)
-				for _, pod := range pods {
-					ExpectNotScheduled(ctx, env.Client, pod)
-				}
-				pods = ExpectProvisioned(ctx, env.Client, controller, pods...)
-				for _, pod := range pods {
-					node := ExpectScheduled(ctx, env.Client, pod)
-					Expect(node.Labels[v1.LabelInstanceTypeStable]).To(Equal("m5.large"))
-				}
-			})
-			It("should launch instances on later reconciliation attempt with Insufficient Capacity Error Cache expiry", func() {
-				fakeEC2API.InsufficientCapacityPools.Set([]fake.CapacityPool{{CapacityType: awsv1alpha1.CapacityTypeOnDemand, InstanceType: "inf1.6xlarge", Zone: "test-zone-1a"}})
-				ExpectApplied(ctx, env.Client, provisioner)
-				pod := ExpectProvisioned(ctx, env.Client, controller,
-					test.UnschedulablePod(test.PodOptions{
-						NodeSelector: map[string]string{v1.LabelInstanceTypeStable: "inf1.6xlarge"},
-						ResourceRequirements: v1.ResourceRequirements{
-							Requests: v1.ResourceList{awsv1alpha1.ResourceAWSNeuron: resource.MustParse("2")},
-							Limits:   v1.ResourceList{awsv1alpha1.ResourceAWSNeuron: resource.MustParse("2")},
-						},
-					}),
-				)[0]
-				ExpectNotScheduled(ctx, env.Client, pod)
-				// capacity shortage is over - expire the item from the cache and try again
-				fakeEC2API.InsufficientCapacityPools.Set([]fake.CapacityPool{})
-				unavailableOfferingsCache.Delete(UnavailableOfferingsCacheKey("inf1.6xlarge", "test-zone-1a", awsv1alpha1.CapacityTypeOnDemand))
-				pod = ExpectProvisioned(ctx, env.Client, controller, pod)[0]
-				node := ExpectScheduled(ctx, env.Client, pod)
-				Expect(node.Labels).To(HaveKeyWithValue(v1.LabelInstanceTypeStable, "inf1.6xlarge"))
-			})
-			It("should launch on-demand capacity if flexible to both spot and on-demand, but spot is unavailable", func() {
-				fakeEC2API.DescribeInstanceTypesPagesWithContext(ctx, &ec2.DescribeInstanceTypesInput{}, func(dito *ec2.DescribeInstanceTypesOutput, b bool) bool {
-					for _, it := range dito.InstanceTypes {
-						fakeEC2API.InsufficientCapacityPools.Add(fake.CapacityPool{CapacityType: awsv1alpha1.CapacityTypeSpot, InstanceType: aws.StringValue(it.InstanceType), Zone: "test-zone-1a"})
-					}
-					return true
-				})
-				provisioner.Spec.Requirements = []v1.NodeSelectorRequirement{
-					{Key: v1alpha5.LabelCapacityType, Operator: v1.NodeSelectorOpIn, Values: []string{awsv1alpha1.CapacityTypeSpot, awsv1alpha1.CapacityTypeOnDemand}},
-					{Key: v1.LabelTopologyZone, Operator: v1.NodeSelectorOpIn, Values: []string{"test-zone-1a"}},
-				}
-				// Spot Unavailable
-				ExpectApplied(ctx, env.Client, provisioner)
-				pod := ExpectProvisioned(ctx, env.Client, controller, test.UnschedulablePod())[0]
-				ExpectNotScheduled(ctx, env.Client, pod)
-				// include deprioritized instance types
-				pod = ExpectProvisioned(ctx, env.Client, controller, pod)[0]
-				// Fallback to OD
-				node := ExpectScheduled(ctx, env.Client, pod)
-				Expect(node.Labels).To(HaveKeyWithValue(v1alpha5.LabelCapacityType, awsv1alpha1.CapacityTypeOnDemand))
-			})
-			It("should return all instance types, even though with no offerings due to Insufficient Capacity Error", func() {
-				fakeEC2API.InsufficientCapacityPools.Set([]fake.CapacityPool{
-					{CapacityType: awsv1alpha1.CapacityTypeOnDemand, InstanceType: "m5.xlarge", Zone: "test-zone-1a"},
-					{CapacityType: awsv1alpha1.CapacityTypeOnDemand, InstanceType: "m5.xlarge", Zone: "test-zone-1b"},
-					{CapacityType: awsv1alpha1.CapacityTypeSpot, InstanceType: "m5.xlarge", Zone: "test-zone-1a"},
-					{CapacityType: awsv1alpha1.CapacityTypeSpot, InstanceType: "m5.xlarge", Zone: "test-zone-1b"},
-				})
-				provisioner.Spec.Requirements = nil
-				provisioner.Spec.Requirements = append(provisioner.Spec.Requirements, v1.NodeSelectorRequirement{
-					Key:      v1.LabelInstanceType,
-					Operator: v1.NodeSelectorOpIn,
-					Values:   []string{"m5.xlarge"},
-				})
-				provisioner.Spec.Requirements = append(provisioner.Spec.Requirements, v1.NodeSelectorRequirement{
-					Key:      v1alpha5.LabelCapacityType,
-					Operator: v1.NodeSelectorOpIn,
-					Values:   []string{"spot", "on-demand"},
-				})
-
-				ExpectApplied(ctx, env.Client, provisioner)
-				for _, ct := range []string{awsv1alpha1.CapacityTypeOnDemand, awsv1alpha1.CapacityTypeSpot} {
-					for _, zone := range []string{"test-zone-1a", "test-zone-1b"} {
-						ExpectProvisioned(ctx, env.Client, controller,
-							test.UnschedulablePod(test.PodOptions{
-								ResourceRequirements: v1.ResourceRequirements{
-									Requests: v1.ResourceList{v1.ResourceCPU: resource.MustParse("1")},
-								},
-								NodeSelector: map[string]string{
-									v1alpha5.LabelCapacityType: ct,
-									v1.LabelTopologyZone:       zone,
-								},
-							}))
-					}
-				}
-
-				instanceTypeCache.Flush()
-				instanceTypes, err := cloudProvider.GetInstanceTypes(ctx, provisioner)
-				Expect(err).To(BeNil())
-				instanceTypeNames := sets.NewString()
-				for _, it := range instanceTypes {
-					instanceTypeNames.Insert(it.Name())
-					if it.Name() == "m5.xlarge" {
-						// should have no valid offerings
-						Expect(cloudprovider.AvailableOfferings(it)).To(HaveLen(0))
-					}
-				}
-				Expect(instanceTypeNames.Has("m5.xlarge"))
-			})
-		})
-		Context("CapacityType", func() {
-			It("should default to on-demand", func() {
-				ExpectApplied(ctx, env.Client, provisioner)
-				pod := ExpectProvisioned(ctx, env.Client, controller, test.UnschedulablePod())[0]
-				node := ExpectScheduled(ctx, env.Client, pod)
-				Expect(node.Labels).To(HaveKeyWithValue(v1alpha5.LabelCapacityType, awsv1alpha1.CapacityTypeOnDemand))
-			})
-			It("should launch spot capacity if flexible to both spot and on demand", func() {
-				provisioner.Spec.Requirements = []v1.NodeSelectorRequirement{
-					{Key: v1alpha5.LabelCapacityType, Operator: v1.NodeSelectorOpIn, Values: []string{awsv1alpha1.CapacityTypeSpot, awsv1alpha1.CapacityTypeOnDemand}}}
-				ExpectApplied(ctx, env.Client, provisioner)
-				pod := ExpectProvisioned(ctx, env.Client, controller, test.UnschedulablePod())[0]
-				node := ExpectScheduled(ctx, env.Client, pod)
-				Expect(node.Labels).To(HaveKeyWithValue(v1alpha5.LabelCapacityType, awsv1alpha1.CapacityTypeSpot))
-			})
-			It("should fail to launch capacity when there is no zonal availability for spot", func() {
-				now := time.Now()
-				fakeEC2API.DescribeSpotPriceHistoryOutput.Set(&ec2.DescribeSpotPriceHistoryOutput{
-					SpotPriceHistory: []*ec2.SpotPrice{
-						{
-							AvailabilityZone: aws.String("test-zone-1a"),
-							InstanceType:     aws.String("m5.large"),
-							SpotPrice:        aws.String("0.004"),
-							Timestamp:        &now,
-						},
-						{
-							AvailabilityZone: aws.String("test-zone-1a"),
-							InstanceType:     aws.String("m5.large"),
-							SpotPrice:        aws.String("0.002"),
-							Timestamp:        &now,
-						},
-					},
-				})
-				pricingProvider.updateSpotPricing(ctx)
-				Eventually(func() bool { return pricingProvider.SpotLastUpdated().After(now) }).Should(BeTrue())
-
-				provisioner.Spec.Requirements = []v1.NodeSelectorRequirement{
-					{Key: v1alpha5.LabelCapacityType, Operator: v1.NodeSelectorOpIn, Values: []string{awsv1alpha1.CapacityTypeSpot}},
-					{Key: v1.LabelInstanceTypeStable, Operator: v1.NodeSelectorOpIn, Values: []string{"m5.large"}},
-					{Key: v1.LabelTopologyZone, Operator: v1.NodeSelectorOpIn, Values: []string{"test-zone-1c"}},
-				}
-
-				// Instance type with no zonal availability for spot shouldn't be scheduled
-				ExpectApplied(ctx, env.Client, provisioner)
-				pod := ExpectProvisioned(ctx, env.Client, controller, test.UnschedulablePod())[0]
-				ExpectNotScheduled(ctx, env.Client, pod)
-			})
-			It("should succeed to launch spot instance when zonal availability exists", func() {
-				now := time.Now()
-				fakeEC2API.DescribeSpotPriceHistoryOutput.Set(&ec2.DescribeSpotPriceHistoryOutput{
-					SpotPriceHistory: []*ec2.SpotPrice{
-						{
-							AvailabilityZone: aws.String("test-zone-1a"),
-							InstanceType:     aws.String("m5.large"),
-							SpotPrice:        aws.String("0.004"),
-							Timestamp:        &now,
-						},
-						{
-							AvailabilityZone: aws.String("test-zone-1b"),
-							InstanceType:     aws.String("m5.large"),
-							SpotPrice:        aws.String("0.002"),
-							Timestamp:        &now,
-						},
-					},
-				})
-				pricingProvider.updateSpotPricing(ctx)
-				Eventually(func() bool { return pricingProvider.SpotLastUpdated().After(now) }).Should(BeTrue())
-
-				// not restricting to the zone so we can get any zone
-				provisioner.Spec.Requirements = []v1.NodeSelectorRequirement{
-					{Key: v1alpha5.LabelCapacityType, Operator: v1.NodeSelectorOpIn, Values: []string{awsv1alpha1.CapacityTypeSpot}},
-					{Key: v1.LabelInstanceTypeStable, Operator: v1.NodeSelectorOpIn, Values: []string{"m5.large"}},
-				}
-
-				ExpectApplied(ctx, env.Client, provisioner)
-				pod := ExpectProvisioned(ctx, env.Client, controller, test.UnschedulablePod())[0]
-				node := ExpectScheduled(ctx, env.Client, pod)
-				Expect(node.Labels).To(HaveKeyWithValue(v1alpha5.ProvisionerNameLabelKey, provisioner.Name))
-			})
-		})
-		Context("LaunchTemplates", func() {
-			It("should use same launch template for equivalent constraints", func() {
-				t1 := v1.Toleration{
-					Key:      "Abacus",
-					Operator: "Equal",
-					Value:    "Zebra",
-					Effect:   "NoSchedule",
-				}
-				t2 := v1.Toleration{
-					Key:      "Zebra",
-					Operator: "Equal",
-					Value:    "Abacus",
-					Effect:   "NoSchedule",
-				}
-				t3 := v1.Toleration{
-					Key:      "Boar",
-					Operator: "Equal",
-					Value:    "Abacus",
-					Effect:   "NoSchedule",
-				}
-
-				// constrain the packer to a single launch template type
-				rr := v1.ResourceRequirements{
-					Requests: v1.ResourceList{
-						v1.ResourceCPU:                resource.MustParse("24"),
-						awsv1alpha1.ResourceNVIDIAGPU: resource.MustParse("1"),
-					},
-					Limits: v1.ResourceList{awsv1alpha1.ResourceNVIDIAGPU: resource.MustParse("1")},
-				}
-
-				ExpectApplied(ctx, env.Client, provisioner)
-				pod1 := ExpectProvisioned(ctx, env.Client, controller,
-					test.UnschedulablePod(test.PodOptions{
-						Tolerations:          []v1.Toleration{t1, t2, t3},
-						ResourceRequirements: rr,
-					}),
-				)[0]
-				ExpectScheduled(ctx, env.Client, pod1)
-				Expect(fakeEC2API.CalledWithCreateFleetInput.Len()).To(Equal(1))
-				name1 := fakeEC2API.CalledWithCreateFleetInput.Pop().LaunchTemplateConfigs[0].LaunchTemplateSpecification.LaunchTemplateName
-
-				pod2 := ExpectProvisioned(ctx, env.Client, controller,
-					test.UnschedulablePod(test.PodOptions{
-						Tolerations:          []v1.Toleration{t2, t3, t1},
-						ResourceRequirements: rr,
-					}),
-				)[0]
-
-				ExpectScheduled(ctx, env.Client, pod2)
-				Expect(fakeEC2API.CalledWithCreateFleetInput.Len()).To(Equal(1))
-				name2 := fakeEC2API.CalledWithCreateFleetInput.Pop().LaunchTemplateConfigs[0].LaunchTemplateSpecification.LaunchTemplateName
-				Expect(name1).To(Equal(name2))
-			})
-			It("should tag with provisioner name", func() {
-				provisionerName := "the-provisioner"
-				ExpectApplied(ctx, env.Client, test.Provisioner(test.ProvisionerOptions{Provider: provider, ObjectMeta: metav1.ObjectMeta{Name: provisionerName}}))
-				pod := ExpectProvisioned(ctx, env.Client, controller, test.UnschedulablePod())[0]
-				ExpectScheduled(ctx, env.Client, pod)
-				Expect(fakeEC2API.CalledWithCreateFleetInput.Len()).To(Equal(1))
-				createFleetInput := fakeEC2API.CalledWithCreateFleetInput.Pop()
-				Expect(createFleetInput.TagSpecifications).To(HaveLen(3))
-
-				tags := map[string]string{
-					v1alpha5.ProvisionerNameLabelKey: provisionerName,
-					"Name":                           fmt.Sprintf("%s/%s", v1alpha5.ProvisionerNameLabelKey, provisionerName),
-				}
-				// tags should be included in instance, volume, and fleet tag specification
-				Expect(*createFleetInput.TagSpecifications[0].ResourceType).To(Equal(ec2.ResourceTypeInstance))
-				ExpectTags(createFleetInput.TagSpecifications[0].Tags, tags)
-
-				Expect(*createFleetInput.TagSpecifications[1].ResourceType).To(Equal(ec2.ResourceTypeVolume))
-				ExpectTags(createFleetInput.TagSpecifications[1].Tags, tags)
-
-				Expect(*createFleetInput.TagSpecifications[2].ResourceType).To(Equal(ec2.ResourceTypeFleet))
-				ExpectTags(createFleetInput.TagSpecifications[2].Tags, tags)
-			})
-			It("should request that tags be applied to both instances and volumes", func() {
-				provider.Tags = map[string]string{
-					"tag1": "tag1value",
-					"tag2": "tag2value",
-				}
-				ExpectApplied(ctx, env.Client, test.Provisioner(test.ProvisionerOptions{Provider: provider}))
-				pod := ExpectProvisioned(ctx, env.Client, controller, test.UnschedulablePod())[0]
-				ExpectScheduled(ctx, env.Client, pod)
-				Expect(fakeEC2API.CalledWithCreateFleetInput.Len()).To(Equal(1))
-				createFleetInput := fakeEC2API.CalledWithCreateFleetInput.Pop()
-				Expect(createFleetInput.TagSpecifications).To(HaveLen(3))
-
-				// tags should be included in instance, volume, and fleet tag specification
-				Expect(*createFleetInput.TagSpecifications[0].ResourceType).To(Equal(ec2.ResourceTypeInstance))
-				ExpectTags(createFleetInput.TagSpecifications[0].Tags, provider.Tags)
-
-				Expect(*createFleetInput.TagSpecifications[1].ResourceType).To(Equal(ec2.ResourceTypeVolume))
-				ExpectTags(createFleetInput.TagSpecifications[1].Tags, provider.Tags)
-
-				Expect(*createFleetInput.TagSpecifications[2].ResourceType).To(Equal(ec2.ResourceTypeFleet))
-				ExpectTags(createFleetInput.TagSpecifications[2].Tags, provider.Tags)
-			})
-
-			It("should override default tag names", func() {
-				// these tags are defaulted, so ensure users can override them
-				provider.Tags = map[string]string{
-					v1alpha5.ProvisionerNameLabelKey: "myprovisioner",
-					"Name":                           "myname",
-				}
-
-				ExpectApplied(ctx, env.Client, test.Provisioner(test.ProvisionerOptions{Provider: provider}))
-				ExpectApplied(ctx, env.Client, test.Provisioner(test.ProvisionerOptions{Provider: provider}))
-				pod := ExpectProvisioned(ctx, env.Client, controller, test.UnschedulablePod())[0]
-				ExpectScheduled(ctx, env.Client, pod)
-				Expect(fakeEC2API.CalledWithCreateFleetInput.Len()).To(Equal(1))
-				createFleetInput := fakeEC2API.CalledWithCreateFleetInput.Pop()
-				Expect(createFleetInput.TagSpecifications).To(HaveLen(3))
-
-				// tags should be included in instance, volume, and fleet tag specification
-				Expect(*createFleetInput.TagSpecifications[0].ResourceType).To(Equal(ec2.ResourceTypeInstance))
-				ExpectTags(createFleetInput.TagSpecifications[0].Tags, provider.Tags)
-
-				Expect(*createFleetInput.TagSpecifications[1].ResourceType).To(Equal(ec2.ResourceTypeVolume))
-				ExpectTags(createFleetInput.TagSpecifications[1].Tags, provider.Tags)
-
-				Expect(*createFleetInput.TagSpecifications[2].ResourceType).To(Equal(ec2.ResourceTypeFleet))
-				ExpectTags(createFleetInput.TagSpecifications[2].Tags, provider.Tags)
-			})
-			It("should default to a generated launch template", func() {
-				ExpectApplied(ctx, env.Client, provisioner)
-				pod := ExpectProvisioned(ctx, env.Client, controller, test.UnschedulablePod())[0]
-				ExpectScheduled(ctx, env.Client, pod)
-
-				Expect(fakeEC2API.CalledWithCreateLaunchTemplateInput.Len()).To(Equal(1))
-
-				firstLt := fakeEC2API.CalledWithCreateLaunchTemplateInput.Pop()
-
-				Expect(fakeEC2API.CalledWithCreateFleetInput.Len()).To(Equal(1))
-
-				createFleetInput := fakeEC2API.CalledWithCreateFleetInput.Pop()
-				launchTemplate := createFleetInput.LaunchTemplateConfigs[0].LaunchTemplateSpecification
-				Expect(createFleetInput.LaunchTemplateConfigs).To(HaveLen(1))
-
-				Expect(*createFleetInput.LaunchTemplateConfigs[0].LaunchTemplateSpecification.LaunchTemplateName).
-					To(Equal(*firstLt.LaunchTemplateName))
-				Expect(firstLt.LaunchTemplateData.BlockDeviceMappings[0].Ebs.Encrypted).To(Equal(aws.Bool(true)))
-				Expect(*launchTemplate.Version).To(Equal("$Latest"))
-			})
-			It("should allow a launch template to be specified", func() {
-				provider.LaunchTemplateName = aws.String("test-launch-template")
-				provider.SecurityGroupSelector = nil
-				ExpectApplied(ctx, env.Client, test.Provisioner(test.ProvisionerOptions{Provider: provider}))
-				pod := ExpectProvisioned(ctx, env.Client, controller, test.UnschedulablePod())[0]
-				ExpectScheduled(ctx, env.Client, pod)
-				Expect(fakeEC2API.CalledWithCreateFleetInput.Len()).To(Equal(1))
-				input := fakeEC2API.CalledWithCreateFleetInput.Pop()
-				Expect(input.LaunchTemplateConfigs).To(HaveLen(1))
-				launchTemplate := input.LaunchTemplateConfigs[0].LaunchTemplateSpecification
-				Expect(*launchTemplate.LaunchTemplateName).To(Equal("test-launch-template"))
-				Expect(*launchTemplate.Version).To(Equal("$Latest"))
-			})
-			It("should recover from an out-of-sync launch template cache", func() {
-				ExpectApplied(ctx, env.Client, provisioner)
-				pod := ExpectProvisioned(ctx, env.Client, controller, test.UnschedulablePod())[0]
-				ExpectScheduled(ctx, env.Client, pod)
-
-				Expect(fakeEC2API.CalledWithCreateLaunchTemplateInput.Len()).To(Equal(1))
-				firstLt := fakeEC2API.CalledWithCreateLaunchTemplateInput.Pop()
-				ltName := aws.StringValue(firstLt.LaunchTemplateName)
-				lt, ok := launchTemplateCache.Get(ltName)
-				Expect(ok).To(Equal(true))
-				// Remove expiration from cached LT
-				launchTemplateCache.Set(ltName, lt, -1)
-
-				fakeEC2API.NextError.Set(awserr.New("InvalidLaunchTemplateName.NotFoundException", "", errors.New("")))
-				pod = ExpectProvisioned(ctx, env.Client, controller, test.UnschedulablePod())[0]
-				// should call fleet twice. Once will fail on invalid LT and the next will succeed
-				Expect(fakeEC2API.CalledWithCreateFleetInput.Len()).To(Equal(2))
-				fleetInput := fakeEC2API.CalledWithCreateFleetInput.Pop()
-				Expect(aws.StringValue(fleetInput.LaunchTemplateConfigs[0].LaunchTemplateSpecification.LaunchTemplateName)).To(Equal(ltName))
-				ExpectScheduled(ctx, env.Client, pod)
-			})
-		})
-		Context("Subnets", func() {
-			It("should default to the cluster's subnets", func() {
-				ExpectApplied(ctx, env.Client, test.Provisioner(test.ProvisionerOptions{Provider: provider}))
-				pod := ExpectProvisioned(ctx, env.Client, controller, test.UnschedulablePod(
-					test.PodOptions{NodeSelector: map[string]string{v1.LabelArchStable: v1alpha5.ArchitectureAmd64}}))[0]
-				ExpectScheduled(ctx, env.Client, pod)
-				Expect(fakeEC2API.CalledWithCreateFleetInput.Len()).To(Equal(1))
-				input := fakeEC2API.CalledWithCreateFleetInput.Pop()
-				Expect(input.LaunchTemplateConfigs).To(HaveLen(1))
-
-				foundNonGPULT := false
-				for _, v := range input.LaunchTemplateConfigs {
-					for _, ov := range v.Overrides {
-						if *ov.InstanceType == "m5.large" {
-							foundNonGPULT = true
-							Expect(v.Overrides).To(ContainElements(
-								&ec2.FleetLaunchTemplateOverridesRequest{SubnetId: aws.String("subnet-test1"), InstanceType: aws.String("m5.large"), AvailabilityZone: aws.String("test-zone-1a")},
-								&ec2.FleetLaunchTemplateOverridesRequest{SubnetId: aws.String("subnet-test2"), InstanceType: aws.String("m5.large"), AvailabilityZone: aws.String("test-zone-1b")},
-								&ec2.FleetLaunchTemplateOverridesRequest{SubnetId: aws.String("subnet-test3"), InstanceType: aws.String("m5.large"), AvailabilityZone: aws.String("test-zone-1c")},
-							))
-						}
-					}
-				}
-				Expect(foundNonGPULT).To(BeTrue())
-			})
-			It("should launch instances into subnet with the most available IP addresses", func() {
-				fakeEC2API.DescribeSubnetsOutput.Set(&ec2.DescribeSubnetsOutput{Subnets: []*ec2.Subnet{
-					{SubnetId: aws.String("test-subnet-1"), AvailabilityZone: aws.String("test-zone-1a"), AvailableIpAddressCount: aws.Int64(10),
-						Tags: []*ec2.Tag{{Key: aws.String("Name"), Value: aws.String("test-subnet-1")}}},
-					{SubnetId: aws.String("test-subnet-2"), AvailabilityZone: aws.String("test-zone-1a"), AvailableIpAddressCount: aws.Int64(100),
-						Tags: []*ec2.Tag{{Key: aws.String("Name"), Value: aws.String("test-subnet-2")}}},
-				}})
-				ExpectApplied(ctx, env.Client, test.Provisioner(test.ProvisionerOptions{Provider: provider}))
-				pod := ExpectProvisioned(ctx, env.Client, controller, test.UnschedulablePod(test.PodOptions{NodeSelector: map[string]string{v1.LabelTopologyZone: "test-zone-1a"}}))[0]
-				ExpectScheduled(ctx, env.Client, pod)
-				createFleetInput := fakeEC2API.CalledWithCreateFleetInput.Pop()
-				Expect(fake.SubnetsFromFleetRequest(createFleetInput)).To(ConsistOf("test-subnet-2"))
-			})
-			It("should launch instances into subnets that are excluded by another provisioner", func() {
-				fakeEC2API.DescribeSubnetsOutput.Set(&ec2.DescribeSubnetsOutput{Subnets: []*ec2.Subnet{
-					{SubnetId: aws.String("test-subnet-1"), AvailabilityZone: aws.String("test-zone-1a"), AvailableIpAddressCount: aws.Int64(10),
-						Tags: []*ec2.Tag{{Key: aws.String("Name"), Value: aws.String("test-subnet-1")}}},
-					{SubnetId: aws.String("test-subnet-2"), AvailabilityZone: aws.String("test-zone-1b"), AvailableIpAddressCount: aws.Int64(100),
-						Tags: []*ec2.Tag{{Key: aws.String("Name"), Value: aws.String("test-subnet-2")}}},
-				}})
-				provider.SubnetSelector = map[string]string{"Name": "test-subnet-1"}
-				ExpectApplied(ctx, env.Client, test.Provisioner(test.ProvisionerOptions{Provider: provider}))
-				podSubnet1 := ExpectProvisioned(ctx, env.Client, controller, test.UnschedulablePod())[0]
-				ExpectScheduled(ctx, env.Client, podSubnet1)
-				createFleetInput := fakeEC2API.CalledWithCreateFleetInput.Pop()
-				Expect(fake.SubnetsFromFleetRequest(createFleetInput)).To(ConsistOf("test-subnet-1"))
-
-				provisioner = test.Provisioner(test.ProvisionerOptions{Provider: &awsv1alpha1.AWS{
-					SubnetSelector:        map[string]string{"Name": "test-subnet-2"},
-					SecurityGroupSelector: map[string]string{"*": "*"},
-				}})
-				ExpectApplied(ctx, env.Client, provisioner)
-				podSubnet2 := ExpectProvisioned(ctx, env.Client, controller, test.UnschedulablePod(test.PodOptions{NodeSelector: map[string]string{v1alpha5.ProvisionerNameLabelKey: provisioner.Name}}))[0]
-				ExpectScheduled(ctx, env.Client, podSubnet2)
-				createFleetInput = fakeEC2API.CalledWithCreateFleetInput.Pop()
-				Expect(fake.SubnetsFromFleetRequest(createFleetInput)).To(ConsistOf("test-subnet-2"))
-			})
-			It("should discover subnet by ID", func() {
-				provider.SubnetSelector = map[string]string{"aws-ids": "subnet-test1"}
-				ExpectApplied(ctx, env.Client, test.Provisioner(test.ProvisionerOptions{Provider: provider}))
-				pod := ExpectProvisioned(ctx, env.Client, controller, test.UnschedulablePod())[0]
-				ExpectScheduled(ctx, env.Client, pod)
-				createFleetInput := fakeEC2API.CalledWithCreateFleetInput.Pop()
-				Expect(fake.SubnetsFromFleetRequest(createFleetInput)).To(ConsistOf("subnet-test1"))
-			})
-			It("should discover subnets by IDs", func() {
-				provider.SubnetSelector = map[string]string{"aws-ids": "subnet-test1,subnet-test2"}
-				ExpectApplied(ctx, env.Client, test.Provisioner(test.ProvisionerOptions{Provider: provider}))
-				pod := ExpectProvisioned(ctx, env.Client, controller, test.UnschedulablePod())[0]
-				ExpectScheduled(ctx, env.Client, pod)
-				createFleetInput := fakeEC2API.CalledWithCreateFleetInput.Pop()
-				Expect(fake.SubnetsFromFleetRequest(createFleetInput)).To(ConsistOf(
-					"subnet-test1",
-					"subnet-test2",
-				))
-			})
-			It("should discover subnets by IDs and tags", func() {
-				provider.SubnetSelector = map[string]string{"aws-ids": "subnet-test1,subnet-test2", "foo": "bar"}
-				ExpectApplied(ctx, env.Client, test.Provisioner(test.ProvisionerOptions{Provider: provider}))
-				pod := ExpectProvisioned(ctx, env.Client, controller, test.UnschedulablePod())[0]
-				ExpectScheduled(ctx, env.Client, pod)
-				createFleetInput := fakeEC2API.CalledWithCreateFleetInput.Pop()
-				Expect(fake.SubnetsFromFleetRequest(createFleetInput)).To(ConsistOf(
-					"subnet-test1",
-					"subnet-test2",
-				))
-			})
-			It("should discover subnets by IDs intersected with tags", func() {
-				provider.SubnetSelector = map[string]string{"aws-ids": "subnet-test2", "foo": "bar"}
-				ExpectApplied(ctx, env.Client, test.Provisioner(test.ProvisionerOptions{Provider: provider}))
-				pod := ExpectProvisioned(ctx, env.Client, controller, test.UnschedulablePod())[0]
-				ExpectScheduled(ctx, env.Client, pod)
-				createFleetInput := fakeEC2API.CalledWithCreateFleetInput.Pop()
-				Expect(fake.SubnetsFromFleetRequest(createFleetInput)).To(ConsistOf(
-					"subnet-test2",
-				))
-			})
-		})
-		Context("Security Groups", func() {
-			It("should default to the clusters security groups", func() {
-				ExpectApplied(ctx, env.Client, test.Provisioner(test.ProvisionerOptions{Provider: provider}))
-				pod := ExpectProvisioned(ctx, env.Client, controller, test.UnschedulablePod())[0]
-				ExpectScheduled(ctx, env.Client, pod)
-				Expect(fakeEC2API.CalledWithCreateLaunchTemplateInput.Len()).To(Equal(1))
-				input := fakeEC2API.CalledWithCreateLaunchTemplateInput.Pop()
-				Expect(aws.StringValueSlice(input.LaunchTemplateData.SecurityGroupIds)).To(ConsistOf(
-					"sg-test1",
-					"sg-test2",
-					"sg-test3",
-				))
-			})
-			It("should discover security groups by tag", func() {
-				fakeEC2API.DescribeSecurityGroupsOutput.Set(&ec2.DescribeSecurityGroupsOutput{SecurityGroups: []*ec2.SecurityGroup{
-					{GroupId: aws.String("test-sg-1"), Tags: []*ec2.Tag{{Key: aws.String("kubernetes.io/cluster/test-cluster"), Value: aws.String("test-sg-1")}}},
-					{GroupId: aws.String("test-sg-2"), Tags: []*ec2.Tag{{Key: aws.String("kubernetes.io/cluster/test-cluster"), Value: aws.String("test-sg-2")}}},
-				}})
-				ExpectApplied(ctx, env.Client, test.Provisioner(test.ProvisionerOptions{Provider: provider}))
-				pod := ExpectProvisioned(ctx, env.Client, controller, test.UnschedulablePod())[0]
-				ExpectScheduled(ctx, env.Client, pod)
-				Expect(fakeEC2API.CalledWithCreateLaunchTemplateInput.Len()).To(Equal(1))
-				input := fakeEC2API.CalledWithCreateLaunchTemplateInput.Pop()
-				Expect(aws.StringValueSlice(input.LaunchTemplateData.SecurityGroupIds)).To(ConsistOf(
-					"test-sg-1",
-					"test-sg-2",
-				))
-			})
-			It("should discover security groups by ID", func() {
-				provider.SecurityGroupSelector = map[string]string{"aws-ids": "sg-test1"}
-				ExpectApplied(ctx, env.Client, test.Provisioner(test.ProvisionerOptions{Provider: provider}))
-				pod := ExpectProvisioned(ctx, env.Client, controller, test.UnschedulablePod())[0]
-				ExpectScheduled(ctx, env.Client, pod)
-				Expect(fakeEC2API.CalledWithCreateLaunchTemplateInput.Len()).To(Equal(1))
-				input := fakeEC2API.CalledWithCreateLaunchTemplateInput.Pop()
-				Expect(aws.StringValueSlice(input.LaunchTemplateData.SecurityGroupIds)).To(ConsistOf(
-					"sg-test1",
-				))
-			})
-			It("should discover security groups by IDs", func() {
-				provider.SecurityGroupSelector = map[string]string{"aws-ids": "sg-test1,sg-test2"}
-				ExpectApplied(ctx, env.Client, test.Provisioner(test.ProvisionerOptions{Provider: provider}))
-				pod := ExpectProvisioned(ctx, env.Client, controller, test.UnschedulablePod())[0]
-				ExpectScheduled(ctx, env.Client, pod)
-				Expect(fakeEC2API.CalledWithCreateLaunchTemplateInput.Len()).To(Equal(1))
-				input := fakeEC2API.CalledWithCreateLaunchTemplateInput.Pop()
-				Expect(aws.StringValueSlice(input.LaunchTemplateData.SecurityGroupIds)).To(ConsistOf(
-					"sg-test1",
-					"sg-test2",
-				))
-			})
-			It("should discover security groups by IDs and tags", func() {
-				provider.SecurityGroupSelector = map[string]string{"aws-ids": "sg-test1,sg-test2", "foo": "bar"}
-				ExpectApplied(ctx, env.Client, test.Provisioner(test.ProvisionerOptions{Provider: provider}))
-				pod := ExpectProvisioned(ctx, env.Client, controller, test.UnschedulablePod())[0]
-				ExpectScheduled(ctx, env.Client, pod)
-				Expect(fakeEC2API.CalledWithCreateLaunchTemplateInput.Len()).To(Equal(1))
-				input := fakeEC2API.CalledWithCreateLaunchTemplateInput.Pop()
-				Expect(aws.StringValueSlice(input.LaunchTemplateData.SecurityGroupIds)).To(ConsistOf(
-					"sg-test1",
-					"sg-test2",
-				))
-			})
-			It("should discover security groups by IDs intersected with tags", func() {
-				provider.SecurityGroupSelector = map[string]string{"aws-ids": "sg-test2", "foo": "bar"}
-				ExpectApplied(ctx, env.Client, test.Provisioner(test.ProvisionerOptions{Provider: provider}))
-				pod := ExpectProvisioned(ctx, env.Client, controller, test.UnschedulablePod())[0]
-				ExpectScheduled(ctx, env.Client, pod)
-				Expect(fakeEC2API.CalledWithCreateLaunchTemplateInput.Len()).To(Equal(1))
-				input := fakeEC2API.CalledWithCreateLaunchTemplateInput.Pop()
-				Expect(aws.StringValueSlice(input.LaunchTemplateData.SecurityGroupIds)).To(ConsistOf(
-					"sg-test2",
-				))
-			})
-		})
-		Context("User Data", func() {
-			It("should not specify --use-max-pods=false when using ENI-based pod density", func() {
-				opts.AWSENILimitedPodDensity = true
-				prov := provisioning.NewProvisioner(injection.WithOptions(ctx, opts), cfg, env.Client, corev1.NewForConfigOrDie(env.Config), recorder, cloudProvider, cluster)
-				controller := provisioning.NewController(env.Client, prov, recorder)
-				ExpectApplied(ctx, env.Client, test.Provisioner(test.ProvisionerOptions{Provider: provider}))
-				pod := ExpectProvisioned(ctx, env.Client, controller, test.UnschedulablePod())[0]
-				ExpectScheduled(ctx, env.Client, pod)
-				Expect(fakeEC2API.CalledWithCreateLaunchTemplateInput.Len()).To(Equal(1))
-				input := fakeEC2API.CalledWithCreateLaunchTemplateInput.Pop()
-				userData, _ := base64.StdEncoding.DecodeString(*input.LaunchTemplateData.UserData)
-				Expect(string(userData)).NotTo(ContainSubstring("--use-max-pods false"))
-			})
-			It("should specify --use-max-pods=false when not using ENI-based pod density", func() {
-				opts.AWSENILimitedPodDensity = false
-				prov := provisioning.NewProvisioner(injection.WithOptions(ctx, opts), cfg, env.Client, corev1.NewForConfigOrDie(env.Config), recorder, cloudProvider, cluster)
-				controller := provisioning.NewController(env.Client, prov, recorder)
-				ExpectApplied(ctx, env.Client, test.Provisioner(test.ProvisionerOptions{Provider: provider}))
-				pod := ExpectProvisioned(ctx, env.Client, controller, test.UnschedulablePod())[0]
-				ExpectScheduled(ctx, env.Client, pod)
-				Expect(fakeEC2API.CalledWithCreateLaunchTemplateInput.Len()).To(Equal(1))
-				input := fakeEC2API.CalledWithCreateLaunchTemplateInput.Pop()
-				userData, _ := base64.StdEncoding.DecodeString(*input.LaunchTemplateData.UserData)
-				Expect(string(userData)).To(ContainSubstring("--use-max-pods false"))
-				Expect(string(userData)).To(ContainSubstring("--max-pods=110"))
-			})
-			It("should specify --use-max-pods=false and --max-pods user value when user specifies maxPods in Provisioner", func() {
-				prov := provisioning.NewProvisioner(injection.WithOptions(ctx, opts), cfg, env.Client, corev1.NewForConfigOrDie(env.Config), recorder, cloudProvider, cluster)
-				controller := provisioning.NewController(env.Client, prov, recorder)
-
-				ExpectApplied(ctx, env.Client, test.Provisioner(test.ProvisionerOptions{Provider: provider, Kubelet: &v1alpha5.KubeletConfiguration{MaxPods: ptr.Int32(10)}}))
-				pod := ExpectProvisioned(ctx, env.Client, controller, test.UnschedulablePod())[0]
-				ExpectScheduled(ctx, env.Client, pod)
-				Expect(fakeEC2API.CalledWithCreateLaunchTemplateInput.Len()).To(Equal(1))
-				input := fakeEC2API.CalledWithCreateLaunchTemplateInput.Pop()
-				userData, _ := base64.StdEncoding.DecodeString(*input.LaunchTemplateData.UserData)
-				Expect(string(userData)).To(ContainSubstring("--use-max-pods false"))
-				Expect(string(userData)).To(ContainSubstring("--max-pods=10"))
-			})
-			It("should specify --system-reserved when overriding system reserved values", func() {
-				prov := provisioning.NewProvisioner(injection.WithOptions(ctx, opts), cfg, env.Client, corev1.NewForConfigOrDie(env.Config), recorder, cloudProvider, cluster)
-				controller := provisioning.NewController(env.Client, prov, recorder)
-
-				newProvisioner := test.Provisioner(test.ProvisionerOptions{
-					Kubelet: &v1alpha5.KubeletConfiguration{
-						SystemReserved: v1.ResourceList{
-							v1.ResourceCPU:              resource.MustParse("500m"),
-							v1.ResourceMemory:           resource.MustParse("1Gi"),
-							v1.ResourceEphemeralStorage: resource.MustParse("2Gi"),
-						},
-					},
-				})
-				ExpectApplied(ctx, env.Client, newProvisioner)
-				pod := ExpectProvisioned(ctx, env.Client, controller, test.UnschedulablePod())[0]
-				ExpectScheduled(ctx, env.Client, pod)
-				Expect(fakeEC2API.CalledWithCreateLaunchTemplateInput.Len()).To(Equal(1))
-				input := fakeEC2API.CalledWithCreateLaunchTemplateInput.Pop()
-				userData, _ := base64.StdEncoding.DecodeString(*input.LaunchTemplateData.UserData)
-
-				// Check whether the arguments are there for --system-reserved
-				arg := "--system-reserved="
-				i := strings.Index(string(userData), arg)
-				rem := string(userData)[(i + len(arg)):]
-				i = strings.Index(rem, "'")
-				for k, v := range newProvisioner.Spec.KubeletConfiguration.SystemReserved {
-					Expect(rem[:i]).To(ContainSubstring(fmt.Sprintf("%v=%v", k.String(), v.String())))
-				}
-			})
-			It("should specify --container-runtime containerd by default", func() {
-				ExpectApplied(ctx, env.Client, test.Provisioner(test.ProvisionerOptions{Provider: provider}))
-				pod := ExpectProvisioned(ctx, env.Client, controller, test.UnschedulablePod())[0]
-				ExpectScheduled(ctx, env.Client, pod)
-				Expect(fakeEC2API.CalledWithCreateLaunchTemplateInput.Len()).To(Equal(1))
-				input := fakeEC2API.CalledWithCreateLaunchTemplateInput.Pop()
-				userData, _ := base64.StdEncoding.DecodeString(*input.LaunchTemplateData.UserData)
-				Expect(string(userData)).To(ContainSubstring("--container-runtime containerd"))
-			})
-			It("should specify dockerd if specified in the provisionerSpec", func() {
-				ExpectApplied(ctx, env.Client, test.Provisioner(test.ProvisionerOptions{
-					Provider: provider,
-					Kubelet:  &v1alpha5.KubeletConfiguration{ContainerRuntime: aws.String("dockerd")},
-				}))
-				pod := ExpectProvisioned(ctx, env.Client, controller, test.UnschedulablePod())[0]
-				ExpectScheduled(ctx, env.Client, pod)
-				Expect(fakeEC2API.CalledWithCreateLaunchTemplateInput.Len()).To(Equal(1))
-				input := fakeEC2API.CalledWithCreateLaunchTemplateInput.Pop()
-				userData, _ := base64.StdEncoding.DecodeString(*input.LaunchTemplateData.UserData)
-				Expect(string(userData)).To(ContainSubstring("--container-runtime dockerd"))
-			})
-			It("should specify --container-runtime docker when using Neuron GPUs", func() {
-				ExpectApplied(ctx, env.Client, test.Provisioner(test.ProvisionerOptions{Provider: provider}))
-				pod := ExpectProvisioned(ctx, env.Client, controller, test.UnschedulablePod(test.PodOptions{
-					ResourceRequirements: v1.ResourceRequirements{
-						Requests: map[v1.ResourceName]resource.Quantity{
-							v1.ResourceCPU:                resource.MustParse("1"),
-							awsv1alpha1.ResourceAWSNeuron: resource.MustParse("1"),
-						},
-						Limits: map[v1.ResourceName]resource.Quantity{
-							awsv1alpha1.ResourceAWSNeuron: resource.MustParse("1"),
-						},
-					},
-				}))[0]
-				ExpectScheduled(ctx, env.Client, pod)
-				Expect(fakeEC2API.CalledWithCreateLaunchTemplateInput.Len()).To(Equal(1))
-				input := fakeEC2API.CalledWithCreateLaunchTemplateInput.Pop()
-				userData, _ := base64.StdEncoding.DecodeString(*input.LaunchTemplateData.UserData)
-				Expect(string(userData)).To(ContainSubstring("--container-runtime docker"))
-			})
-			It("should specify --container-runtime containerd when using Nvidia GPUs", func() {
-				ExpectApplied(ctx, env.Client, test.Provisioner(test.ProvisionerOptions{Provider: provider}))
-				pod := ExpectProvisioned(ctx, env.Client, controller, test.UnschedulablePod(test.PodOptions{
-					ResourceRequirements: v1.ResourceRequirements{
-						Requests: map[v1.ResourceName]resource.Quantity{
-							v1.ResourceCPU:                resource.MustParse("1"),
-							awsv1alpha1.ResourceNVIDIAGPU: resource.MustParse("1"),
-						},
-						Limits: map[v1.ResourceName]resource.Quantity{
-							awsv1alpha1.ResourceNVIDIAGPU: resource.MustParse("1"),
-						},
-					},
-				}))[0]
-				ExpectScheduled(ctx, env.Client, pod)
-				Expect(fakeEC2API.CalledWithCreateLaunchTemplateInput.Len()).To(Equal(1))
-				input := fakeEC2API.CalledWithCreateLaunchTemplateInput.Pop()
-				userData, _ := base64.StdEncoding.DecodeString(*input.LaunchTemplateData.UserData)
-				Expect(string(userData)).To(ContainSubstring("--container-runtime containerd"))
-			})
-			Context("Bottlerocket", func() {
-				It("should merge in custom user data", func() {
-					opts.AWSENILimitedPodDensity = false
-					provider, _ := awsv1alpha1.Deserialize(provisioner.Spec.Provider)
-					provider.AMIFamily = &awsv1alpha1.AMIFamilyBottlerocket
-					content, _ := ioutil.ReadFile("testdata/br_userdata_input.golden")
-					nodeTemplate := test.AWSNodeTemplate(v1alpha1.AWSNodeTemplateSpec{
-						UserData: aws.String(string(content)),
-						AWS:      *provider,
-					})
-					ExpectApplied(ctx, env.Client, nodeTemplate)
-					controller := provisioning.NewController(env.Client,
-						provisioning.NewProvisioner(injection.WithOptions(ctx, opts), cfg, env.Client, clientSet.CoreV1(), recorder, cloudProvider, cluster), recorder)
-					newProvisioner := test.Provisioner(test.ProvisionerOptions{ProviderRef: &v1alpha5.ProviderRef{Name: nodeTemplate.Name}})
-					ExpectApplied(ctx, env.Client, newProvisioner)
-					env.Client.Get(ctx, client.ObjectKeyFromObject(newProvisioner), newProvisioner)
-					pod := ExpectProvisioned(ctx, env.Client, controller, test.UnschedulablePod())[0]
-					ExpectScheduled(ctx, env.Client, pod)
-					Expect(fakeEC2API.CalledWithCreateLaunchTemplateInput.Len()).To(Equal(1))
-					input := fakeEC2API.CalledWithCreateLaunchTemplateInput.Pop()
-					userData, _ := base64.StdEncoding.DecodeString(*input.LaunchTemplateData.UserData)
-					content, _ = ioutil.ReadFile("testdata/br_userdata_merged.golden")
-					// Newlines are always added for missing TOML fields, so strip them out before comparisons.
-					actualUserData := strings.Replace(string(userData), "\n", "", -1)
-					expectedUserData := strings.Replace(fmt.Sprintf(string(content), newProvisioner.Name), "\n", "", -1)
-					Expect(expectedUserData).To(Equal(actualUserData))
-				})
-				It("should bootstrap when custom user data is empty", func() {
-					opts.AWSENILimitedPodDensity = false
-					provider, _ := awsv1alpha1.Deserialize(provisioner.Spec.Provider)
-					provider.AMIFamily = &awsv1alpha1.AMIFamilyBottlerocket
-					nodeTemplate := test.AWSNodeTemplate(v1alpha1.AWSNodeTemplateSpec{
-						UserData: nil,
-						AWS:      *provider,
-					})
-					ExpectApplied(ctx, env.Client, nodeTemplate)
-					controller := provisioning.NewController(env.Client,
-						provisioning.NewProvisioner(injection.WithOptions(ctx, opts), cfg, env.Client, clientSet.CoreV1(), recorder, cloudProvider, cluster), recorder)
-					newProvisioner := test.Provisioner(test.ProvisionerOptions{ProviderRef: &v1alpha5.ProviderRef{Name: nodeTemplate.Name}})
-					ExpectApplied(ctx, env.Client, newProvisioner)
-					env.Client.Get(ctx, client.ObjectKeyFromObject(newProvisioner), newProvisioner)
-					pod := ExpectProvisioned(ctx, env.Client, controller, test.UnschedulablePod())[0]
-					ExpectScheduled(ctx, env.Client, pod)
-					Expect(fakeEC2API.CalledWithCreateLaunchTemplateInput.Len()).To(Equal(1))
-					input := fakeEC2API.CalledWithCreateLaunchTemplateInput.Pop()
-					userData, _ := base64.StdEncoding.DecodeString(*input.LaunchTemplateData.UserData)
-					content, _ := ioutil.ReadFile("testdata/br_userdata_unmerged.golden")
-					actualUserData := strings.Replace(string(userData), "\n", "", -1)
-					expectedUserData := strings.Replace(fmt.Sprintf(string(content), newProvisioner.Name), "\n", "", -1)
-					Expect(expectedUserData).To(Equal(actualUserData))
-				})
-				It("should not bootstrap when provider ref points to a non-existent resource", func() {
-					opts.AWSENILimitedPodDensity = false
-					provider, _ := awsv1alpha1.Deserialize(provisioner.Spec.Provider)
-					provider.AMIFamily = &awsv1alpha1.AMIFamilyBottlerocket
-					newProvisioner := test.Provisioner(test.ProvisionerOptions{ProviderRef: &v1alpha5.ProviderRef{Name: "doesnotexist"}})
-					ExpectApplied(ctx, env.Client, newProvisioner)
-					pod := ExpectProvisioned(ctx, env.Client, controller, test.UnschedulablePod())[0]
-					// This will not be scheduled since we were pointed to a non-existent awsnodetemplate resource.
-					ExpectNotScheduled(ctx, env.Client, pod)
-				})
-				It("should not bootstrap on invalid toml user data", func() {
-					provider, _ := awsv1alpha1.Deserialize(provisioner.Spec.Provider)
-					provider.AMIFamily = &awsv1alpha1.AMIFamilyBottlerocket
-					nodeTemplate := test.AWSNodeTemplate(v1alpha1.AWSNodeTemplateSpec{
-						UserData: aws.String("#/bin/bash\n ./not-toml.sh"),
-						AWS:      *provider,
-					})
-					ExpectApplied(ctx, env.Client, nodeTemplate)
-					newProvisioner := test.Provisioner(test.ProvisionerOptions{ProviderRef: &v1alpha5.ProviderRef{Name: nodeTemplate.Name}})
-					ExpectApplied(ctx, env.Client, newProvisioner)
-					pod := ExpectProvisioned(ctx, env.Client, controller, test.UnschedulablePod())[0]
-					// This will not be scheduled since userData cannot be generated for the prospective node.
-					ExpectNotScheduled(ctx, env.Client, pod)
-				})
-				It("should override system reserved values in user data", func() {
-					provider.AMIFamily = &awsv1alpha1.AMIFamilyBottlerocket
-					provider, _ := awsv1alpha1.Deserialize(provisioner.Spec.Provider)
-					provider.AMIFamily = &awsv1alpha1.AMIFamilyBottlerocket
-					nodeTemplate := test.AWSNodeTemplate(v1alpha1.AWSNodeTemplateSpec{
-						UserData: nil,
-						AWS:      *provider,
-					})
-					ExpectApplied(ctx, env.Client, nodeTemplate)
-					prov := provisioning.NewProvisioner(injection.WithOptions(ctx, opts), cfg, env.Client, corev1.NewForConfigOrDie(env.Config), recorder, cloudProvider, cluster)
-					controller := provisioning.NewController(env.Client, prov, recorder)
-					newProvisioner := test.Provisioner(test.ProvisionerOptions{
-						ProviderRef: &v1alpha5.ProviderRef{
-							Name: nodeTemplate.Name,
-						},
-						Kubelet: &v1alpha5.KubeletConfiguration{
-							SystemReserved: v1.ResourceList{
-								v1.ResourceCPU:              resource.MustParse("2"),
-								v1.ResourceMemory:           resource.MustParse("3Gi"),
-								v1.ResourceEphemeralStorage: resource.MustParse("10Gi"),
-							},
-						},
-					})
-					ExpectApplied(ctx, env.Client, newProvisioner)
-					pod := ExpectProvisioned(ctx, env.Client, controller, test.UnschedulablePod())[0]
-					ExpectScheduled(ctx, env.Client, pod)
-					Expect(fakeEC2API.CalledWithCreateLaunchTemplateInput.Len()).To(Equal(1))
-					input := fakeEC2API.CalledWithCreateLaunchTemplateInput.Pop()
-					userData, _ := base64.StdEncoding.DecodeString(*input.LaunchTemplateData.UserData)
-					config := &bootstrap.BottlerocketConfig{}
-					config.UnmarshalTOML(userData)
-					Expect(len(config.Settings.Kubernetes.SystemReserved)).To(Equal(3))
-					Expect(config.Settings.Kubernetes.SystemReserved[v1.ResourceCPU.String()]).To(Equal("2"))
-					Expect(config.Settings.Kubernetes.SystemReserved[v1.ResourceMemory.String()]).To(Equal("3Gi"))
-					Expect(config.Settings.Kubernetes.SystemReserved[v1.ResourceEphemeralStorage.String()]).To(Equal("10Gi"))
-				})
-				It("should specify max pods value when passing maxPods in configuration", func() {
-					prov := provisioning.NewProvisioner(injection.WithOptions(ctx, opts), cfg, env.Client, corev1.NewForConfigOrDie(env.Config), recorder, cloudProvider, cluster)
-					controller := provisioning.NewController(env.Client, prov, recorder)
-
-					bottlerocketProvider := provider.DeepCopy()
-					bottlerocketProvider.AMIFamily = &awsv1alpha1.AMIFamilyBottlerocket
-					ExpectApplied(ctx, env.Client, test.Provisioner(test.ProvisionerOptions{Provider: bottlerocketProvider, Kubelet: &v1alpha5.KubeletConfiguration{MaxPods: ptr.Int32(10)}}))
-					pod := ExpectProvisioned(ctx, env.Client, controller, test.UnschedulablePod())[0]
-					ExpectScheduled(ctx, env.Client, pod)
-					Expect(fakeEC2API.CalledWithCreateLaunchTemplateInput.Len()).To(Equal(1))
-					input := fakeEC2API.CalledWithCreateLaunchTemplateInput.Pop()
-					userData, _ := base64.StdEncoding.DecodeString(*input.LaunchTemplateData.UserData)
-					config := &bootstrap.BottlerocketConfig{}
-					config.UnmarshalTOML(userData)
-					Expect(config.Settings.Kubernetes.MaxPods).ToNot(BeNil())
-					Expect(*config.Settings.Kubernetes.MaxPods).To(BeNumerically("==", 10))
-				})
-			})
-			Context("AL2 Custom UserData", func() {
-				It("should merge in custom user data", func() {
-					opts.AWSENILimitedPodDensity = false
-					provider, _ := awsv1alpha1.Deserialize(provisioner.Spec.Provider)
-					content, _ := ioutil.ReadFile("testdata/al2_userdata_input.golden")
-					nodeTemplate := test.AWSNodeTemplate(v1alpha1.AWSNodeTemplateSpec{
-						UserData: aws.String(string(content)),
-						AWS:      *provider,
-					})
-					ExpectApplied(ctx, env.Client, nodeTemplate)
-					controller := provisioning.NewController(env.Client,
-						provisioning.NewProvisioner(injection.WithOptions(ctx, opts), cfg, env.Client, clientSet.CoreV1(), recorder, cloudProvider, cluster),
-						recorder)
-					newProvisioner := test.Provisioner(test.ProvisionerOptions{ProviderRef: &v1alpha5.ProviderRef{Name: nodeTemplate.Name}})
-					ExpectApplied(ctx, env.Client, newProvisioner)
-					pod := ExpectProvisioned(ctx, env.Client, controller, test.UnschedulablePod())[0]
-					ExpectScheduled(ctx, env.Client, pod)
-					Expect(fakeEC2API.CalledWithCreateLaunchTemplateInput.Len()).To(Equal(1))
-					input := fakeEC2API.CalledWithCreateLaunchTemplateInput.Pop()
-					userData, _ := base64.StdEncoding.DecodeString(*input.LaunchTemplateData.UserData)
-					content, _ = ioutil.ReadFile("testdata/al2_userdata_merged.golden")
-					expectedUserData := fmt.Sprintf(string(content), newProvisioner.Name)
-					Expect(expectedUserData).To(Equal(string(userData)))
-				})
-				It("should handle empty custom user data", func() {
-					opts.AWSENILimitedPodDensity = false
-					provider, _ := awsv1alpha1.Deserialize(provisioner.Spec.Provider)
-					nodeTemplate := test.AWSNodeTemplate(v1alpha1.AWSNodeTemplateSpec{
-						UserData: nil,
-						AWS:      *provider,
-					})
-					ExpectApplied(ctx, env.Client, nodeTemplate)
-					controller := provisioning.NewController(env.Client,
-						provisioning.NewProvisioner(injection.WithOptions(ctx, opts), cfg, env.Client, clientSet.CoreV1(), recorder, cloudProvider, cluster),
-						recorder)
-					newProvisioner := test.Provisioner(test.ProvisionerOptions{ProviderRef: &v1alpha5.ProviderRef{Name: nodeTemplate.Name}})
-					ExpectApplied(ctx, env.Client, newProvisioner)
-					pod := ExpectProvisioned(ctx, env.Client, controller, test.UnschedulablePod())[0]
-					ExpectScheduled(ctx, env.Client, pod)
-					Expect(fakeEC2API.CalledWithCreateLaunchTemplateInput.Len()).To(Equal(1))
-					input := fakeEC2API.CalledWithCreateLaunchTemplateInput.Pop()
-					userData, _ := base64.StdEncoding.DecodeString(*input.LaunchTemplateData.UserData)
-					content, _ := ioutil.ReadFile("testdata/al2_userdata_unmerged.golden")
-					expectedUserData := fmt.Sprintf(string(content), newProvisioner.Name)
-					Expect(expectedUserData).To(Equal(string(userData)))
-				})
-				It("should not bootstrap invalid MIME UserData", func() {
-					opts.AWSENILimitedPodDensity = false
-					provider, _ := awsv1alpha1.Deserialize(provisioner.Spec.Provider)
-					nodeTemplate := test.AWSNodeTemplate(v1alpha1.AWSNodeTemplateSpec{
-						UserData: aws.String("#/bin/bash\n ./not-mime.sh"),
-						AWS:      *provider,
-					})
-					ExpectApplied(ctx, env.Client, nodeTemplate)
-					controller := provisioning.NewController(env.Client,
-						provisioning.NewProvisioner(injection.WithOptions(ctx, opts), cfg, env.Client, clientSet.CoreV1(), recorder, cloudProvider, cluster),
-						recorder)
-					newProvisioner := test.Provisioner(test.ProvisionerOptions{ProviderRef: &v1alpha5.ProviderRef{Name: nodeTemplate.Name}})
-					ExpectApplied(ctx, env.Client, newProvisioner)
-					pod := ExpectProvisioned(ctx, env.Client, controller, test.UnschedulablePod())[0]
-					// This will not be scheduled since userData cannot be generated for the prospective node.
-					ExpectNotScheduled(ctx, env.Client, pod)
-				})
-			})
-			Context("Custom AMI Selector", func() {
-				It("should use ami selector specified in AWSNodeTemplate", func() {
-					opts.AWSENILimitedPodDensity = false
-					provider, _ := awsv1alpha1.Deserialize(provisioner.Spec.Provider)
-					nodeTemplate := test.AWSNodeTemplate(v1alpha1.AWSNodeTemplateSpec{
-						UserData:    nil,
-						AMISelector: map[string]string{"karpenter.sh/discovery": "my-cluster"},
-						AWS:         *provider,
-					})
-					fakeEC2API.DescribeImagesOutput.Set(&ec2.DescribeImagesOutput{Images: []*ec2.Image{
-						{ImageId: aws.String("ami-123"), Architecture: aws.String("x86_64")},
-					}})
-					ExpectApplied(ctx, env.Client, nodeTemplate)
-					newProvisioner := test.Provisioner(test.ProvisionerOptions{ProviderRef: &v1alpha5.ProviderRef{Name: nodeTemplate.Name}})
-					ExpectApplied(ctx, env.Client, newProvisioner)
-					pod := ExpectProvisioned(ctx, env.Client, controller, test.UnschedulablePod())[0]
-					ExpectScheduled(ctx, env.Client, pod)
-					Expect(fakeEC2API.CalledWithCreateLaunchTemplateInput.Len()).To(Equal(1))
-					input := fakeEC2API.CalledWithCreateLaunchTemplateInput.Pop()
-					Expect("ami-123").To(Equal(*input.LaunchTemplateData.ImageId))
-				})
-				It("should copy over userData untouched when AMIFamily is Custom", func() {
-					opts.AWSENILimitedPodDensity = false
-					provider, _ := awsv1alpha1.Deserialize(provisioner.Spec.Provider)
-					provider.AMIFamily = &awsv1alpha1.AMIFamilyCustom
-					nodeTemplate := test.AWSNodeTemplate(v1alpha1.AWSNodeTemplateSpec{
-						UserData:    aws.String("special user data"),
-						AMISelector: map[string]string{"karpenter.sh/discovery": "my-cluster"},
-						AWS:         *provider,
-					})
-					fakeEC2API.DescribeImagesOutput.Set(&ec2.DescribeImagesOutput{Images: []*ec2.Image{
-						{ImageId: aws.String("ami-123"), Architecture: aws.String("x86_64")},
-					}})
-					ExpectApplied(ctx, env.Client, nodeTemplate)
-					newProvisioner := test.Provisioner(test.ProvisionerOptions{ProviderRef: &v1alpha5.ProviderRef{Name: nodeTemplate.Name}})
-					ExpectApplied(ctx, env.Client, newProvisioner)
-					pod := ExpectProvisioned(ctx, env.Client, controller, test.UnschedulablePod())[0]
-					ExpectScheduled(ctx, env.Client, pod)
-					Expect(fakeEC2API.CalledWithCreateLaunchTemplateInput.Len()).To(Equal(1))
-					input := fakeEC2API.CalledWithCreateLaunchTemplateInput.Pop()
-					userData, _ := base64.StdEncoding.DecodeString(*input.LaunchTemplateData.UserData)
-					Expect("special user data").To(Equal(string(userData)))
-				})
-				It("should correctly use ami selector with specific IDs in AWSNodeTemplate", func() {
-					opts.AWSENILimitedPodDensity = false
-					provider, _ := awsv1alpha1.Deserialize(provisioner.Spec.Provider)
-					nodeTemplate := test.AWSNodeTemplate(v1alpha1.AWSNodeTemplateSpec{
-						UserData:    nil,
-						AMISelector: map[string]string{"aws-ids": "ami-123,ami-456"},
-						AWS:         *provider,
-					})
-					fakeEC2API.DescribeImagesOutput.Set(&ec2.DescribeImagesOutput{Images: []*ec2.Image{
-						{
-							ImageId:      aws.String("ami-123"),
-							Architecture: aws.String("x86_64"),
-							Tags:         []*ec2.Tag{{Key: aws.String(v1.LabelInstanceTypeStable), Value: aws.String("t3.large")}},
-						},
-						{
-							ImageId:      aws.String("ami-456"),
-							Architecture: aws.String("x86_64"),
-							Tags:         []*ec2.Tag{{Key: aws.String(v1.LabelInstanceTypeStable), Value: aws.String("m5.large")}},
-						},
-					}})
-					ExpectApplied(ctx, env.Client, nodeTemplate)
-					newProvisioner := test.Provisioner(test.ProvisionerOptions{ProviderRef: &v1alpha5.ProviderRef{Name: nodeTemplate.Name}})
-					ExpectApplied(ctx, env.Client, newProvisioner)
-					pod := ExpectProvisioned(ctx, env.Client, controller, test.UnschedulablePod())[0]
-					ExpectScheduled(ctx, env.Client, pod)
-					Expect(fakeEC2API.CalledWithCreateLaunchTemplateInput.Len()).To(Equal(2))
-					actualFilter := fakeEC2API.CalledWithDescribeImagesInput.Pop().Filters
-					expectedFilter := []*ec2.Filter{
-						{
-							Name:   aws.String("image-id"),
-							Values: aws.StringSlice([]string{"ami-123", "ami-456"}),
-						},
-					}
-					Expect(actualFilter).To(Equal(expectedFilter))
-				})
-				It("should create multiple launch templates when multiple amis are discovered", func() {
-					opts.AWSENILimitedPodDensity = false
-					provider, _ := awsv1alpha1.Deserialize(provisioner.Spec.Provider)
-					fakeEC2API.DescribeImagesOutput.Set(&ec2.DescribeImagesOutput{Images: []*ec2.Image{
-						{
-							ImageId:      aws.String("ami-123"),
-							Architecture: aws.String("x86_64"),
-							Tags:         []*ec2.Tag{{Key: aws.String(v1.LabelInstanceTypeStable), Value: aws.String("t3.large")}},
-						},
-						{
-							ImageId:      aws.String("ami-456"),
-							Architecture: aws.String("x86_64"),
-							Tags:         []*ec2.Tag{{Key: aws.String(v1.LabelInstanceTypeStable), Value: aws.String("m5.large")}},
-						},
-					}})
-					nodeTemplate := test.AWSNodeTemplate(v1alpha1.AWSNodeTemplateSpec{
-						UserData:    nil,
-						AMISelector: map[string]string{"karpenter.sh/discovery": "my-cluster"},
-						AWS:         *provider,
-					})
-					ExpectApplied(ctx, env.Client, nodeTemplate)
-					newProvisioner := test.Provisioner(test.ProvisionerOptions{ProviderRef: &v1alpha5.ProviderRef{Name: nodeTemplate.Name}})
-					ExpectApplied(ctx, env.Client, newProvisioner)
-					pod := ExpectProvisioned(ctx, env.Client, controller, test.UnschedulablePod())[0]
-					ExpectScheduled(ctx, env.Client, pod)
-					Expect(fakeEC2API.CalledWithCreateLaunchTemplateInput.Len()).To(Equal(2))
-					expectedImageIds := sets.NewString("ami-123", "ami-456")
-					actualImageIds := sets.NewString(
-						*fakeEC2API.CalledWithCreateLaunchTemplateInput.Pop().LaunchTemplateData.ImageId,
-						*fakeEC2API.CalledWithCreateLaunchTemplateInput.Pop().LaunchTemplateData.ImageId,
-					)
-					Expect(expectedImageIds.Equal(actualImageIds)).To(BeTrue())
-				})
-				It("should fail if no amis match selector.", func() {
-					opts.AWSENILimitedPodDensity = false
-					provider, _ := awsv1alpha1.Deserialize(provisioner.Spec.Provider)
-					fakeEC2API.DescribeImagesOutput.Set(&ec2.DescribeImagesOutput{Images: []*ec2.Image{}})
-					nodeTemplate := test.AWSNodeTemplate(v1alpha1.AWSNodeTemplateSpec{
-						UserData:    nil,
-						AMISelector: map[string]string{"karpenter.sh/discovery": "my-cluster"},
-						AWS:         *provider,
-					})
-					ExpectApplied(ctx, env.Client, nodeTemplate)
-					newProvisioner := test.Provisioner(test.ProvisionerOptions{ProviderRef: &v1alpha5.ProviderRef{Name: nodeTemplate.Name}})
-					ExpectApplied(ctx, env.Client, newProvisioner)
-					pod := ExpectProvisioned(ctx, env.Client, controller, test.UnschedulablePod())[0]
-					ExpectNotScheduled(ctx, env.Client, pod)
-					Expect(fakeEC2API.CalledWithCreateLaunchTemplateInput.Len()).To(Equal(0))
-				})
-				It("should fail if no instanceType matches ami requirements.", func() {
-					opts.AWSENILimitedPodDensity = false
-					provider, _ := awsv1alpha1.Deserialize(provisioner.Spec.Provider)
-					fakeEC2API.DescribeImagesOutput.Set(&ec2.DescribeImagesOutput{Images: []*ec2.Image{
-						{ImageId: aws.String("ami-123"), Architecture: aws.String("newnew")},
-					}})
-					nodeTemplate := test.AWSNodeTemplate(v1alpha1.AWSNodeTemplateSpec{
-						UserData:    nil,
-						AMISelector: map[string]string{"karpenter.sh/discovery": "my-cluster"},
-						AWS:         *provider,
-					})
-					ExpectApplied(ctx, env.Client, nodeTemplate)
-					newProvisioner := test.Provisioner(test.ProvisionerOptions{ProviderRef: &v1alpha5.ProviderRef{Name: nodeTemplate.Name}})
-					ExpectApplied(ctx, env.Client, newProvisioner)
-					pod := ExpectProvisioned(ctx, env.Client, controller, test.UnschedulablePod())[0]
-					ExpectNotScheduled(ctx, env.Client, pod)
-					Expect(fakeEC2API.CalledWithCreateLaunchTemplateInput.Len()).To(Equal(0))
-				})
-				It("should choose amis from SSM if no selector specified in AWSNodeTemplate", func() {
-					opts.AWSENILimitedPodDensity = false
-					provider, _ := awsv1alpha1.Deserialize(provisioner.Spec.Provider)
-					nodeTemplate := test.AWSNodeTemplate(v1alpha1.AWSNodeTemplateSpec{
-						UserData: nil,
-						AWS:      *provider,
-					})
-					ExpectApplied(ctx, env.Client, nodeTemplate)
-					newProvisioner := test.Provisioner(test.ProvisionerOptions{ProviderRef: &v1alpha5.ProviderRef{Name: nodeTemplate.Name}})
-					ExpectApplied(ctx, env.Client, newProvisioner)
-					pod := ExpectProvisioned(ctx, env.Client, controller, test.UnschedulablePod())[0]
-					ExpectScheduled(ctx, env.Client, pod)
-					input := fakeEC2API.CalledWithCreateLaunchTemplateInput.Pop()
-					Expect(*input.LaunchTemplateData.ImageId).To(ContainSubstring("test-ami"))
-				})
-			})
-			Context("Kubelet Args", func() {
-				It("should specify the --dns-cluster-ip flag when clusterDNSIP is set", func() {
-					ExpectApplied(ctx, env.Client, test.Provisioner(test.ProvisionerOptions{
-						Kubelet:  &v1alpha5.KubeletConfiguration{ClusterDNS: []string{"10.0.10.100"}},
-						Provider: provider,
-					}))
-					pod := ExpectProvisioned(ctx, env.Client, controller, test.UnschedulablePod())[0]
-					ExpectScheduled(ctx, env.Client, pod)
-					Expect(fakeEC2API.CalledWithCreateLaunchTemplateInput.Len()).To(Equal(1))
-					input := fakeEC2API.CalledWithCreateLaunchTemplateInput.Pop()
-					userData, _ := base64.StdEncoding.DecodeString(*input.LaunchTemplateData.UserData)
-					Expect(string(userData)).To(ContainSubstring("--dns-cluster-ip '10.0.10.100'"))
-				})
-			})
-			Context("Instance Profile", func() {
-				It("should use the default instance profile if none specified on the Provisioner", func() {
-					ExpectApplied(ctx, env.Client, test.Provisioner(test.ProvisionerOptions{Provider: provider}))
-					pod := ExpectProvisioned(ctx, env.Client, controller, test.UnschedulablePod())[0]
-					ExpectScheduled(ctx, env.Client, pod)
-					Expect(fakeEC2API.CalledWithCreateLaunchTemplateInput.Len()).To(Equal(1))
-					input := fakeEC2API.CalledWithCreateLaunchTemplateInput.Pop()
-					Expect(*input.LaunchTemplateData.IamInstanceProfile.Name).To(Equal("test-instance-profile"))
-				})
-				It("should use the instance profile on the Provisioner when specified", func() {
-					provider.InstanceProfile = aws.String("overridden-profile")
-					ExpectApplied(ctx, env.Client, test.Provisioner(test.ProvisionerOptions{Provider: provider}))
-					pod := ExpectProvisioned(ctx, env.Client, controller, test.UnschedulablePod())[0]
-					ExpectScheduled(ctx, env.Client, pod)
-					Expect(fakeEC2API.CalledWithCreateLaunchTemplateInput.Len()).To(Equal(1))
-					input := fakeEC2API.CalledWithCreateLaunchTemplateInput.Pop()
-					Expect(*input.LaunchTemplateData.IamInstanceProfile.Name).To(Equal("overridden-profile"))
-				})
-			})
-		})
-		Context("Metadata Options", func() {
-			It("should default metadata options on generated launch template", func() {
-				ExpectApplied(ctx, env.Client, provisioner)
-				pod := ExpectProvisioned(ctx, env.Client, controller, test.UnschedulablePod())[0]
-				ExpectScheduled(ctx, env.Client, pod)
-				Expect(fakeEC2API.CalledWithCreateLaunchTemplateInput.Len()).To(Equal(1))
-				input := fakeEC2API.CalledWithCreateLaunchTemplateInput.Pop()
-				Expect(*input.LaunchTemplateData.MetadataOptions.HttpEndpoint).To(Equal(ec2.LaunchTemplateInstanceMetadataEndpointStateEnabled))
-				Expect(*input.LaunchTemplateData.MetadataOptions.HttpProtocolIpv6).To(Equal(ec2.LaunchTemplateInstanceMetadataProtocolIpv6Disabled))
-				Expect(*input.LaunchTemplateData.MetadataOptions.HttpPutResponseHopLimit).To(Equal(int64(2)))
-				Expect(*input.LaunchTemplateData.MetadataOptions.HttpTokens).To(Equal(ec2.LaunchTemplateHttpTokensStateRequired))
-			})
-			It("should set metadata options on generated launch template from provisioner configuration", func() {
-				provider, err := awsv1alpha1.Deserialize(provisioner.Spec.Provider)
-				Expect(err).ToNot(HaveOccurred())
-				provider.MetadataOptions = &awsv1alpha1.MetadataOptions{
-					HTTPEndpoint:            aws.String(ec2.LaunchTemplateInstanceMetadataEndpointStateDisabled),
-					HTTPProtocolIPv6:        aws.String(ec2.LaunchTemplateInstanceMetadataProtocolIpv6Enabled),
-					HTTPPutResponseHopLimit: aws.Int64(1),
-					HTTPTokens:              aws.String(ec2.LaunchTemplateHttpTokensStateOptional),
-				}
-				ExpectApplied(ctx, env.Client, test.Provisioner(test.ProvisionerOptions{Provider: provider}))
-				pod := ExpectProvisioned(ctx, env.Client, controller, test.UnschedulablePod())[0]
-				ExpectScheduled(ctx, env.Client, pod)
-				Expect(fakeEC2API.CalledWithCreateLaunchTemplateInput.Len()).To(Equal(1))
-				input := fakeEC2API.CalledWithCreateLaunchTemplateInput.Pop()
-				Expect(*input.LaunchTemplateData.MetadataOptions.HttpEndpoint).To(Equal(ec2.LaunchTemplateInstanceMetadataEndpointStateDisabled))
-				Expect(*input.LaunchTemplateData.MetadataOptions.HttpProtocolIpv6).To(Equal(ec2.LaunchTemplateInstanceMetadataProtocolIpv6Enabled))
-				Expect(*input.LaunchTemplateData.MetadataOptions.HttpPutResponseHopLimit).To(Equal(int64(1)))
-				Expect(*input.LaunchTemplateData.MetadataOptions.HttpTokens).To(Equal(ec2.LaunchTemplateHttpTokensStateOptional))
-			})
-		})
-		Context("Block Device Mappings", func() {
-			It("should default AL2 block device mappings", func() {
-				provider, _ := awsv1alpha1.Deserialize(provisioner.Spec.Provider)
-				provider.AMIFamily = &awsv1alpha1.AMIFamilyAL2
-				ExpectApplied(ctx, env.Client, test.Provisioner(test.ProvisionerOptions{Provider: provider}))
-				pod := ExpectProvisioned(ctx, env.Client, controller, test.UnschedulablePod())[0]
-				ExpectScheduled(ctx, env.Client, pod)
-				Expect(fakeEC2API.CalledWithCreateLaunchTemplateInput.Len()).To(Equal(1))
-				input := fakeEC2API.CalledWithCreateLaunchTemplateInput.Pop()
-				Expect(len(input.LaunchTemplateData.BlockDeviceMappings)).To(Equal(1))
-				Expect(*input.LaunchTemplateData.BlockDeviceMappings[0].Ebs.VolumeSize).To(Equal(int64(20)))
-				Expect(*input.LaunchTemplateData.BlockDeviceMappings[0].Ebs.VolumeType).To(Equal("gp3"))
-				Expect(input.LaunchTemplateData.BlockDeviceMappings[0].Ebs.Iops).To(BeNil())
-			})
-			It("should use custom block device mapping", func() {
-				provider, _ := awsv1alpha1.Deserialize(provisioner.Spec.Provider)
-				provider.AMIFamily = &awsv1alpha1.AMIFamilyAL2
-				provider.BlockDeviceMappings = []*awsv1alpha1.BlockDeviceMapping{
-					{
-						DeviceName: aws.String("/dev/xvda"),
-						EBS: &awsv1alpha1.BlockDevice{
-							DeleteOnTermination: aws.Bool(true),
-							Encrypted:           aws.Bool(true),
-							VolumeType:          aws.String("io2"),
-							VolumeSize:          resource.NewScaledQuantity(40, resource.Giga),
-							IOPS:                aws.Int64(10_000),
-							KMSKeyID:            aws.String("arn:aws:kms:us-west-2:111122223333:key/1234abcd-12ab-34cd-56ef-1234567890ab"),
-						},
-					},
-				}
-				ExpectApplied(ctx, env.Client, test.Provisioner(test.ProvisionerOptions{Provider: provider}))
-				pod := ExpectProvisioned(ctx, env.Client, controller, test.UnschedulablePod())[0]
-				ExpectScheduled(ctx, env.Client, pod)
-				Expect(fakeEC2API.CalledWithCreateLaunchTemplateInput.Len()).To(Equal(1))
-				input := fakeEC2API.CalledWithCreateLaunchTemplateInput.Pop()
-				Expect(len(input.LaunchTemplateData.BlockDeviceMappings)).To(Equal(1))
-				Expect(*input.LaunchTemplateData.BlockDeviceMappings[0].Ebs.VolumeSize).To(Equal(int64(40)))
-				Expect(*input.LaunchTemplateData.BlockDeviceMappings[0].Ebs.VolumeType).To(Equal("io2"))
-				Expect(*input.LaunchTemplateData.BlockDeviceMappings[0].Ebs.Iops).To(Equal(int64(10_000)))
-				Expect(*input.LaunchTemplateData.BlockDeviceMappings[0].Ebs.DeleteOnTermination).To(BeTrue())
-				Expect(*input.LaunchTemplateData.BlockDeviceMappings[0].Ebs.Encrypted).To(BeTrue())
-				Expect(*input.LaunchTemplateData.BlockDeviceMappings[0].Ebs.KmsKeyId).To(Equal("arn:aws:kms:us-west-2:111122223333:key/1234abcd-12ab-34cd-56ef-1234567890ab"))
-			})
-			It("should default bottlerocket second volume with root volume size", func() {
-				provider, _ := awsv1alpha1.Deserialize(provisioner.Spec.Provider)
-				provider.AMIFamily = &awsv1alpha1.AMIFamilyBottlerocket
-				ExpectApplied(ctx, env.Client, test.Provisioner(test.ProvisionerOptions{Provider: provider}))
-				pod := ExpectProvisioned(ctx, env.Client, controller, test.UnschedulablePod())[0]
-				ExpectScheduled(ctx, env.Client, pod)
-				Expect(fakeEC2API.CalledWithCreateLaunchTemplateInput.Len()).To(Equal(1))
-				input := fakeEC2API.CalledWithCreateLaunchTemplateInput.Pop()
-				Expect(len(input.LaunchTemplateData.BlockDeviceMappings)).To(Equal(2))
-				// Bottlerocket control volume
-				Expect(*input.LaunchTemplateData.BlockDeviceMappings[0].Ebs.VolumeSize).To(Equal(int64(4)))
-				Expect(*input.LaunchTemplateData.BlockDeviceMappings[0].Ebs.VolumeType).To(Equal("gp3"))
-				Expect(input.LaunchTemplateData.BlockDeviceMappings[0].Ebs.Iops).To(BeNil())
-				// Bottlerocket user volume
-				Expect(*input.LaunchTemplateData.BlockDeviceMappings[1].Ebs.VolumeSize).To(Equal(int64(20)))
-				Expect(*input.LaunchTemplateData.BlockDeviceMappings[1].Ebs.VolumeType).To(Equal("gp3"))
-				Expect(input.LaunchTemplateData.BlockDeviceMappings[1].Ebs.Iops).To(BeNil())
-			})
-			It("should not default block device mappings for custom AMIFamilies", func() {
-				provider, _ := awsv1alpha1.Deserialize(provisioner.Spec.Provider)
-				provider.AMIFamily = &awsv1alpha1.AMIFamilyCustom
-				ExpectApplied(ctx, env.Client, test.Provisioner(test.ProvisionerOptions{Provider: provider}))
-				pod := ExpectProvisioned(ctx, env.Client, controller, test.UnschedulablePod())[0]
-				ExpectScheduled(ctx, env.Client, pod)
-				Expect(fakeEC2API.CalledWithCreateLaunchTemplateInput.Len()).To(Equal(1))
-				input := fakeEC2API.CalledWithCreateLaunchTemplateInput.Pop()
-				Expect(len(input.LaunchTemplateData.BlockDeviceMappings)).To(Equal(0))
-			})
-			It("should use custom block device mapping for custom AMIFamilies", func() {
-				provider, _ := awsv1alpha1.Deserialize(provisioner.Spec.Provider)
-				provider.AMIFamily = &awsv1alpha1.AMIFamilyCustom
-				provider.BlockDeviceMappings = []*awsv1alpha1.BlockDeviceMapping{
-					{
-						DeviceName: aws.String("/dev/xvda"),
-						EBS: &awsv1alpha1.BlockDevice{
-							DeleteOnTermination: aws.Bool(true),
-							Encrypted:           aws.Bool(true),
-							VolumeType:          aws.String("io2"),
-							VolumeSize:          resource.NewScaledQuantity(40, resource.Giga),
-							IOPS:                aws.Int64(10_000),
-							KMSKeyID:            aws.String("arn:aws:kms:us-west-2:111122223333:key/1234abcd-12ab-34cd-56ef-1234567890ab"),
-						},
-					},
-				}
-				ExpectApplied(ctx, env.Client, test.Provisioner(test.ProvisionerOptions{Provider: provider}))
-				pod := ExpectProvisioned(ctx, env.Client, controller, test.UnschedulablePod())[0]
-				ExpectScheduled(ctx, env.Client, pod)
-				Expect(fakeEC2API.CalledWithCreateLaunchTemplateInput.Len()).To(Equal(1))
-				input := fakeEC2API.CalledWithCreateLaunchTemplateInput.Pop()
-				Expect(len(input.LaunchTemplateData.BlockDeviceMappings)).To(Equal(1))
-				Expect(*input.LaunchTemplateData.BlockDeviceMappings[0].Ebs.VolumeSize).To(Equal(int64(40)))
-				Expect(*input.LaunchTemplateData.BlockDeviceMappings[0].Ebs.VolumeType).To(Equal("io2"))
-				Expect(*input.LaunchTemplateData.BlockDeviceMappings[0].Ebs.Iops).To(Equal(int64(10_000)))
-				Expect(*input.LaunchTemplateData.BlockDeviceMappings[0].Ebs.DeleteOnTermination).To(BeTrue())
-				Expect(*input.LaunchTemplateData.BlockDeviceMappings[0].Ebs.Encrypted).To(BeTrue())
-				Expect(*input.LaunchTemplateData.BlockDeviceMappings[0].Ebs.KmsKeyId).To(Equal("arn:aws:kms:us-west-2:111122223333:key/1234abcd-12ab-34cd-56ef-1234567890ab"))
-			})
-		})
-		Context("Ephemeral Storage", func() {
-			It("should pack pods when a daemonset has an ephemeral-storage request", func() {
-				ExpectApplied(ctx, env.Client, provisioner, test.DaemonSet(
-					test.DaemonSetOptions{PodOptions: test.PodOptions{
-						ResourceRequirements: v1.ResourceRequirements{
-							Requests: v1.ResourceList{v1.ResourceCPU: resource.MustParse("1"),
-								v1.ResourceMemory:           resource.MustParse("1Gi"),
-								v1.ResourceEphemeralStorage: resource.MustParse("1Gi")}},
-					}},
-				))
-				pod := ExpectProvisioned(ctx, env.Client, controller, test.UnschedulablePod())
-				ExpectScheduled(ctx, env.Client, pod[0])
-			})
-			It("should pack pods with any ephemeral-storage request", func() {
-				ExpectApplied(ctx, env.Client, provisioner)
-				pod := ExpectProvisioned(ctx, env.Client, controller,
-					test.UnschedulablePod(test.PodOptions{ResourceRequirements: v1.ResourceRequirements{
-						Requests: map[v1.ResourceName]resource.Quantity{
-							v1.ResourceEphemeralStorage: resource.MustParse("1G"),
-						}}}))
-				ExpectScheduled(ctx, env.Client, pod[0])
-			})
-			It("should pack pods with large ephemeral-storage request", func() {
-				ExpectApplied(ctx, env.Client, provisioner)
-				pod := ExpectProvisioned(ctx, env.Client, controller,
-					test.UnschedulablePod(test.PodOptions{ResourceRequirements: v1.ResourceRequirements{
-						Requests: map[v1.ResourceName]resource.Quantity{
-							v1.ResourceEphemeralStorage: resource.MustParse("10Gi"),
-						}}}))
-				ExpectScheduled(ctx, env.Client, pod[0])
-			})
-			It("should not pack pods if the sum of pod ephemeral-storage and overhead exceeds node capacity", func() {
-				ExpectApplied(ctx, env.Client, provisioner)
-				pod := ExpectProvisioned(ctx, env.Client, controller,
-					test.UnschedulablePod(test.PodOptions{ResourceRequirements: v1.ResourceRequirements{
-						Requests: map[v1.ResourceName]resource.Quantity{
-							v1.ResourceEphemeralStorage: resource.MustParse("19Gi"),
-						}}}))
-				ExpectNotScheduled(ctx, env.Client, pod[0])
-			})
-			It("should launch multiple nodes if sum of pod ephemeral-storage requests exceeds a single nodes capacity", func() {
-				var nodes []*v1.Node
-				ExpectApplied(ctx, env.Client, provisioner)
-				pods := ExpectProvisioned(ctx, env.Client, controller,
-					test.UnschedulablePod(test.PodOptions{ResourceRequirements: v1.ResourceRequirements{
-						Requests: map[v1.ResourceName]resource.Quantity{
-							v1.ResourceEphemeralStorage: resource.MustParse("10Gi"),
-						},
-					},
-					}),
-					test.UnschedulablePod(test.PodOptions{ResourceRequirements: v1.ResourceRequirements{
-						Requests: map[v1.ResourceName]resource.Quantity{
-							v1.ResourceEphemeralStorage: resource.MustParse("10Gi"),
-						},
-					},
-					}),
-				)
-				for _, pod := range pods {
-					nodes = append(nodes, ExpectScheduled(ctx, env.Client, pod))
-				}
-				Expect(nodes).To(HaveLen(2))
-			})
-			It("should only pack pods with ephemeral-storage requests that will fit on an available node", func() {
-				ExpectApplied(ctx, env.Client, provisioner)
-				pods := ExpectProvisioned(ctx, env.Client, controller,
-					test.UnschedulablePod(test.PodOptions{ResourceRequirements: v1.ResourceRequirements{
-						Requests: map[v1.ResourceName]resource.Quantity{
-							v1.ResourceEphemeralStorage: resource.MustParse("10Gi"),
-						},
-					},
-					}),
-					test.UnschedulablePod(test.PodOptions{ResourceRequirements: v1.ResourceRequirements{
-						Requests: map[v1.ResourceName]resource.Quantity{
-							v1.ResourceEphemeralStorage: resource.MustParse("150Gi"),
-						},
-					},
-					}),
-				)
-				ExpectScheduled(ctx, env.Client, pods[0])
-				ExpectNotScheduled(ctx, env.Client, pods[1])
-			})
-			It("should not pack pod if no available instance types have enough storage", func() {
-				ExpectApplied(ctx, env.Client, provisioner)
-				pod := ExpectProvisioned(ctx, env.Client, controller,
-					test.UnschedulablePod(test.PodOptions{ResourceRequirements: v1.ResourceRequirements{
-						Requests: map[v1.ResourceName]resource.Quantity{
-							v1.ResourceEphemeralStorage: resource.MustParse("150Gi"),
-						},
-					},
-					}))[0]
-				ExpectNotScheduled(ctx, env.Client, pod)
-			})
-			It("should pack pods using the blockdevicemappings from the provider spec when defined", func() {
-				provider, _ = awsv1alpha1.Deserialize(provisioner.Spec.Provider)
-				provider.BlockDeviceMappings = []*awsv1alpha1.BlockDeviceMapping{{
-					DeviceName: aws.String("/dev/xvda"),
-					EBS: &awsv1alpha1.BlockDevice{
-						VolumeSize: resource.NewScaledQuantity(50, resource.Giga),
-					},
-				}}
-				ExpectApplied(ctx, env.Client, test.Provisioner(test.ProvisionerOptions{Provider: provider}))
-				pod := ExpectProvisioned(ctx, env.Client, controller,
-					test.UnschedulablePod(test.PodOptions{ResourceRequirements: v1.ResourceRequirements{
-						Requests: map[v1.ResourceName]resource.Quantity{
-							v1.ResourceEphemeralStorage: resource.MustParse("25Gi"),
-						},
-					},
-					}))[0]
-=======
 var _ = BeforeEach(func() {
 	provider = &awsv1alpha1.AWS{
 		AMIFamily:             aws.String(awsv1alpha1.AMIFamilyAL2),
@@ -1911,7 +171,6 @@
 	ec2Cache.Flush()
 	instanceTypeCache.Flush()
 })
->>>>>>> 14847951
 
 var _ = AfterEach(func() {
 	ExpectCleanedUp(ctx, env.Client)
@@ -2255,146 +514,4 @@
 			cp.Default(ctx, provisioner)
 		})
 	})
-<<<<<<< HEAD
-})
-
-var _ = Describe("Pricing", func() {
-	BeforeEach(func() {
-		fakeEC2API.Reset()
-		fakePricingAPI.Reset()
-	})
-	It("should return static on-demand data if pricing API fails", func() {
-		fakePricingAPI.NextError.Set(fmt.Errorf("failed"))
-		p := NewPricingProvider(ctx, fakePricingAPI, fakeEC2API, "", false, make(chan struct{}))
-		price, err := p.OnDemandPrice("c5.large")
-		Expect(err).To(BeNil())
-		Expect(price).To(BeNumerically(">", 0))
-	})
-	It("should return static spot data if EC2 describeSpotPriceHistory API fails", func() {
-		fakePricingAPI.NextError.Set(fmt.Errorf("failed"))
-		p := NewPricingProvider(ctx, fakePricingAPI, fakeEC2API, "", false, make(chan struct{}))
-		price, err := p.SpotPrice("c5.large", "test-zone-1a")
-		Expect(err).To(BeNil())
-		Expect(price).To(BeNumerically(">", 0))
-	})
-	It("should update on-demand pricing with response from the pricing API", func() {
-		// modify our API before creating the pricing provider as it performs an initial update on creation. The pricing
-		// API provides on-demand prices, the ec2 API provides spot prices
-		fakePricingAPI.GetProductsOutput.Set(&pricing.GetProductsOutput{
-			PriceList: []aws.JSONValue{
-				fake.NewOnDemandPrice("c98.large", 1.20),
-				fake.NewOnDemandPrice("c99.large", 1.23),
-			},
-		})
-		updateStart := time.Now()
-		p := NewPricingProvider(ctx, fakePricingAPI, fakeEC2API, "", false, make(chan struct{}))
-		Eventually(func() bool { return p.OnDemandLastUpdated().After(updateStart) }).Should(BeTrue())
-
-		price, err := p.OnDemandPrice("c98.large")
-		Expect(err).To(BeNil())
-		Expect(price).To(BeNumerically("==", 1.20))
-
-		price, err = p.OnDemandPrice("c99.large")
-		Expect(err).To(BeNil())
-		Expect(price).To(BeNumerically("==", 1.23))
-	})
-	It("should update spot pricing with response from the pricing API", func() {
-		now := time.Now()
-		fakeEC2API.DescribeSpotPriceHistoryOutput.Set(&ec2.DescribeSpotPriceHistoryOutput{
-			SpotPriceHistory: []*ec2.SpotPrice{
-				{
-					AvailabilityZone: aws.String("test-zone-1a"),
-					InstanceType:     aws.String("c99.large"),
-					SpotPrice:        aws.String("1.23"),
-					Timestamp:        &now,
-				},
-				{
-					AvailabilityZone: aws.String("test-zone-1a"),
-					InstanceType:     aws.String("c98.large"),
-					SpotPrice:        aws.String("1.20"),
-					Timestamp:        &now,
-				},
-				{
-					AvailabilityZone: aws.String("test-zone-1b"),
-					InstanceType:     aws.String("c99.large"),
-					SpotPrice:        aws.String("1.50"),
-					Timestamp:        &now,
-				},
-				{
-					AvailabilityZone: aws.String("test-zone-1b"),
-					InstanceType:     aws.String("c98.large"),
-					SpotPrice:        aws.String("1.10"),
-					Timestamp:        &now,
-				},
-			},
-		})
-		fakePricingAPI.GetProductsOutput.Set(&pricing.GetProductsOutput{
-			PriceList: []aws.JSONValue{
-				fake.NewOnDemandPrice("c98.large", 1.20),
-				fake.NewOnDemandPrice("c99.large", 1.23),
-			},
-		})
-		updateStart := time.Now()
-		p := NewPricingProvider(ctx, fakePricingAPI, fakeEC2API, "", false, make(chan struct{}))
-		Eventually(func() bool { return p.SpotLastUpdated().After(updateStart) }).Should(BeTrue())
-
-		price, err := p.SpotPrice("c98.large", "test-zone-1b")
-		Expect(err).To(BeNil())
-		Expect(price).To(BeNumerically("==", 1.10))
-
-		price, err = p.SpotPrice("c99.large", "test-zone-1a")
-		Expect(err).To(BeNil())
-		Expect(price).To(BeNumerically("==", 1.23))
-	})
-	It("should update zonal pricing with data from the spot pricing API", func() {
-		now := time.Now()
-		fakeEC2API.DescribeSpotPriceHistoryOutput.Set(&ec2.DescribeSpotPriceHistoryOutput{
-			SpotPriceHistory: []*ec2.SpotPrice{
-				{
-					AvailabilityZone: aws.String("test-zone-1a"),
-					InstanceType:     aws.String("c99.large"),
-					SpotPrice:        aws.String("1.23"),
-					Timestamp:        &now,
-				},
-				{
-					AvailabilityZone: aws.String("test-zone-1a"),
-					InstanceType:     aws.String("c98.large"),
-					SpotPrice:        aws.String("1.20"),
-					Timestamp:        &now,
-				},
-			},
-		})
-		fakePricingAPI.GetProductsOutput.Set(&pricing.GetProductsOutput{
-			PriceList: []aws.JSONValue{
-				fake.NewOnDemandPrice("c98.large", 1.20),
-				fake.NewOnDemandPrice("c99.large", 1.23),
-			},
-		})
-		updateStart := time.Now()
-		p := NewPricingProvider(ctx, fakePricingAPI, fakeEC2API, "", false, make(chan struct{}))
-		Eventually(func() bool { return p.SpotLastUpdated().After(updateStart) }).Should(BeTrue())
-
-		price, err := p.SpotPrice("c98.large", "test-zone-1a")
-		Expect(err).To(BeNil())
-		Expect(price).To(BeNumerically("==", 1.20))
-
-		price, err = p.SpotPrice("c98.large", "test-zone-1b")
-		Expect(err).ToNot(BeNil())
-	})
-})
-
-// ExpectTags verifies that the expected tags are a subset of the tags found
-func ExpectTags(tags []*ec2.Tag, expected map[string]string) {
-	existingTags := map[string]string{}
-	for _, tag := range tags {
-		existingTags[*tag.Key] = *tag.Value
-	}
-	for expKey, expValue := range expected {
-		foundValue, ok := existingTags[expKey]
-		Expect(ok).To(BeTrue(), fmt.Sprintf("expected to find tag %s in %s", expKey, existingTags))
-		Expect(foundValue).To(Equal(expValue))
-	}
-}
-=======
-})
->>>>>>> 14847951
+})