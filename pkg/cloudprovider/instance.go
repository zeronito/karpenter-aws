/*
Licensed under the Apache License, Version 2.0 (the "License");
you may not use this file except in compliance with the License.
You may obtain a copy of the License at

    http://www.apache.org/licenses/LICENSE-2.0

Unless required by applicable law or agreed to in writing, software
distributed under the License is distributed on an "AS IS" BASIS,
WITHOUT WARRANTIES OR CONDITIONS OF ANY KIND, either express or implied.
See the License for the specific language governing permissions and
limitations under the License.
*/

package cloudprovider

import (
	"context"
	"errors"
	"fmt"
	"sort"
	"strings"
	"time"

	"github.com/avast/retry-go"
	"github.com/aws/aws-sdk-go/aws"
	"github.com/aws/aws-sdk-go/aws/awserr"
	"github.com/aws/aws-sdk-go/service/ec2"
	"github.com/aws/aws-sdk-go/service/ec2/ec2iface"
	"github.com/samber/lo"
	"go.uber.org/multierr"
	v1 "k8s.io/api/core/v1"
	metav1 "k8s.io/apimachinery/pkg/apis/meta/v1"
	"k8s.io/apimachinery/pkg/util/sets"
	"knative.dev/pkg/logging"

	"github.com/aws/karpenter-core/pkg/utils/resources"
	awssettings "github.com/aws/karpenter/pkg/apis/config/settings"
	"github.com/aws/karpenter/pkg/apis/v1alpha1"
	awserrors "github.com/aws/karpenter/pkg/errors"
	"github.com/aws/karpenter/pkg/utils"

	"github.com/aws/karpenter-core/pkg/apis/provisioning/v1alpha5"
	"github.com/aws/karpenter-core/pkg/cloudprovider"
	"github.com/aws/karpenter-core/pkg/scheduling"
)

var (
	instanceTypeFlexibilityThreshold = 5 // falling back to on-demand without flexibility risks insufficient capacity errors
)

type InstanceProvider struct {
	ec2api                 ec2iface.EC2API
	instanceTypeProvider   *InstanceTypeProvider
	subnetProvider         *SubnetProvider
	launchTemplateProvider *LaunchTemplateProvider
	createFleetBatcher     *CreateFleetBatcher
}

func NewInstanceProvider(ctx context.Context, ec2api ec2iface.EC2API, instanceTypeProvider *InstanceTypeProvider, subnetProvider *SubnetProvider, launchTemplateProvider *LaunchTemplateProvider) *InstanceProvider {
	return &InstanceProvider{
		ec2api:                 ec2api,
		instanceTypeProvider:   instanceTypeProvider,
		subnetProvider:         subnetProvider,
		launchTemplateProvider: launchTemplateProvider,
		createFleetBatcher:     NewCreateFleetBatcher(ctx, ec2api),
	}
}

// Create an instance given the constraints.
// instanceTypes should be sorted by priority for spot capacity type.
// If spot is not used, the instanceTypes are not required to be sorted
// because we are using ec2 fleet's lowest-price OD allocation strategy
func (p *InstanceProvider) Create(ctx context.Context, provider *v1alpha1.AWS, nodeRequest *cloudprovider.NodeRequest) (*v1.Node, error) {
	nodeRequest.InstanceTypeOptions = p.prioritizeInstanceTypes(nodeRequest.InstanceTypeOptions)
	if len(nodeRequest.InstanceTypeOptions) > MaxInstanceTypes {
		nodeRequest.InstanceTypeOptions = nodeRequest.InstanceTypeOptions[0:MaxInstanceTypes]
	}

	id, err := p.launchInstance(ctx, provider, nodeRequest)
	if awserrors.IsLaunchTemplateNotFound(err) {
		// retry once if launch template is not found. This allows karpenter to generate a new LT if the
		// cache was out-of-sync on the first try
		id, err = p.launchInstance(ctx, provider, nodeRequest)
	}
	if err != nil {
		return nil, err
	}
	// Get Instance with backoff retry since EC2 is eventually consistent
	instance := &ec2.Instance{}
	if err := retry.Do(
		func() (err error) { instance, err = p.getInstance(ctx, aws.StringValue(id)); return err },
		retry.Delay(1*time.Second),
		retry.Attempts(6),
		retry.LastErrorOnly(true),
	); err != nil {
		return nil, fmt.Errorf("retrieving node name for instance %s, %w", aws.StringValue(instance.InstanceId), err)
	}
	logging.FromContext(ctx).With(
		"launched-instance", aws.StringValue(instance.InstanceId),
		"hostname", aws.StringValue(instance.PrivateDnsName),
		"type", aws.StringValue(instance.InstanceType),
		"zone", aws.StringValue(instance.Placement.AvailabilityZone),
		"capacity-type", getCapacityType(instance)).Infof("launched new instance")

	// Convert Instance to Node
	return p.instanceToNode(instance, nodeRequest.InstanceTypeOptions), nil
}

func (p *InstanceProvider) Terminate(ctx context.Context, node *v1.Node) error {
	ctx = logging.WithLogger(ctx, logging.FromContext(ctx).With("node", node.Name))
	id, err := utils.ParseInstanceID(node)
	if err != nil {
		return fmt.Errorf("getting instance ID for node %s, %w", node.Name, err)
	}
	if _, err = p.ec2api.TerminateInstancesWithContext(ctx, &ec2.TerminateInstancesInput{
		InstanceIds: []*string{id},
	}); err != nil {
		if awserrors.IsNotFound(err) {
			return nil
		}
		if _, errMsg := p.getInstance(ctx, aws.StringValue(id)); err != nil {
			if awserrors.IsInstanceTerminated(errMsg) || awserrors.IsNotFound(errMsg) {
				logging.FromContext(ctx).Debugf("instance already terminated")
				return nil
			}
			err = multierr.Append(err, errMsg)
		}

		return fmt.Errorf("terminating instance %s, %w", node.Name, err)
	}
	return nil
}

// can remove cyclo ignore after China launch price-capacity-optimized
// nolint: gocyclo
func (p *InstanceProvider) launchInstance(ctx context.Context, provider *v1alpha1.AWS, nodeRequest *cloudprovider.NodeRequest) (*string, error) {
	capacityType := p.getCapacityType(nodeRequest)
	// Get Launch Template Configs, which may differ due to GPU or Architecture requirements
	launchTemplateConfigs, err := p.getLaunchTemplateConfigs(ctx, provider, nodeRequest, capacityType)
	if err != nil {
		return nil, fmt.Errorf("getting launch template configs, %w", err)
	}
	if err := p.checkODFallback(nodeRequest, launchTemplateConfigs); err != nil {
		logging.FromContext(ctx).Warn(err.Error())
	}
	// Create fleet
	tags := v1alpha1.MergeTags(ctx, awssettings.FromContext(ctx).Tags, provider.Tags, map[string]string{fmt.Sprintf("kubernetes.io/cluster/%s", awssettings.FromContext(ctx).ClusterName): "owned"})
	createFleetInput := &ec2.CreateFleetInput{
		Type:                  aws.String(ec2.FleetTypeInstant),
		Context:               provider.Context,
		LaunchTemplateConfigs: launchTemplateConfigs,
		TargetCapacitySpecification: &ec2.TargetCapacitySpecificationRequest{
			DefaultTargetCapacityType: aws.String(capacityType),
			TotalTargetCapacity:       aws.Int64(1),
		},
		TagSpecifications: []*ec2.TagSpecification{
			{ResourceType: aws.String(ec2.ResourceTypeInstance), Tags: tags},
			{ResourceType: aws.String(ec2.ResourceTypeVolume), Tags: tags},
			{ResourceType: aws.String(ec2.ResourceTypeFleet), Tags: tags},
		},
	}
	if capacityType == v1alpha5.CapacityTypeSpot && strings.HasPrefix(p.instanceTypeProvider.region, "cn-") {
		createFleetInput.SpotOptions = &ec2.SpotOptionsRequest{AllocationStrategy: aws.String(ec2.AllocationStrategyCapacityOptimizedPrioritized)}
	} else if capacityType == v1alpha5.CapacityTypeSpot {
		createFleetInput.SpotOptions = &ec2.SpotOptionsRequest{AllocationStrategy: aws.String(ec2.AllocationStrategyPriceCapacityOptimized)}
	} else {
		createFleetInput.OnDemandOptions = &ec2.OnDemandOptionsRequest{AllocationStrategy: aws.String(ec2.FleetOnDemandAllocationStrategyLowestPrice)}
	}

	createFleetOutput, err := p.createFleetBatcher.CreateFleet(ctx, createFleetInput)
	if err != nil {
		if awserrors.IsLaunchTemplateNotFound(err) {
			for _, lt := range launchTemplateConfigs {
				p.launchTemplateProvider.Invalidate(ctx, aws.StringValue(lt.LaunchTemplateSpecification.LaunchTemplateName), aws.StringValue(lt.LaunchTemplateSpecification.LaunchTemplateId))
			}
			return nil, fmt.Errorf("creating fleet %w", err)
		}
		var reqFailure awserr.RequestFailure
		if errors.As(err, &reqFailure) {
			return nil, fmt.Errorf("creating fleet %w (%s)", err, reqFailure.RequestID())
		}
		return nil, fmt.Errorf("creating fleet %w", err)
	}
	p.updateUnavailableOfferingsCache(ctx, createFleetOutput.Errors, capacityType)
	if len(createFleetOutput.Instances) == 0 || len(createFleetOutput.Instances[0].InstanceIds) == 0 {
		return nil, combineFleetErrors(createFleetOutput.Errors)
	}
	return createFleetOutput.Instances[0].InstanceIds[0], nil
}

func (p *InstanceProvider) checkODFallback(nodeRequest *cloudprovider.NodeRequest, launchTemplateConfigs []*ec2.FleetLaunchTemplateConfigRequest) error {
	// only evaluate for on-demand fallback if the capacity type for the request is OD and both OD and spot are allowed in requirements
	if p.getCapacityType(nodeRequest) != v1alpha5.CapacityTypeOnDemand || !nodeRequest.Template.Requirements.Get(v1alpha5.LabelCapacityType).Has(v1alpha5.CapacityTypeSpot) {
		return nil
	}

	// loop through the LT configs for currently considered instance types to get the flexibility count
	instanceTypes := map[string]struct{}{}
	for _, ltc := range launchTemplateConfigs {
		for _, override := range ltc.Overrides {
			if override.InstanceType != nil {
				instanceTypes[*override.InstanceType] = struct{}{}
			}
		}
	}
	if len(instanceTypes) < instanceTypeFlexibilityThreshold {
		return fmt.Errorf("at least %d instance types are recommended when flexible to spot but requesting on-demand, "+
			"the current provisioning request only has %d instance type options", instanceTypeFlexibilityThreshold, len(nodeRequest.InstanceTypeOptions))
	}
	return nil
}

func (p *InstanceProvider) getLaunchTemplateConfigs(ctx context.Context, provider *v1alpha1.AWS, nodeRequest *cloudprovider.NodeRequest, capacityType string) ([]*ec2.FleetLaunchTemplateConfigRequest, error) {
	// Get subnets given the constraints
	subnets, err := p.subnetProvider.Get(ctx, provider)
	if err != nil {
		return nil, fmt.Errorf("getting subnets, %w", err)
	}
	var launchTemplateConfigs []*ec2.FleetLaunchTemplateConfigRequest
	launchTemplates, err := p.launchTemplateProvider.Get(ctx, provider, nodeRequest, map[string]string{v1alpha5.LabelCapacityType: capacityType})
	if err != nil {
		return nil, fmt.Errorf("getting launch templates, %w", err)
	}
	for launchTemplateName, instanceTypes := range launchTemplates {
		launchTemplateConfig := &ec2.FleetLaunchTemplateConfigRequest{
			Overrides: p.getOverrides(instanceTypes, subnets, nodeRequest.Template.Requirements.Get(v1.LabelTopologyZone), capacityType),
			LaunchTemplateSpecification: &ec2.FleetLaunchTemplateSpecificationRequest{
				LaunchTemplateName: aws.String(launchTemplateName),
				Version:            aws.String("$Latest"),
			},
		}
		if len(launchTemplateConfig.Overrides) > 0 {
			launchTemplateConfigs = append(launchTemplateConfigs, launchTemplateConfig)
		}
	}
	if len(launchTemplateConfigs) == 0 {
		return nil, fmt.Errorf("no capacity offerings are currently available given the constraints")
	}
	return launchTemplateConfigs, nil
}

// getOverrides creates and returns launch template overrides for the cross product of instanceTypeOptions and subnets (with subnets being constrained by
// zones and the offerings in instanceTypeOptions)
func (p *InstanceProvider) getOverrides(instanceTypeOptions []*cloudprovider.InstanceType, subnets []*ec2.Subnet, zones *scheduling.Requirement, capacityType string) []*ec2.FleetLaunchTemplateOverridesRequest {
	// sort subnets in ascending order of available IP addresses and populate map with most available subnet per AZ
	zonalSubnets := map[string]*ec2.Subnet{}
	sort.Slice(subnets, func(i, j int) bool {
		return aws.Int64Value(subnets[i].AvailableIpAddressCount) < aws.Int64Value(subnets[j].AvailableIpAddressCount)
	})
	for _, subnet := range subnets {
		zonalSubnets[*subnet.AvailabilityZone] = subnet
	}

	// Unwrap all the offerings to a flat slice that includes a pointer
	// to the parent instance type name
	type offeringWithParentName struct {
		cloudprovider.Offering
		parentInstanceTypeName string
	}
	var unwrappedOfferings []offeringWithParentName
	for _, it := range instanceTypeOptions {
		ofs := lo.Map(it.Offerings.Available(), func(of cloudprovider.Offering, _ int) offeringWithParentName {
			return offeringWithParentName{
				Offering:               of,
				parentInstanceTypeName: it.Name,
			}
		})
		unwrappedOfferings = append(unwrappedOfferings, ofs...)
	}

	// Sort all the potential offerings by each individual offering price
	sort.Slice(unwrappedOfferings, func(i, j int) bool {
		return unwrappedOfferings[i].Price < unwrappedOfferings[j].Price
	})

	var overrides []*ec2.FleetLaunchTemplateOverridesRequest
	for i, offering := range unwrappedOfferings {
		if capacityType != offering.CapacityType {
			continue
		}
		if !zones.Has(offering.Zone) {
			continue
		}
		subnet, ok := zonalSubnets[offering.Zone]
		if !ok {
			continue
		}
		override := &ec2.FleetLaunchTemplateOverridesRequest{
			InstanceType: aws.String(offering.parentInstanceTypeName),
			SubnetId:     subnet.SubnetId,
			// This is technically redundant, but is useful if we have to parse insufficient capacity errors from
			// CreateFleet so that we can figure out the zone rather than additional API calls to look up the subnet
			AvailabilityZone: subnet.AvailabilityZone,
		}

		// For China regions (until price-capacity-optimized is released)
		// Add a priority for spot requests since we are using the capacity-optimized-prioritized spot allocation strategy
		// to reduce the likelihood of getting an excessively large instance type.
		// instanceTypeOptions are sorted by vcpus and memory so this prioritizes smaller instance types.
		if capacityType == v1alpha5.CapacityTypeSpot && strings.HasPrefix(p.instanceTypeProvider.region, "cn-") {
			override.Priority = aws.Float64(float64(i))
		}

		overrides = append(overrides, override)
	}
	return overrides
}

func (p *InstanceProvider) getInstance(ctx context.Context, id string) (*ec2.Instance, error) {
	describeInstancesOutput, err := p.ec2api.DescribeInstancesWithContext(ctx, &ec2.DescribeInstancesInput{InstanceIds: aws.StringSlice([]string{id})})
	if awserrors.IsNotFound(err) {
		return nil, err
	}
	if err != nil {
		return nil, fmt.Errorf("failed to describe ec2 instances, %w", err)
	}
	if len(describeInstancesOutput.Reservations) != 1 || len(describeInstancesOutput.Reservations[0].Instances) != 1 {
		return nil, awserrors.InstanceTerminatedError{Err: fmt.Errorf("expected instance but got 0")}
	}
	instance := describeInstancesOutput.Reservations[0].Instances[0]
	if *instance.State.Name == ec2.InstanceStateNameTerminated {
		return nil, awserrors.InstanceTerminatedError{Err: fmt.Errorf("instance is in terminated state")}
	}
	if len(aws.StringValue(instance.PrivateDnsName)) == 0 {
		return nil, multierr.Append(err, fmt.Errorf("got instance %s but PrivateDnsName was not set", aws.StringValue(instance.InstanceId)))
	}
	return instance, nil
}

func (p *InstanceProvider) instanceToNode(instance *ec2.Instance, instanceTypes []*cloudprovider.InstanceType) *v1.Node {
	for _, instanceType := range instanceTypes {
		if instanceType.Name == aws.StringValue(instance.InstanceType) {
			nodeName := strings.ToLower(aws.StringValue(instance.PrivateDnsName))
			labels := map[string]string{}
			for key, req := range instanceType.Requirements {
				if req.Len() == 1 {
					labels[key] = req.Values()[0]
				}
			}
			labels[v1alpha1.LabelInstanceAMIID] = aws.StringValue(instance.ImageId)
			labels[v1.LabelTopologyZone] = aws.StringValue(instance.Placement.AvailabilityZone)
			labels[v1alpha5.LabelCapacityType] = getCapacityType(instance)

			return &v1.Node{
				ObjectMeta: metav1.ObjectMeta{
					Name:   nodeName,
					Labels: labels,
				},
				Spec: v1.NodeSpec{
					ProviderID: fmt.Sprintf("aws:///%s/%s", aws.StringValue(instance.Placement.AvailabilityZone), aws.StringValue(instance.InstanceId)),
				},
			}
		}
	}
	panic(fmt.Sprintf("unrecognized instance type %s", aws.StringValue(instance.InstanceType)))
}

func (p *InstanceProvider) updateUnavailableOfferingsCache(ctx context.Context, errors []*ec2.CreateFleetError, capacityType string) {
	for _, err := range errors {
		if awserrors.IsUnfulfillableCapacity(err) {
			p.instanceTypeProvider.unavailableOfferings.MarkUnavailableForFleetErr(ctx, err, capacityType)
		}
	}
}

// getCapacityType selects spot if both constraints are flexible and there is an
// available offering. The AWS Cloud Provider defaults to [ on-demand ], so spot
// must be explicitly included in capacity type requirements.
func (p *InstanceProvider) getCapacityType(nodeRequest *cloudprovider.NodeRequest) string {
	if nodeRequest.Template.Requirements.Get(v1alpha5.LabelCapacityType).Has(v1alpha5.CapacityTypeSpot) {
		for _, instanceType := range nodeRequest.InstanceTypeOptions {
			for _, offering := range instanceType.Offerings.Available() {
				if nodeRequest.Template.Requirements.Get(v1.LabelTopologyZone).Has(offering.Zone) && offering.CapacityType == v1alpha5.CapacityTypeSpot {
					return v1alpha5.CapacityTypeSpot
				}
			}
		}
	}
	return v1alpha5.CapacityTypeOnDemand
}

// prioritizeInstanceTypes is used to eliminate less desirable instance types (like GPUs) from the list of possible instance types when
// a set of more appropriate instance types would work. If a set of more desirable instance types is not found, then the original slice
// of instance types are returned.
func (p *InstanceProvider) prioritizeInstanceTypes(instanceTypes []*cloudprovider.InstanceType) []*cloudprovider.InstanceType {
	var genericInstanceTypes []*cloudprovider.InstanceType
	for _, it := range instanceTypes {
		// deprioritize metal even if our opinionated filter isn't applied due to something like an instance family
		// requirement
		if it.Requirements.Get(v1alpha1.LabelInstanceSize).Has("metal") {
			continue
		}
<<<<<<< HEAD

		itRes := it.Resources()
		if !resources.IsZero(itRes[v1alpha1.ResourceAWSNeuron]) ||
			!resources.IsZero(itRes[v1alpha1.ResourceAMDGPU]) ||
			!resources.IsZero(itRes[v1alpha1.ResourceNVIDIAGPU]) ||
			!resources.IsZero(itRes[v1alpha1.ResourceHabanaGaudi]) {
=======
		if !resources.IsZero(it.Capacity[v1alpha1.ResourceAWSNeuron]) ||
			!resources.IsZero(it.Capacity[v1alpha1.ResourceAMDGPU]) ||
			!resources.IsZero(it.Capacity[v1alpha1.ResourceNVIDIAGPU]) {
>>>>>>> 1fd990c3
			continue
		}
		genericInstanceTypes = append(genericInstanceTypes, it)
	}
	// if we got some subset of instance types, then prefer to use those
	if len(genericInstanceTypes) != 0 {
		return genericInstanceTypes
	}
	return instanceTypes
}

func combineFleetErrors(errors []*ec2.CreateFleetError) (errs error) {
	unique := sets.NewString()
	for _, err := range errors {
		unique.Insert(fmt.Sprintf("%s: %s", aws.StringValue(err.ErrorCode), aws.StringValue(err.ErrorMessage)))
	}
	for errorCode := range unique {
		errs = multierr.Append(errs, fmt.Errorf(errorCode))
	}
	return fmt.Errorf("with fleet error(s), %w", errs)
}

func getCapacityType(instance *ec2.Instance) string {
	if instance.SpotInstanceRequestId != nil {
		return v1alpha5.CapacityTypeSpot
	}
	return v1alpha5.CapacityTypeOnDemand
}<|MERGE_RESOLUTION|>--- conflicted
+++ resolved
@@ -391,18 +391,12 @@
 		if it.Requirements.Get(v1alpha1.LabelInstanceSize).Has("metal") {
 			continue
 		}
-<<<<<<< HEAD
 
 		itRes := it.Resources()
 		if !resources.IsZero(itRes[v1alpha1.ResourceAWSNeuron]) ||
 			!resources.IsZero(itRes[v1alpha1.ResourceAMDGPU]) ||
 			!resources.IsZero(itRes[v1alpha1.ResourceNVIDIAGPU]) ||
 			!resources.IsZero(itRes[v1alpha1.ResourceHabanaGaudi]) {
-=======
-		if !resources.IsZero(it.Capacity[v1alpha1.ResourceAWSNeuron]) ||
-			!resources.IsZero(it.Capacity[v1alpha1.ResourceAMDGPU]) ||
-			!resources.IsZero(it.Capacity[v1alpha1.ResourceNVIDIAGPU]) {
->>>>>>> 1fd990c3
 			continue
 		}
 		genericInstanceTypes = append(genericInstanceTypes, it)
