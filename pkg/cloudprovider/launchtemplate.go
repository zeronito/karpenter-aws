--- conflicted
+++ resolved
@@ -130,22 +130,14 @@
 	if err != nil {
 		return nil, err
 	}
-<<<<<<< HEAD
 	return &amifamily.Options{
-=======
-	resolvedLaunchTemplates, err := p.amiFamily.Resolve(ctx, nodeTemplate, machine, instanceTypes, &amifamily.Options{
->>>>>>> 62d40749
 		ClusterName:             awssettings.FromContext(ctx).ClusterName,
 		ClusterEndpoint:         awssettings.FromContext(ctx).ClusterEndpoint,
 		AWSENILimitedPodDensity: awssettings.FromContext(ctx).EnableENILimitedPodDensity,
 		InstanceProfile:         instanceProfile,
 		SecurityGroupsIDs:       securityGroupsIDs,
 		Tags:                    lo.Assign(awssettings.FromContext(ctx).Tags, nodeTemplate.Spec.Tags),
-<<<<<<< HEAD
 		Labels:                  labels,
-=======
-		Labels:                  lo.Assign(machine.Labels, additionalLabels),
->>>>>>> 62d40749
 		CABundle:                p.caBundle,
 		KubeDNSIP:               p.kubeDNSIP,
 	}, nil
