--- conflicted
+++ resolved
@@ -83,7 +83,6 @@
 var instanceTypeCache *cache.Cache
 var instanceTypeProvider *InstanceTypeProvider
 var launchTemplateProvider *LaunchTemplateProvider
-var subnetProvider *SubnetProvider
 var amiProvider *amifamily.AMIProvider
 var fakeEC2API *fake.EC2API
 var fakeSSMAPI *fake.SSMAPI
@@ -134,15 +133,7 @@
 	fakePricingAPI = &fake.PricingAPI{}
 	pricingProvider = NewPricingProvider(ctx, fakePricingAPI, fakeEC2API, "", false, make(chan struct{}))
 	amiProvider = amifamily.NewAMIProvider(env.Client, env.KubernetesInterface, fakeSSMAPI, fakeEC2API, ssmCache, ec2Cache, kubernetesVersionCache)
-<<<<<<< HEAD
 	subnetProvider = subnet.NewProvider(fakeEC2API)
-=======
-	subnetProvider = &SubnetProvider{
-		ec2api: fakeEC2API,
-		cache:  subnetCache,
-		cm:     pretty.NewChangeMonitor(),
-	}
->>>>>>> 7241f435
 	instanceTypeProvider = &InstanceTypeProvider{
 		ec2api:               fakeEC2API,
 		subnetProvider:       subnetProvider,
@@ -151,14 +142,7 @@
 		unavailableOfferings: unavailableOfferingsCache,
 		cm:                   pretty.NewChangeMonitor(),
 	}
-<<<<<<< HEAD
 	securityGroupProvider = securitygroup.NewProvider(fakeEC2API)
-=======
-	securityGroupProvider := &SecurityGroupProvider{
-		ec2api: fakeEC2API,
-		cache:  securityGroupCache,
-		cm:     pretty.NewChangeMonitor(),
-	}
 	launchTemplateProvider = &LaunchTemplateProvider{
 		ec2api:                fakeEC2API,
 		amiFamily:             amifamily.New(env.Client, amiProvider),
@@ -167,7 +151,6 @@
 		caBundle:              ptr.String("ca-bundle"),
 		cm:                    pretty.NewChangeMonitor(),
 	}
->>>>>>> 7241f435
 	cloudProvider = &CloudProvider{
 		instanceTypeProvider: instanceTypeProvider,
 		amiProvider:          amiProvider,
@@ -232,13 +215,10 @@
 	ec2Cache.Flush()
 	kubernetesVersionCache.Flush()
 	instanceTypeCache.Flush()
-<<<<<<< HEAD
 	subnetProvider.ResetCache()
 	securityGroupProvider.ResetCache()
 	cloudProvider.instanceProvider.launchTemplateProvider.kubeDNSIP = net.ParseIP("10.0.100.10")
-=======
 	launchTemplateProvider.kubeDNSIP = net.ParseIP("10.0.100.10")
->>>>>>> 7241f435
 
 	// Reset the pricing provider, so we don't cross-pollinate pricing data
 	instanceTypeProvider = &InstanceTypeProvider{
