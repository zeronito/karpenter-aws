/*
Licensed under the Apache License, Version 2.0 (the "License");
you may not use this file except in compliance with the License.
You may obtain a copy of the License at

    http://www.apache.org/licenses/LICENSE-2.0

Unless required by applicable law or agreed to in writing, software
distributed under the License is distributed on an "AS IS" BASIS,
WITHOUT WARRANTIES OR CONDITIONS OF ANY KIND, either express or implied.
See the License for the specific language governing permissions and
limitations under the License.
*/

package cloudprovider

import (
	"context"
	"math"
	"net"
	"testing"
	"time"

	"github.com/Pallinder/go-randomdata"
	sdk "github.com/aws/aws-sdk-go/aws"
	"github.com/aws/aws-sdk-go/service/ec2"
	"github.com/patrickmn/go-cache"
	v1 "k8s.io/api/core/v1"
	"k8s.io/apimachinery/pkg/api/resource"
	"k8s.io/apimachinery/pkg/util/runtime"
	"k8s.io/client-go/kubernetes"
	corev1 "k8s.io/client-go/kubernetes/typed/core/v1"
	clock "k8s.io/utils/clock/testing"
	"knative.dev/pkg/ptr"

	. "github.com/onsi/ginkgo/v2"
	. "github.com/onsi/gomega"
	. "knative.dev/pkg/logging/testing"

<<<<<<< HEAD
	"github.com/aws/karpenter/pkg/cloudproviders/aws"
=======
	"github.com/aws/karpenter/pkg/apis"
>>>>>>> 0e95a10b
	awscache "github.com/aws/karpenter/pkg/cloudproviders/aws/cache"
	"github.com/aws/karpenter/pkg/cloudproviders/aws/cloudprovider/amifamily"
	awscontext "github.com/aws/karpenter/pkg/cloudproviders/aws/context"
	"github.com/aws/karpenter/pkg/cloudproviders/common/cloudprovider"
	"github.com/aws/karpenter/pkg/operator/injection"
	"github.com/aws/karpenter/pkg/operator/options"
	. "github.com/aws/karpenter/pkg/test/expectations"

	"github.com/aws/karpenter-core/pkg/apis/provisioning/v1alpha5"

	"github.com/aws/karpenter-core/pkg/utils/pretty"
	awsv1alpha1 "github.com/aws/karpenter/pkg/cloudproviders/aws/apis/v1alpha1"
	"github.com/aws/karpenter/pkg/cloudproviders/aws/fake"
	"github.com/aws/karpenter/pkg/controllers/provisioning"
	"github.com/aws/karpenter/pkg/controllers/state"
	"github.com/aws/karpenter/pkg/test"
)

var ctx context.Context
var stop context.CancelFunc
var opts options.Options
var env *test.Environment
var launchTemplateCache *cache.Cache
var securityGroupCache *cache.Cache
var subnetCache *cache.Cache
var ssmCache *cache.Cache
var ec2Cache *cache.Cache
var internalUnavailableOfferingsCache *cache.Cache
var unavailableOfferingsCache *awscache.UnavailableOfferings
var instanceTypeCache *cache.Cache
var instanceTypeProvider *InstanceTypeProvider
var fakeEC2API *fake.EC2API
var fakePricingAPI *fake.PricingAPI
var controller *provisioning.Controller
var cloudProvider *CloudProvider
var clientSet *kubernetes.Clientset
var cluster *state.Cluster
var recorder *test.Recorder
var cfg *test.Config
var fakeClock *clock.FakeClock
var provisioner *v1alpha5.Provisioner
var provider *awsv1alpha1.AWS
var pricingProvider *PricingProvider

var defaultOpts = options.Options{
	ClusterName:               "test-cluster",
	ClusterEndpoint:           "https://test-cluster",
	AWSNodeNameConvention:     string(options.IPName),
	AWSENILimitedPodDensity:   true,
	AWSEnablePodENI:           true,
	AWSDefaultInstanceProfile: "test-instance-profile",
}

func init() {
	runtime.Must(apis.AddToScheme(test.Scheme))
}

func TestAWS(t *testing.T) {
	ctx = TestContextWithLogger(t)
	RegisterFailHandler(Fail)
	RunSpecs(t, "CloudProvider/AWS")
}

var _ = BeforeSuite(func() {
	env = test.NewEnvironment(ctx, func(e *test.Environment) {
		opts = defaultOpts
		Expect(opts.Validate()).To(Succeed(), "Failed to validate options")
		ctx = injection.WithOptions(ctx, opts)
		ctx, stop = context.WithCancel(ctx)
<<<<<<< HEAD
		launchTemplateCache = cache.New(aws.CacheTTL, aws.CacheCleanupInterval)
		internalUnavailableOfferingsCache = cache.New(awscache.UnavailableOfferingsTTL, aws.CacheCleanupInterval)
		unavailableOfferingsCache = awscache.NewUnavailableOfferings(internalUnavailableOfferingsCache)
		securityGroupCache = cache.New(aws.CacheTTL, aws.CacheCleanupInterval)
		subnetCache = cache.New(aws.CacheTTL, aws.CacheCleanupInterval)
		ssmCache = cache.New(aws.CacheTTL, aws.CacheCleanupInterval)
		ec2Cache = cache.New(aws.CacheTTL, aws.CacheCleanupInterval)
		instanceTypeCache = cache.New(InstanceTypesAndZonesCacheTTL, aws.CacheCleanupInterval)
=======

		launchTemplateCache = cache.New(awscontext.CacheTTL, awscontext.CacheCleanupInterval)
		internalUnavailableOfferingsCache = cache.New(awscache.UnavailableOfferingsTTL, awscontext.CacheCleanupInterval)
		unavailableOfferingsCache = awscache.NewUnavailableOfferings(internalUnavailableOfferingsCache)
		securityGroupCache = cache.New(awscontext.CacheTTL, awscontext.CacheCleanupInterval)
		subnetCache = cache.New(awscontext.CacheTTL, awscontext.CacheCleanupInterval)
		ssmCache = cache.New(awscontext.CacheTTL, awscontext.CacheCleanupInterval)
		ec2Cache = cache.New(awscontext.CacheTTL, awscontext.CacheCleanupInterval)
		instanceTypeCache = cache.New(InstanceTypesAndZonesCacheTTL, awscontext.CacheCleanupInterval)
>>>>>>> 0e95a10b
		fakeEC2API = &fake.EC2API{}
		fakePricingAPI = &fake.PricingAPI{}
		pricingProvider = NewPricingProvider(ctx, fakePricingAPI, fakeEC2API, "", false, make(chan struct{}))
		subnetProvider := &SubnetProvider{
			ec2api: fakeEC2API,
			cache:  subnetCache,
			cm:     pretty.NewChangeMonitor(),
		}
		instanceTypeProvider = &InstanceTypeProvider{
			ec2api:               fakeEC2API,
			subnetProvider:       subnetProvider,
			cache:                instanceTypeCache,
			pricingProvider:      pricingProvider,
			unavailableOfferings: unavailableOfferingsCache,
			cm:                   pretty.NewChangeMonitor(),
		}
		securityGroupProvider := &SecurityGroupProvider{
			ec2api: fakeEC2API,
			cache:  securityGroupCache,
			cm:     pretty.NewChangeMonitor(),
		}
		clientSet = kubernetes.NewForConfigOrDie(e.Config)
		cloudProvider = &CloudProvider{
			instanceTypeProvider: instanceTypeProvider,
			instanceProvider: NewInstanceProvider(ctx, fakeEC2API, instanceTypeProvider, subnetProvider, &LaunchTemplateProvider{
				ec2api:                fakeEC2API,
				amiFamily:             amifamily.New(env.Client, fake.SSMAPI{}, fakeEC2API, ssmCache, ec2Cache),
				clientSet:             clientSet,
				securityGroupProvider: securityGroupProvider,
				cache:                 launchTemplateCache,
				caBundle:              ptr.String("ca-bundle"),
				cm:                    pretty.NewChangeMonitor(),
			}),
			kubeClient: e.Client,
		}
		v1alpha5.DefaultHook = cloudProvider.Default
		v1alpha5.ValidateHook = cloudProvider.Validate
		cfg = test.NewConfig()
		fakeClock = clock.NewFakeClock(time.Now())
		cluster = state.NewCluster(fakeClock, cfg, e.Client, cloudProvider)
		recorder = test.NewRecorder()
		prov := provisioning.NewProvisioner(ctx, cfg, e.Client, corev1.NewForConfigOrDie(e.Config), recorder, cloudProvider, cluster)
		controller = provisioning.NewController(e.Client, prov, recorder)
	})

	Expect(env.Start()).To(Succeed(), "Failed to start environment")
})

var _ = AfterSuite(func() {
	stop()
	Expect(env.Stop()).To(Succeed(), "Failed to stop environment")
})

var _ = BeforeEach(func() {
	provider = &awsv1alpha1.AWS{
		AMIFamily:             sdk.String(awsv1alpha1.AMIFamilyAL2),
		SubnetSelector:        map[string]string{"*": "*"},
		SecurityGroupSelector: map[string]string{"*": "*"},
	}
	provisioner = test.Provisioner(test.ProvisionerOptions{Provider: provider})
	opts = defaultOpts
	fakeEC2API.Reset()
	fakePricingAPI.Reset()
	launchTemplateCache.Flush()
	securityGroupCache.Flush()
	subnetCache.Flush()
	internalUnavailableOfferingsCache.Flush()
	ssmCache.Flush()
	ec2Cache.Flush()
	instanceTypeCache.Flush()
	cloudProvider.instanceProvider.launchTemplateProvider.kubeDNSIP = net.ParseIP("10.0.100.10")
})

var _ = AfterEach(func() {
	ExpectCleanedUp(ctx, env.Client)
})

var _ = Describe("Allocation", func() {
	Context("Defaulting", func() {
		// Intent here is that if updates occur on the controller, the Provisioner doesn't need to be recreated
		It("should not set the InstanceProfile with the default if none provided in Provisioner", func() {
			provisioner.SetDefaults(ctx)
			constraints, err := awsv1alpha1.Deserialize(provisioner.Spec.Provider)
			Expect(err).ToNot(HaveOccurred())
			Expect(constraints.InstanceProfile).To(BeNil())
		})
		It("should default requirements", func() {
			provisioner.SetDefaults(ctx)
			Expect(provisioner.Spec.Requirements).To(ContainElement(v1.NodeSelectorRequirement{
				Key:      v1alpha5.LabelCapacityType,
				Operator: v1.NodeSelectorOpIn,
				Values:   []string{v1alpha5.CapacityTypeOnDemand},
			}))
			Expect(provisioner.Spec.Requirements).To(ContainElement(v1.NodeSelectorRequirement{
				Key:      v1.LabelArchStable,
				Operator: v1.NodeSelectorOpIn,
				Values:   []string{v1alpha5.ArchitectureAmd64},
			}))
		})
		It("should default requirements hooks in webhook mode", func() {
			// clear our hook to ensure that creating the cloud provider in webhook mode sets it
			v1alpha5.DefaultHook = func(ctx context.Context, provisoner *v1alpha5.Provisioner) {}
<<<<<<< HEAD
			New(ctx, aws.Options{Options: cloudprovider.Options{WebhookOnly: true}})
=======
			New(awscontext.Context{Context: cloudprovider.Context{WebhookOnly: true}})
>>>>>>> 0e95a10b
			v1alpha5.DefaultHook(ctx, provisioner)
			Expect(provisioner.Spec.Requirements).To(ContainElement(v1.NodeSelectorRequirement{
				Key:      v1alpha5.LabelCapacityType,
				Operator: v1.NodeSelectorOpIn,
				Values:   []string{v1alpha5.CapacityTypeOnDemand},
			}))
			Expect(provisioner.Spec.Requirements).To(ContainElement(v1.NodeSelectorRequirement{
				Key:      v1.LabelArchStable,
				Operator: v1.NodeSelectorOpIn,
				Values:   []string{v1alpha5.ArchitectureAmd64},
			}))
		})
	})
	Context("Validation", func() {
		It("should validate", func() {
			Expect(provisioner.Validate(ctx)).To(Succeed())
		})
		It("should succeed if provider undefined", func() {
			provisioner.Spec.Provider = nil
			Expect(provisioner.Validate(ctx)).To(Succeed())
		})

		Context("SubnetSelector", func() {
			It("should not allow empty string keys or values", func() {
				provider, err := awsv1alpha1.Deserialize(provisioner.Spec.Provider)
				Expect(err).ToNot(HaveOccurred())
				for key, value := range map[string]string{
					"":    "value",
					"key": "",
				} {
					provider.SubnetSelector = map[string]string{key: value}
					provisioner = test.Provisioner(test.ProvisionerOptions{Provider: provider})
					Expect(provisioner.Validate(ctx)).ToNot(Succeed())
				}
			})
		})
		Context("SecurityGroupSelector", func() {
			It("should not allow with a custom launch template", func() {
				provider, err := awsv1alpha1.Deserialize(provisioner.Spec.Provider)
				Expect(err).ToNot(HaveOccurred())
				provider.LaunchTemplateName = sdk.String("my-lt")
				provider.SecurityGroupSelector = map[string]string{"key": "value"}
				provisioner = test.Provisioner(test.ProvisionerOptions{Provider: provider})
				Expect(provisioner.Validate(ctx)).ToNot(Succeed())
			})
			It("should not allow empty string keys or values", func() {
				provider, err := awsv1alpha1.Deserialize(provisioner.Spec.Provider)
				Expect(err).ToNot(HaveOccurred())
				for key, value := range map[string]string{
					"":    "value",
					"key": "",
				} {
					provider.SecurityGroupSelector = map[string]string{key: value}
					provisioner = test.Provisioner(test.ProvisionerOptions{Provider: provider})
					Expect(provisioner.Validate(ctx)).ToNot(Succeed())
				}
			})
		})
		Context("EC2 Context", func() {
			It("should set context on the CreateFleet request if specified on the Provisioner", func() {
				provider, err := awsv1alpha1.Deserialize(provisioner.Spec.Provider)
				Expect(err).ToNot(HaveOccurred())
				provider.Context = sdk.String("context-1234")
				provisioner = test.Provisioner(test.ProvisionerOptions{Provider: provider})
				provisioner.SetDefaults(ctx)
				ExpectApplied(ctx, env.Client, provisioner)
				pod := ExpectProvisioned(ctx, env.Client, controller, test.UnschedulablePod())[0]
				ExpectScheduled(ctx, env.Client, pod)
				Expect(fakeEC2API.CalledWithCreateFleetInput.Len()).To(Equal(1))
				createFleetInput := fakeEC2API.CalledWithCreateFleetInput.Pop()
				Expect(sdk.StringValue(createFleetInput.Context)).To(Equal("context-1234"))
			})
			It("should default to no EC2 Context", func() {
				provisioner.SetDefaults(ctx)
				ExpectApplied(ctx, env.Client, provisioner)
				pod := ExpectProvisioned(ctx, env.Client, controller, test.UnschedulablePod())[0]
				ExpectScheduled(ctx, env.Client, pod)
				Expect(fakeEC2API.CalledWithCreateFleetInput.Len()).To(Equal(1))
				createFleetInput := fakeEC2API.CalledWithCreateFleetInput.Pop()
				Expect(createFleetInput.Context).To(BeNil())
			})
		})
		Context("Labels", func() {
			It("should not allow unrecognized labels with the aws label prefix", func() {
				provisioner.Spec.Labels = map[string]string{awsv1alpha1.LabelDomain + "/" + randomdata.SillyName(): randomdata.SillyName()}
				Expect(provisioner.Validate(ctx)).ToNot(Succeed())
			})
			It("should support well known labels", func() {
				for _, label := range []string{
					awsv1alpha1.LabelInstanceHypervisor,
					awsv1alpha1.LabelInstanceFamily,
					awsv1alpha1.LabelInstanceSize,
					awsv1alpha1.LabelInstanceCPU,
					awsv1alpha1.LabelInstanceMemory,
					awsv1alpha1.LabelInstanceGPUName,
					awsv1alpha1.LabelInstanceGPUManufacturer,
					awsv1alpha1.LabelInstanceGPUCount,
					awsv1alpha1.LabelInstanceGPUMemory,
				} {
					provisioner.Spec.Labels = map[string]string{label: randomdata.SillyName()}
					Expect(provisioner.Validate(ctx)).To(Succeed())
				}
			})
		})
		Context("MetadataOptions", func() {
			It("should not allow with a custom launch template", func() {
				provider, err := awsv1alpha1.Deserialize(provisioner.Spec.Provider)
				Expect(err).ToNot(HaveOccurred())
				provider.LaunchTemplateName = sdk.String("my-lt")
				provider.MetadataOptions = &awsv1alpha1.MetadataOptions{}
				provisioner = test.Provisioner(test.ProvisionerOptions{Provider: provider})
				Expect(provisioner.Validate(ctx)).ToNot(Succeed())
			})
			It("should allow missing values", func() {
				provider, err := awsv1alpha1.Deserialize(provisioner.Spec.Provider)
				Expect(err).ToNot(HaveOccurred())
				provider.MetadataOptions = &awsv1alpha1.MetadataOptions{}
				provisioner = test.Provisioner(test.ProvisionerOptions{Provider: provider})
				Expect(provisioner.Validate(ctx)).To(Succeed())
			})
			Context("HTTPEndpoint", func() {
				It("should allow enum values", func() {
					provider, err := awsv1alpha1.Deserialize(provisioner.Spec.Provider)
					Expect(err).ToNot(HaveOccurred())
					for i := range ec2.LaunchTemplateInstanceMetadataEndpointState_Values() {
						value := ec2.LaunchTemplateInstanceMetadataEndpointState_Values()[i]
						provider.MetadataOptions = &awsv1alpha1.MetadataOptions{
							HTTPEndpoint: &value,
						}
						provisioner = test.Provisioner(test.ProvisionerOptions{Provider: provider})
						Expect(provisioner.Validate(ctx)).To(Succeed())
					}
				})
				It("should not allow non-enum values", func() {
					provider, err := awsv1alpha1.Deserialize(provisioner.Spec.Provider)
					Expect(err).ToNot(HaveOccurred())
					provider.MetadataOptions = &awsv1alpha1.MetadataOptions{
						HTTPEndpoint: sdk.String(randomdata.SillyName()),
					}
					provisioner = test.Provisioner(test.ProvisionerOptions{Provider: provider})
					Expect(provisioner.Validate(ctx)).ToNot(Succeed())
				})
			})
			Context("HTTPProtocolIpv6", func() {
				It("should allow enum values", func() {
					provider, err := awsv1alpha1.Deserialize(provisioner.Spec.Provider)
					Expect(err).ToNot(HaveOccurred())
					for i := range ec2.LaunchTemplateInstanceMetadataProtocolIpv6_Values() {
						value := ec2.LaunchTemplateInstanceMetadataProtocolIpv6_Values()[i]
						provider.MetadataOptions = &awsv1alpha1.MetadataOptions{
							HTTPProtocolIPv6: &value,
						}
						provisioner = test.Provisioner(test.ProvisionerOptions{Provider: provider})
						Expect(provisioner.Validate(ctx)).To(Succeed())
					}
				})
				It("should not allow non-enum values", func() {
					provider, err := awsv1alpha1.Deserialize(provisioner.Spec.Provider)
					Expect(err).ToNot(HaveOccurred())
					provider.MetadataOptions = &awsv1alpha1.MetadataOptions{
						HTTPProtocolIPv6: sdk.String(randomdata.SillyName()),
					}
					provisioner = test.Provisioner(test.ProvisionerOptions{Provider: provider})
					Expect(provisioner.Validate(ctx)).ToNot(Succeed())
				})
			})
			Context("HTTPPutResponseHopLimit", func() {
				It("should validate inside accepted range", func() {
					provider, err := awsv1alpha1.Deserialize(provisioner.Spec.Provider)
					Expect(err).ToNot(HaveOccurred())
					provider.MetadataOptions = &awsv1alpha1.MetadataOptions{
						HTTPPutResponseHopLimit: sdk.Int64(int64(randomdata.Number(1, 65))),
					}
					provisioner = test.Provisioner(test.ProvisionerOptions{Provider: provider})
					Expect(provisioner.Validate(ctx)).To(Succeed())
				})
				It("should not validate outside accepted range", func() {
					provider, err := awsv1alpha1.Deserialize(provisioner.Spec.Provider)
					Expect(err).ToNot(HaveOccurred())
					provider.MetadataOptions = &awsv1alpha1.MetadataOptions{}
					// We expect to be able to invalidate any hop limit between
					// [math.MinInt64, 1). But, to avoid a panic here, we can't
					// exceed math.MaxInt for the difference between bounds of
					// the random number range. So we divide the range
					// approximately in half and test on both halves.
					provider.MetadataOptions.HTTPPutResponseHopLimit = sdk.Int64(int64(randomdata.Number(math.MinInt64, math.MinInt64/2)))
					provisioner = test.Provisioner(test.ProvisionerOptions{Provider: provider})
					Expect(provisioner.Validate(ctx)).ToNot(Succeed())
					provider.MetadataOptions.HTTPPutResponseHopLimit = sdk.Int64(int64(randomdata.Number(math.MinInt64/2, 1)))
					provisioner = test.Provisioner(test.ProvisionerOptions{Provider: provider})
					Expect(provisioner.Validate(ctx)).ToNot(Succeed())

					provider.MetadataOptions.HTTPPutResponseHopLimit = sdk.Int64(int64(randomdata.Number(65, math.MaxInt64)))
					provisioner = test.Provisioner(test.ProvisionerOptions{Provider: provider})
					Expect(provisioner.Validate(ctx)).ToNot(Succeed())
				})
			})
			Context("HTTPTokens", func() {
				It("should allow enum values", func() {
					provider, err := awsv1alpha1.Deserialize(provisioner.Spec.Provider)
					Expect(err).ToNot(HaveOccurred())
					for _, value := range ec2.LaunchTemplateHttpTokensState_Values() {
						provider.MetadataOptions = &awsv1alpha1.MetadataOptions{
							HTTPTokens: sdk.String(value),
						}
						provisioner = test.Provisioner(test.ProvisionerOptions{Provider: provider})
						Expect(provisioner.Validate(ctx)).To(Succeed())
					}
				})
				It("should not allow non-enum values", func() {
					provider, err := awsv1alpha1.Deserialize(provisioner.Spec.Provider)
					Expect(err).ToNot(HaveOccurred())
					provider.MetadataOptions = &awsv1alpha1.MetadataOptions{
						HTTPTokens: sdk.String(randomdata.SillyName()),
					}
					provisioner = test.Provisioner(test.ProvisionerOptions{Provider: provider})
					Expect(provisioner.Validate(ctx)).ToNot(Succeed())
				})
			})
			Context("BlockDeviceMappings", func() {
				It("should not allow with a custom launch template", func() {
					provider, err := awsv1alpha1.Deserialize(provisioner.Spec.Provider)
					Expect(err).ToNot(HaveOccurred())
					provider.LaunchTemplateName = sdk.String("my-lt")
					provider.BlockDeviceMappings = []*awsv1alpha1.BlockDeviceMapping{{
						DeviceName: sdk.String("/dev/xvda"),
						EBS: &awsv1alpha1.BlockDevice{
							VolumeSize: resource.NewScaledQuantity(1, resource.Giga),
						},
					}}
					provisioner = test.Provisioner(test.ProvisionerOptions{Provider: provider})
					Expect(provisioner.Validate(ctx)).ToNot(Succeed())
				})
				It("should validate minimal device mapping", func() {
					provider, err := awsv1alpha1.Deserialize(provisioner.Spec.Provider)
					Expect(err).ToNot(HaveOccurred())
					provider.BlockDeviceMappings = []*awsv1alpha1.BlockDeviceMapping{{
						DeviceName: sdk.String("/dev/xvda"),
						EBS: &awsv1alpha1.BlockDevice{
							VolumeSize: resource.NewScaledQuantity(1, resource.Giga),
						},
					}}
					provisioner = test.Provisioner(test.ProvisionerOptions{Provider: provider})
					Expect(provisioner.Validate(ctx)).To(Succeed())
				})
				It("should validate ebs device mapping with snapshotID only", func() {
					provider, err := awsv1alpha1.Deserialize(provisioner.Spec.Provider)
					Expect(err).ToNot(HaveOccurred())
					provider.BlockDeviceMappings = []*awsv1alpha1.BlockDeviceMapping{{
						DeviceName: sdk.String("/dev/xvda"),
						EBS: &awsv1alpha1.BlockDevice{
							SnapshotID: sdk.String("snap-0123456789"),
						},
					}}
					provisioner = test.Provisioner(test.ProvisionerOptions{Provider: provider})
					Expect(provisioner.Validate(ctx)).To(Succeed())
				})
				It("should not allow volume size below minimum", func() {
					provider, err := awsv1alpha1.Deserialize(provisioner.Spec.Provider)
					Expect(err).ToNot(HaveOccurred())
					provider.BlockDeviceMappings = []*awsv1alpha1.BlockDeviceMapping{{
						DeviceName: sdk.String("/dev/xvda"),
						EBS: &awsv1alpha1.BlockDevice{
							VolumeSize: resource.NewScaledQuantity(100, resource.Mega),
						},
					}}
					provisioner = test.Provisioner(test.ProvisionerOptions{Provider: provider})
					Expect(provisioner.Validate(ctx)).ToNot(Succeed())
				})
				It("should not allow volume size above max", func() {
					provider, err := awsv1alpha1.Deserialize(provisioner.Spec.Provider)
					Expect(err).ToNot(HaveOccurred())
					provider.BlockDeviceMappings = []*awsv1alpha1.BlockDeviceMapping{{
						DeviceName: sdk.String("/dev/xvda"),
						EBS: &awsv1alpha1.BlockDevice{
							VolumeSize: resource.NewScaledQuantity(65, resource.Tera),
						},
					}}
					provisioner = test.Provisioner(test.ProvisionerOptions{Provider: provider})
					Expect(provisioner.Validate(ctx)).ToNot(Succeed())
				})
				It("should not allow nil device name", func() {
					provider, err := awsv1alpha1.Deserialize(provisioner.Spec.Provider)
					Expect(err).ToNot(HaveOccurred())
					provider.BlockDeviceMappings = []*awsv1alpha1.BlockDeviceMapping{{
						EBS: &awsv1alpha1.BlockDevice{
							VolumeSize: resource.NewScaledQuantity(65, resource.Tera),
						},
					}}
					provisioner = test.Provisioner(test.ProvisionerOptions{Provider: provider})
					Expect(provisioner.Validate(ctx)).ToNot(Succeed())
				})
				It("should not allow nil volume size", func() {
					provider, err := awsv1alpha1.Deserialize(provisioner.Spec.Provider)
					Expect(err).ToNot(HaveOccurred())
					provider.BlockDeviceMappings = []*awsv1alpha1.BlockDeviceMapping{{
						DeviceName: sdk.String("/dev/xvda"),
						EBS:        &awsv1alpha1.BlockDevice{},
					}}
					provisioner = test.Provisioner(test.ProvisionerOptions{Provider: provider})
					Expect(provisioner.Validate(ctx)).ToNot(Succeed())
				})
				It("should not allow empty ebs block", func() {
					provider, err := awsv1alpha1.Deserialize(provisioner.Spec.Provider)
					Expect(err).ToNot(HaveOccurred())
					provider.BlockDeviceMappings = []*awsv1alpha1.BlockDeviceMapping{{
						DeviceName: sdk.String("/dev/xvda"),
					}}
					provisioner = test.Provisioner(test.ProvisionerOptions{Provider: provider})
					Expect(provisioner.Validate(ctx)).ToNot(Succeed())
				})
			})
		})
	})

	Context("Webhook", func() {
		It("should validate when in webhook mode", func() {
<<<<<<< HEAD
			cp := New(ctx, aws.Options{Options: cloudprovider.Options{WebhookOnly: true}})
=======
			cp := New(awscontext.Context{Context: cloudprovider.Context{WebhookOnly: true}})
>>>>>>> 0e95a10b
			// just ensures that validation doesn't depend on anything as when created for the webhook
			// we don't fully initialize the cloud provider
			Expect(cp.Validate(ctx, provisioner)).To(Succeed())
		})
		It("should default when in webhookmode", func() {
<<<<<<< HEAD
			cp := New(ctx, aws.Options{Options: cloudprovider.Options{WebhookOnly: true}})
=======
			cp := New(awscontext.Context{Context: cloudprovider.Context{WebhookOnly: true}})
>>>>>>> 0e95a10b
			// just ensures that validation doesn't depend on anything as when created for the webhook
			// we don't fully initialize the cloud provider
			cp.Default(ctx, provisioner)
		})
	})
})<|MERGE_RESOLUTION|>--- conflicted
+++ resolved
@@ -22,7 +22,7 @@
 	"time"
 
 	"github.com/Pallinder/go-randomdata"
-	sdk "github.com/aws/aws-sdk-go/aws"
+	"github.com/aws/aws-sdk-go/aws"
 	"github.com/aws/aws-sdk-go/service/ec2"
 	"github.com/patrickmn/go-cache"
 	v1 "k8s.io/api/core/v1"
@@ -37,11 +37,7 @@
 	. "github.com/onsi/gomega"
 	. "knative.dev/pkg/logging/testing"
 
-<<<<<<< HEAD
-	"github.com/aws/karpenter/pkg/cloudproviders/aws"
-=======
 	"github.com/aws/karpenter/pkg/apis"
->>>>>>> 0e95a10b
 	awscache "github.com/aws/karpenter/pkg/cloudproviders/aws/cache"
 	"github.com/aws/karpenter/pkg/cloudproviders/aws/cloudprovider/amifamily"
 	awscontext "github.com/aws/karpenter/pkg/cloudproviders/aws/context"
@@ -79,7 +75,7 @@
 var cloudProvider *CloudProvider
 var clientSet *kubernetes.Clientset
 var cluster *state.Cluster
-var recorder *test.Recorder
+var recorder *test.EventRecorder
 var cfg *test.Config
 var fakeClock *clock.FakeClock
 var provisioner *v1alpha5.Provisioner
@@ -111,16 +107,6 @@
 		Expect(opts.Validate()).To(Succeed(), "Failed to validate options")
 		ctx = injection.WithOptions(ctx, opts)
 		ctx, stop = context.WithCancel(ctx)
-<<<<<<< HEAD
-		launchTemplateCache = cache.New(aws.CacheTTL, aws.CacheCleanupInterval)
-		internalUnavailableOfferingsCache = cache.New(awscache.UnavailableOfferingsTTL, aws.CacheCleanupInterval)
-		unavailableOfferingsCache = awscache.NewUnavailableOfferings(internalUnavailableOfferingsCache)
-		securityGroupCache = cache.New(aws.CacheTTL, aws.CacheCleanupInterval)
-		subnetCache = cache.New(aws.CacheTTL, aws.CacheCleanupInterval)
-		ssmCache = cache.New(aws.CacheTTL, aws.CacheCleanupInterval)
-		ec2Cache = cache.New(aws.CacheTTL, aws.CacheCleanupInterval)
-		instanceTypeCache = cache.New(InstanceTypesAndZonesCacheTTL, aws.CacheCleanupInterval)
-=======
 
 		launchTemplateCache = cache.New(awscontext.CacheTTL, awscontext.CacheCleanupInterval)
 		internalUnavailableOfferingsCache = cache.New(awscache.UnavailableOfferingsTTL, awscontext.CacheCleanupInterval)
@@ -130,7 +116,6 @@
 		ssmCache = cache.New(awscontext.CacheTTL, awscontext.CacheCleanupInterval)
 		ec2Cache = cache.New(awscontext.CacheTTL, awscontext.CacheCleanupInterval)
 		instanceTypeCache = cache.New(InstanceTypesAndZonesCacheTTL, awscontext.CacheCleanupInterval)
->>>>>>> 0e95a10b
 		fakeEC2API = &fake.EC2API{}
 		fakePricingAPI = &fake.PricingAPI{}
 		pricingProvider = NewPricingProvider(ctx, fakePricingAPI, fakeEC2API, "", false, make(chan struct{}))
@@ -171,7 +156,7 @@
 		cfg = test.NewConfig()
 		fakeClock = clock.NewFakeClock(time.Now())
 		cluster = state.NewCluster(fakeClock, cfg, e.Client, cloudProvider)
-		recorder = test.NewRecorder()
+		recorder = test.NewEventRecorder()
 		prov := provisioning.NewProvisioner(ctx, cfg, e.Client, corev1.NewForConfigOrDie(e.Config), recorder, cloudProvider, cluster)
 		controller = provisioning.NewController(e.Client, prov, recorder)
 	})
@@ -186,7 +171,7 @@
 
 var _ = BeforeEach(func() {
 	provider = &awsv1alpha1.AWS{
-		AMIFamily:             sdk.String(awsv1alpha1.AMIFamilyAL2),
+		AMIFamily:             aws.String(awsv1alpha1.AMIFamilyAL2),
 		SubnetSelector:        map[string]string{"*": "*"},
 		SecurityGroupSelector: map[string]string{"*": "*"},
 	}
@@ -233,11 +218,7 @@
 		It("should default requirements hooks in webhook mode", func() {
 			// clear our hook to ensure that creating the cloud provider in webhook mode sets it
 			v1alpha5.DefaultHook = func(ctx context.Context, provisoner *v1alpha5.Provisioner) {}
-<<<<<<< HEAD
-			New(ctx, aws.Options{Options: cloudprovider.Options{WebhookOnly: true}})
-=======
 			New(awscontext.Context{Context: cloudprovider.Context{WebhookOnly: true}})
->>>>>>> 0e95a10b
 			v1alpha5.DefaultHook(ctx, provisioner)
 			Expect(provisioner.Spec.Requirements).To(ContainElement(v1.NodeSelectorRequirement{
 				Key:      v1alpha5.LabelCapacityType,
@@ -278,7 +259,7 @@
 			It("should not allow with a custom launch template", func() {
 				provider, err := awsv1alpha1.Deserialize(provisioner.Spec.Provider)
 				Expect(err).ToNot(HaveOccurred())
-				provider.LaunchTemplateName = sdk.String("my-lt")
+				provider.LaunchTemplateName = aws.String("my-lt")
 				provider.SecurityGroupSelector = map[string]string{"key": "value"}
 				provisioner = test.Provisioner(test.ProvisionerOptions{Provider: provider})
 				Expect(provisioner.Validate(ctx)).ToNot(Succeed())
@@ -300,7 +281,7 @@
 			It("should set context on the CreateFleet request if specified on the Provisioner", func() {
 				provider, err := awsv1alpha1.Deserialize(provisioner.Spec.Provider)
 				Expect(err).ToNot(HaveOccurred())
-				provider.Context = sdk.String("context-1234")
+				provider.Context = aws.String("context-1234")
 				provisioner = test.Provisioner(test.ProvisionerOptions{Provider: provider})
 				provisioner.SetDefaults(ctx)
 				ExpectApplied(ctx, env.Client, provisioner)
@@ -308,7 +289,7 @@
 				ExpectScheduled(ctx, env.Client, pod)
 				Expect(fakeEC2API.CalledWithCreateFleetInput.Len()).To(Equal(1))
 				createFleetInput := fakeEC2API.CalledWithCreateFleetInput.Pop()
-				Expect(sdk.StringValue(createFleetInput.Context)).To(Equal("context-1234"))
+				Expect(aws.StringValue(createFleetInput.Context)).To(Equal("context-1234"))
 			})
 			It("should default to no EC2 Context", func() {
 				provisioner.SetDefaults(ctx)
@@ -346,7 +327,7 @@
 			It("should not allow with a custom launch template", func() {
 				provider, err := awsv1alpha1.Deserialize(provisioner.Spec.Provider)
 				Expect(err).ToNot(HaveOccurred())
-				provider.LaunchTemplateName = sdk.String("my-lt")
+				provider.LaunchTemplateName = aws.String("my-lt")
 				provider.MetadataOptions = &awsv1alpha1.MetadataOptions{}
 				provisioner = test.Provisioner(test.ProvisionerOptions{Provider: provider})
 				Expect(provisioner.Validate(ctx)).ToNot(Succeed())
@@ -375,7 +356,7 @@
 					provider, err := awsv1alpha1.Deserialize(provisioner.Spec.Provider)
 					Expect(err).ToNot(HaveOccurred())
 					provider.MetadataOptions = &awsv1alpha1.MetadataOptions{
-						HTTPEndpoint: sdk.String(randomdata.SillyName()),
+						HTTPEndpoint: aws.String(randomdata.SillyName()),
 					}
 					provisioner = test.Provisioner(test.ProvisionerOptions{Provider: provider})
 					Expect(provisioner.Validate(ctx)).ToNot(Succeed())
@@ -398,7 +379,7 @@
 					provider, err := awsv1alpha1.Deserialize(provisioner.Spec.Provider)
 					Expect(err).ToNot(HaveOccurred())
 					provider.MetadataOptions = &awsv1alpha1.MetadataOptions{
-						HTTPProtocolIPv6: sdk.String(randomdata.SillyName()),
+						HTTPProtocolIPv6: aws.String(randomdata.SillyName()),
 					}
 					provisioner = test.Provisioner(test.ProvisionerOptions{Provider: provider})
 					Expect(provisioner.Validate(ctx)).ToNot(Succeed())
@@ -409,7 +390,7 @@
 					provider, err := awsv1alpha1.Deserialize(provisioner.Spec.Provider)
 					Expect(err).ToNot(HaveOccurred())
 					provider.MetadataOptions = &awsv1alpha1.MetadataOptions{
-						HTTPPutResponseHopLimit: sdk.Int64(int64(randomdata.Number(1, 65))),
+						HTTPPutResponseHopLimit: aws.Int64(int64(randomdata.Number(1, 65))),
 					}
 					provisioner = test.Provisioner(test.ProvisionerOptions{Provider: provider})
 					Expect(provisioner.Validate(ctx)).To(Succeed())
@@ -423,14 +404,14 @@
 					// exceed math.MaxInt for the difference between bounds of
 					// the random number range. So we divide the range
 					// approximately in half and test on both halves.
-					provider.MetadataOptions.HTTPPutResponseHopLimit = sdk.Int64(int64(randomdata.Number(math.MinInt64, math.MinInt64/2)))
-					provisioner = test.Provisioner(test.ProvisionerOptions{Provider: provider})
-					Expect(provisioner.Validate(ctx)).ToNot(Succeed())
-					provider.MetadataOptions.HTTPPutResponseHopLimit = sdk.Int64(int64(randomdata.Number(math.MinInt64/2, 1)))
-					provisioner = test.Provisioner(test.ProvisionerOptions{Provider: provider})
-					Expect(provisioner.Validate(ctx)).ToNot(Succeed())
-
-					provider.MetadataOptions.HTTPPutResponseHopLimit = sdk.Int64(int64(randomdata.Number(65, math.MaxInt64)))
+					provider.MetadataOptions.HTTPPutResponseHopLimit = aws.Int64(int64(randomdata.Number(math.MinInt64, math.MinInt64/2)))
+					provisioner = test.Provisioner(test.ProvisionerOptions{Provider: provider})
+					Expect(provisioner.Validate(ctx)).ToNot(Succeed())
+					provider.MetadataOptions.HTTPPutResponseHopLimit = aws.Int64(int64(randomdata.Number(math.MinInt64/2, 1)))
+					provisioner = test.Provisioner(test.ProvisionerOptions{Provider: provider})
+					Expect(provisioner.Validate(ctx)).ToNot(Succeed())
+
+					provider.MetadataOptions.HTTPPutResponseHopLimit = aws.Int64(int64(randomdata.Number(65, math.MaxInt64)))
 					provisioner = test.Provisioner(test.ProvisionerOptions{Provider: provider})
 					Expect(provisioner.Validate(ctx)).ToNot(Succeed())
 				})
@@ -441,7 +422,7 @@
 					Expect(err).ToNot(HaveOccurred())
 					for _, value := range ec2.LaunchTemplateHttpTokensState_Values() {
 						provider.MetadataOptions = &awsv1alpha1.MetadataOptions{
-							HTTPTokens: sdk.String(value),
+							HTTPTokens: aws.String(value),
 						}
 						provisioner = test.Provisioner(test.ProvisionerOptions{Provider: provider})
 						Expect(provisioner.Validate(ctx)).To(Succeed())
@@ -451,7 +432,7 @@
 					provider, err := awsv1alpha1.Deserialize(provisioner.Spec.Provider)
 					Expect(err).ToNot(HaveOccurred())
 					provider.MetadataOptions = &awsv1alpha1.MetadataOptions{
-						HTTPTokens: sdk.String(randomdata.SillyName()),
+						HTTPTokens: aws.String(randomdata.SillyName()),
 					}
 					provisioner = test.Provisioner(test.ProvisionerOptions{Provider: provider})
 					Expect(provisioner.Validate(ctx)).ToNot(Succeed())
@@ -461,9 +442,9 @@
 				It("should not allow with a custom launch template", func() {
 					provider, err := awsv1alpha1.Deserialize(provisioner.Spec.Provider)
 					Expect(err).ToNot(HaveOccurred())
-					provider.LaunchTemplateName = sdk.String("my-lt")
-					provider.BlockDeviceMappings = []*awsv1alpha1.BlockDeviceMapping{{
-						DeviceName: sdk.String("/dev/xvda"),
+					provider.LaunchTemplateName = aws.String("my-lt")
+					provider.BlockDeviceMappings = []*awsv1alpha1.BlockDeviceMapping{{
+						DeviceName: aws.String("/dev/xvda"),
 						EBS: &awsv1alpha1.BlockDevice{
 							VolumeSize: resource.NewScaledQuantity(1, resource.Giga),
 						},
@@ -475,7 +456,7 @@
 					provider, err := awsv1alpha1.Deserialize(provisioner.Spec.Provider)
 					Expect(err).ToNot(HaveOccurred())
 					provider.BlockDeviceMappings = []*awsv1alpha1.BlockDeviceMapping{{
-						DeviceName: sdk.String("/dev/xvda"),
+						DeviceName: aws.String("/dev/xvda"),
 						EBS: &awsv1alpha1.BlockDevice{
 							VolumeSize: resource.NewScaledQuantity(1, resource.Giga),
 						},
@@ -487,9 +468,9 @@
 					provider, err := awsv1alpha1.Deserialize(provisioner.Spec.Provider)
 					Expect(err).ToNot(HaveOccurred())
 					provider.BlockDeviceMappings = []*awsv1alpha1.BlockDeviceMapping{{
-						DeviceName: sdk.String("/dev/xvda"),
+						DeviceName: aws.String("/dev/xvda"),
 						EBS: &awsv1alpha1.BlockDevice{
-							SnapshotID: sdk.String("snap-0123456789"),
+							SnapshotID: aws.String("snap-0123456789"),
 						},
 					}}
 					provisioner = test.Provisioner(test.ProvisionerOptions{Provider: provider})
@@ -499,7 +480,7 @@
 					provider, err := awsv1alpha1.Deserialize(provisioner.Spec.Provider)
 					Expect(err).ToNot(HaveOccurred())
 					provider.BlockDeviceMappings = []*awsv1alpha1.BlockDeviceMapping{{
-						DeviceName: sdk.String("/dev/xvda"),
+						DeviceName: aws.String("/dev/xvda"),
 						EBS: &awsv1alpha1.BlockDevice{
 							VolumeSize: resource.NewScaledQuantity(100, resource.Mega),
 						},
@@ -511,7 +492,7 @@
 					provider, err := awsv1alpha1.Deserialize(provisioner.Spec.Provider)
 					Expect(err).ToNot(HaveOccurred())
 					provider.BlockDeviceMappings = []*awsv1alpha1.BlockDeviceMapping{{
-						DeviceName: sdk.String("/dev/xvda"),
+						DeviceName: aws.String("/dev/xvda"),
 						EBS: &awsv1alpha1.BlockDevice{
 							VolumeSize: resource.NewScaledQuantity(65, resource.Tera),
 						},
@@ -534,7 +515,7 @@
 					provider, err := awsv1alpha1.Deserialize(provisioner.Spec.Provider)
 					Expect(err).ToNot(HaveOccurred())
 					provider.BlockDeviceMappings = []*awsv1alpha1.BlockDeviceMapping{{
-						DeviceName: sdk.String("/dev/xvda"),
+						DeviceName: aws.String("/dev/xvda"),
 						EBS:        &awsv1alpha1.BlockDevice{},
 					}}
 					provisioner = test.Provisioner(test.ProvisionerOptions{Provider: provider})
@@ -544,7 +525,7 @@
 					provider, err := awsv1alpha1.Deserialize(provisioner.Spec.Provider)
 					Expect(err).ToNot(HaveOccurred())
 					provider.BlockDeviceMappings = []*awsv1alpha1.BlockDeviceMapping{{
-						DeviceName: sdk.String("/dev/xvda"),
+						DeviceName: aws.String("/dev/xvda"),
 					}}
 					provisioner = test.Provisioner(test.ProvisionerOptions{Provider: provider})
 					Expect(provisioner.Validate(ctx)).ToNot(Succeed())
@@ -555,21 +536,13 @@
 
 	Context("Webhook", func() {
 		It("should validate when in webhook mode", func() {
-<<<<<<< HEAD
-			cp := New(ctx, aws.Options{Options: cloudprovider.Options{WebhookOnly: true}})
-=======
 			cp := New(awscontext.Context{Context: cloudprovider.Context{WebhookOnly: true}})
->>>>>>> 0e95a10b
 			// just ensures that validation doesn't depend on anything as when created for the webhook
 			// we don't fully initialize the cloud provider
 			Expect(cp.Validate(ctx, provisioner)).To(Succeed())
 		})
 		It("should default when in webhookmode", func() {
-<<<<<<< HEAD
-			cp := New(ctx, aws.Options{Options: cloudprovider.Options{WebhookOnly: true}})
-=======
 			cp := New(awscontext.Context{Context: cloudprovider.Context{WebhookOnly: true}})
->>>>>>> 0e95a10b
 			// just ensures that validation doesn't depend on anything as when created for the webhook
 			// we don't fully initialize the cloud provider
 			cp.Default(ctx, provisioner)
