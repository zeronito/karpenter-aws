/*
Licensed under the Apache License, Version 2.0 (the "License");
you may not use this file except in compliance with the License.
You may obtain a copy of the License at

    http://www.apache.org/licenses/LICENSE-2.0

Unless required by applicable law or agreed to in writing, software
distributed under the License is distributed on an "AS IS" BASIS,
WITHOUT WARRANTIES OR CONDITIONS OF ANY KIND, either express or implied.
See the License for the specific language governing permissions and
limitations under the License.
*/

package cloudprovider

import (
	"context"

	"github.com/samber/lo"
	v1 "k8s.io/api/core/v1"
	"k8s.io/client-go/kubernetes"
	"k8s.io/client-go/tools/record"
	"sigs.k8s.io/controller-runtime/pkg/client"

	"github.com/aws/karpenter-core/pkg/apis/provisioning/v1alpha5"
	"github.com/aws/karpenter-core/pkg/scheduling"
)

// Options are injected into cloud providers' factories
type Options struct {
<<<<<<< HEAD
	ClientSet  *kubernetes.Clientset
	KubeClient client.Client
=======
	ClientSet     *kubernetes.Clientset
	KubeClient    client.Client
	EventRecorder record.EventRecorder
	// StartAsync is a channel that is closed when leader election has been won.  This is a signal to start any  async
	// processing that should only occur while the cloud provider is the leader.
	StartAsync <-chan struct{}
>>>>>>> 222db4a2
	// WebhookOnly is true if the cloud provider is being used for its validation/defaulting only by the webhook. In
	// this case it may not need to perform some initialization and the StartAsync channel will not be closed.
	WebhookOnly bool
	// StartAsync is a channel that is closed when leader election has been won.  This is a signal to start any async
	// processing that should only occur while the cloud provider is the leader.
	StartAsync <-chan struct{}
}

// CloudProvider interface is implemented by cloud providers to support provisioning.
type CloudProvider interface {
	// Create a node given constraints and instance type options. This API uses a
	// callback pattern to enable cloudproviders to batch capacity creation
	// requests. The callback must be called with a theoretical node object that
	// is fulfilled by the cloud providers capacity creation request.
	Create(context.Context, *NodeRequest) (*v1.Node, error)
	// Delete node in cloudprovider
	Delete(context.Context, *v1.Node) error
	// GetInstanceTypes returns instance types supported by the cloudprovider.
	// Availability of types or zone may vary by provisioner or over time.  Regardless of
	// availability, the GetInstanceTypes method should always return all instance types,
	// even those with no offerings available.
	GetInstanceTypes(context.Context, *v1alpha5.Provisioner) ([]InstanceType, error)
	// Name returns the CloudProvider implementation name.
	Name() string
}

type NodeRequest struct {
	Template            *scheduling.NodeTemplate
	InstanceTypeOptions []InstanceType
}

// InstanceType describes the properties of a potential node (either concrete attributes of an instance of this type
// or supported options in the case of arrays)
type InstanceType interface {
	// Name of the instance type, must correspond to v1.LabelInstanceTypeStable
	Name() string
	// Requirements returns a flexible set of properties that may be selected
	// for scheduling. Must be defined for every well known label, even if empty.
	Requirements() scheduling.Requirements
	// Note that though this is an array it is expected that all the Offerings are unique from one another
	Offerings() []Offering
	// Resources are the full allocatable resource capacities for this instance type
	Resources() v1.ResourceList
	// Overhead is the amount of resource overhead expected to be used by kubelet and any other system daemons outside
	// of Kubernetes.
	Overhead() v1.ResourceList
}

// An Offering describes where an InstanceType is available to be used, with the expectation that its properties
// may be tightly coupled (e.g. the availability of an instance type in some zone is scoped to a capacity type)
type Offering struct {
	CapacityType string
	Zone         string
	Price        float64
	// Available is added so that Offerings() can return all offerings that have ever existed for an instance type
	// so we can get historical pricing data for calculating savings in consolidation
	Available bool
}

// AvailableOfferings filters the offerings on the passed instance type
// and returns the offerings marked as available
func AvailableOfferings(it InstanceType) []Offering {
	return lo.Filter(it.Offerings(), func(o Offering, _ int) bool {
		return o.Available
	})
}

// GetOffering gets the offering from passed instance type that matches the
// passed zone and capacity type
func GetOffering(it InstanceType, ct, zone string) (Offering, bool) {
	return lo.Find(it.Offerings(), func(of Offering) bool {
		return of.CapacityType == ct && of.Zone == zone
	})
}<|MERGE_RESOLUTION|>--- conflicted
+++ resolved
@@ -29,17 +29,9 @@
 
 // Options are injected into cloud providers' factories
 type Options struct {
-<<<<<<< HEAD
-	ClientSet  *kubernetes.Clientset
-	KubeClient client.Client
-=======
 	ClientSet     *kubernetes.Clientset
 	KubeClient    client.Client
 	EventRecorder record.EventRecorder
-	// StartAsync is a channel that is closed when leader election has been won.  This is a signal to start any  async
-	// processing that should only occur while the cloud provider is the leader.
-	StartAsync <-chan struct{}
->>>>>>> 222db4a2
 	// WebhookOnly is true if the cloud provider is being used for its validation/defaulting only by the webhook. In
 	// this case it may not need to perform some initialization and the StartAsync channel will not be closed.
 	WebhookOnly bool
