/*
Licensed under the Apache License, Version 2.0 (the "License");
you may not use this file except in compliance with the License.
You may obtain a copy of the License at

    http://www.apache.org/licenses/LICENSE-2.0

Unless required by applicable law or agreed to in writing, software
distributed under the License is distributed on an "AS IS" BASIS,
WITHOUT WARRANTIES OR CONDITIONS OF ANY KIND, either express or implied.
See the License for the specific language governing permissions and
limitations under the License.
*/

package context

import (
	"context"
	"encoding/base64"
	"errors"
	"fmt"
	"net"

	"github.com/aws/aws-sdk-go/aws"
	"github.com/aws/aws-sdk-go/aws/awserr"
	"github.com/aws/aws-sdk-go/aws/client"
	"github.com/aws/aws-sdk-go/aws/ec2metadata"
	"github.com/aws/aws-sdk-go/aws/endpoints"
	"github.com/aws/aws-sdk-go/aws/request"
	"github.com/aws/aws-sdk-go/aws/session"
	"github.com/aws/aws-sdk-go/service/ec2"
	"github.com/aws/aws-sdk-go/service/ec2/ec2iface"
	"github.com/aws/aws-sdk-go/service/eks"
	"github.com/aws/aws-sdk-go/service/eks/eksiface"
	"github.com/aws/aws-sdk-go/service/ssm"
	"github.com/patrickmn/go-cache"
	"github.com/samber/lo"
	metav1 "k8s.io/apimachinery/pkg/apis/meta/v1"
	"k8s.io/client-go/kubernetes"
	"k8s.io/client-go/rest"
	"k8s.io/client-go/transport"
	"knative.dev/pkg/logging"
	"knative.dev/pkg/ptr"

	"github.com/aws/karpenter/pkg/apis/settings"
	awscache "github.com/aws/karpenter/pkg/cache"
	"github.com/aws/karpenter/pkg/providers/amifamily"
<<<<<<< HEAD
	"github.com/aws/karpenter/pkg/providers/instance"
=======
>>>>>>> 11d0b150
	"github.com/aws/karpenter/pkg/providers/instancetypes"
	"github.com/aws/karpenter/pkg/providers/launchtemplate"
	"github.com/aws/karpenter/pkg/providers/pricing"
	"github.com/aws/karpenter/pkg/providers/securitygroup"
	"github.com/aws/karpenter/pkg/providers/subnet"
	"github.com/aws/karpenter/pkg/utils/project"

	"github.com/aws/karpenter-core/pkg/cloudprovider"
)

// Context is injected into the AWS CloudProvider's factories
type Context struct {
	cloudprovider.Context

	Session                   *session.Session
	UnavailableOfferingsCache *awscache.UnavailableOfferings
	EC2API                    ec2iface.EC2API
	SubnetProvider            *subnet.Provider
	SecurityGroupProvider     *securitygroup.Provider
	AMIProvider               *amifamily.Provider
	AMIResolver               *amifamily.Resolver
	LaunchTemplateProvider    *launchtemplate.Provider
	PricingProvider           *pricing.Provider
<<<<<<< HEAD
	InstanceTypeProvider      *instancetypes.Provider
	InstanceProvider          *instance.Provider
=======
	InstanceTypesProvider     *instancetypes.Provider
>>>>>>> 11d0b150
}

func NewOrDie(ctx cloudprovider.Context) Context {
	ctx.Context = logging.WithLogger(ctx, logging.FromContext(ctx).Named("aws"))
	sess := withUserAgent(session.Must(session.NewSession(
		request.WithRetryer(
			&aws.Config{STSRegionalEndpoint: endpoints.RegionalSTSEndpoint},
			client.DefaultRetryer{NumMaxRetries: client.DefaultRetryerMaxNumRetries},
		),
	)))
	if *sess.Config.Region == "" {
		logging.FromContext(ctx).Debug("retrieving region from IMDS")
		region, err := ec2metadata.New(sess).Region()
		*sess.Config.Region = lo.Must(region, err, "failed to get region from metadata server")
	}
	ec2api := ec2.New(sess)
	if err := checkEC2Connectivity(ctx, ec2api); err != nil {
		logging.FromContext(ctx).Fatalf("Checking EC2 API connectivity, %s", err)
	}
	logging.FromContext(ctx).With("region", *sess.Config.Region).Debugf("discovered region")
	clusterEndpoint, err := ResolveClusterEndpoint(ctx, eks.New(sess))
	if err != nil {
		logging.FromContext(ctx).Fatalf("unable to detect the cluster endpoint, %s", err)
	} else {
		logging.FromContext(ctx).With("cluster-endpoint", clusterEndpoint).Debugf("discovered cluster endpoint")
	}
	// We perform best-effort on resolving the kube-dns IP
	kubeDNSIP, err := kubeDNSIP(ctx, ctx.KubernetesInterface)
	if err != nil {
		// If we fail to get the kube-dns IP, we don't want to crash because this causes issues with custom DNS setups
		// https://github.com/aws/karpenter/issues/2787
		logging.FromContext(ctx).Debugf("unable to detect the IP of the kube-dns service, %s", err)
	} else {
		logging.FromContext(ctx).With("kube-dns-ip", kubeDNSIP).Debugf("discovered kube dns")
	}

	unavailableOfferingsCache := awscache.NewUnavailableOfferings()
	subnetProvider := subnet.NewProvider(ec2api)
	securityGroupProvider := securitygroup.NewProvider(ec2api)
	pricingProvider := pricing.NewProvider(
		ctx,
		pricing.NewAPI(sess, *sess.Config.Region),
		ec2api,
		*sess.Config.Region,
		ctx.StartAsync,
	)
	amiProvider := amifamily.NewProvider(ctx.KubeClient, ctx.KubernetesInterface, ssm.New(sess), ec2api,
		cache.New(awscache.DefaultTTL, awscache.DefaultCleanupInterval), cache.New(awscache.DefaultTTL, awscache.DefaultCleanupInterval), cache.New(awscache.DefaultTTL, awscache.DefaultCleanupInterval))
	amiResolver := amifamily.New(ctx.KubeClient, amiProvider)
	launchTemplateProvider := launchtemplate.NewProvider(
		ctx,
		cache.New(awscache.DefaultTTL, awscache.DefaultCleanupInterval),
		ec2api,
		amiResolver,
		securityGroupProvider,
		lo.Must(getCABundle(ctx.RESTConfig)),
		ctx.StartAsync,
		kubeDNSIP,
		clusterEndpoint,
	)
	instanceTypeProvider := instancetypes.NewProvider(
<<<<<<< HEAD
		sess,
=======
		*sess.Config.Region,
>>>>>>> 11d0b150
		cache.New(awscache.InstanceTypesAndZonesTTL, awscache.DefaultCleanupInterval),
		ec2api,
		subnetProvider,
		unavailableOfferingsCache,
		pricingProvider,
	)
<<<<<<< HEAD
	instanceProvider := instance.NewProvider(
		ctx,
		aws.StringValue(sess.Config.Region),
		ec2api,
		unavailableOfferingsCache,
		instanceTypeProvider,
		subnetProvider,
		launchTemplateProvider,
	)
=======
>>>>>>> 11d0b150

	return Context{
		Context:                   ctx,
		Session:                   sess,
		UnavailableOfferingsCache: unavailableOfferingsCache,
		EC2API:                    ec2api,
		SubnetProvider:            subnetProvider,
		SecurityGroupProvider:     securityGroupProvider,
		AMIProvider:               amiProvider,
		AMIResolver:               amiResolver,
		LaunchTemplateProvider:    launchTemplateProvider,
		PricingProvider:           pricingProvider,
<<<<<<< HEAD
		InstanceTypeProvider:      instanceTypeProvider,
		InstanceProvider:          instanceProvider,
=======
		InstanceTypesProvider:     instanceTypeProvider,
>>>>>>> 11d0b150
	}
}

// withUserAgent adds a karpenter specific user-agent string to AWS session
func withUserAgent(sess *session.Session) *session.Session {
	userAgent := fmt.Sprintf("karpenter.sh-%s", project.Version)
	sess.Handlers.Build.PushBack(request.MakeAddToUserAgentFreeFormHandler(userAgent))
	return sess
}

// checkEC2Connectivity makes a dry-run call to DescribeInstanceTypes.  If it fails, we provide an early indicator that we
// are having issues connecting to the EC2 API.
func checkEC2Connectivity(ctx context.Context, api *ec2.EC2) error {
	_, err := api.DescribeInstanceTypesWithContext(ctx, &ec2.DescribeInstanceTypesInput{DryRun: aws.Bool(true)})
	var aerr awserr.Error
	if errors.As(err, &aerr) && aerr.Code() == "DryRunOperation" {
		return nil
	}
	return err
}

func ResolveClusterEndpoint(ctx context.Context, eksAPI eksiface.EKSAPI) (string, error) {
	clusterEndpointFromSettings := settings.FromContext(ctx).ClusterEndpoint
	if clusterEndpointFromSettings != "" {
		return clusterEndpointFromSettings, nil // cluster endpoint is explicitly set
	}
	out, err := eksAPI.DescribeCluster(&eks.DescribeClusterInput{
		Name: aws.String(settings.FromContext(ctx).ClusterName),
	})
	if err != nil {
		return "", fmt.Errorf("failed to resolve cluster endpoint, %w", err)
	}
	return *out.Cluster.Endpoint, nil
}

func getCABundle(restConfig *rest.Config) (*string, error) {
	// Discover CA Bundle from the REST client. We could alternatively
	// have used the simpler client-go InClusterConfig() method.
	// However, that only works when Karpenter is running as a Pod
	// within the same cluster it's managing.
	transportConfig, err := restConfig.TransportConfig()
	if err != nil {
		return nil, fmt.Errorf("discovering caBundle, loading transport config, %w", err)
	}
	_, err = transport.TLSConfigFor(transportConfig) // fills in CAData!
	if err != nil {
		return nil, fmt.Errorf("discovering caBundle, loading TLS config, %w", err)
	}
	return ptr.String(base64.StdEncoding.EncodeToString(transportConfig.TLS.CAData)), nil
}

func kubeDNSIP(ctx context.Context, kubernetesInterface kubernetes.Interface) (net.IP, error) {
	if kubernetesInterface == nil {
		return nil, fmt.Errorf("no K8s client provided")
	}
	dnsService, err := kubernetesInterface.CoreV1().Services("kube-system").Get(ctx, "kube-dns", metav1.GetOptions{})
	if err != nil {
		return nil, err
	}
	kubeDNSIP := net.ParseIP(dnsService.Spec.ClusterIP)
	if kubeDNSIP == nil {
		return nil, fmt.Errorf("parsing cluster IP")
	}
	return kubeDNSIP, nil
}<|MERGE_RESOLUTION|>--- conflicted
+++ resolved
@@ -45,10 +45,7 @@
 	"github.com/aws/karpenter/pkg/apis/settings"
 	awscache "github.com/aws/karpenter/pkg/cache"
 	"github.com/aws/karpenter/pkg/providers/amifamily"
-<<<<<<< HEAD
 	"github.com/aws/karpenter/pkg/providers/instance"
-=======
->>>>>>> 11d0b150
 	"github.com/aws/karpenter/pkg/providers/instancetypes"
 	"github.com/aws/karpenter/pkg/providers/launchtemplate"
 	"github.com/aws/karpenter/pkg/providers/pricing"
@@ -72,12 +69,8 @@
 	AMIResolver               *amifamily.Resolver
 	LaunchTemplateProvider    *launchtemplate.Provider
 	PricingProvider           *pricing.Provider
-<<<<<<< HEAD
-	InstanceTypeProvider      *instancetypes.Provider
+	InstanceTypesProvider     *instancetypes.Provider
 	InstanceProvider          *instance.Provider
-=======
-	InstanceTypesProvider     *instancetypes.Provider
->>>>>>> 11d0b150
 }
 
 func NewOrDie(ctx cloudprovider.Context) Context {
@@ -139,18 +132,13 @@
 		clusterEndpoint,
 	)
 	instanceTypeProvider := instancetypes.NewProvider(
-<<<<<<< HEAD
-		sess,
-=======
 		*sess.Config.Region,
->>>>>>> 11d0b150
 		cache.New(awscache.InstanceTypesAndZonesTTL, awscache.DefaultCleanupInterval),
 		ec2api,
 		subnetProvider,
 		unavailableOfferingsCache,
 		pricingProvider,
 	)
-<<<<<<< HEAD
 	instanceProvider := instance.NewProvider(
 		ctx,
 		aws.StringValue(sess.Config.Region),
@@ -160,8 +148,6 @@
 		subnetProvider,
 		launchTemplateProvider,
 	)
-=======
->>>>>>> 11d0b150
 
 	return Context{
 		Context:                   ctx,
@@ -174,12 +160,8 @@
 		AMIResolver:               amiResolver,
 		LaunchTemplateProvider:    launchTemplateProvider,
 		PricingProvider:           pricingProvider,
-<<<<<<< HEAD
-		InstanceTypeProvider:      instanceTypeProvider,
+		InstanceTypesProvider:     instanceTypeProvider,
 		InstanceProvider:          instanceProvider,
-=======
-		InstanceTypesProvider:     instanceTypeProvider,
->>>>>>> 11d0b150
 	}
 }
 
