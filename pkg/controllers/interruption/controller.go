--- conflicted
+++ resolved
@@ -252,13 +252,8 @@
 		if _, ok := node.Labels[v1alpha5.ProvisionerNameLabelKey]; !ok {
 			continue
 		}
-<<<<<<< HEAD
 		id, err := utils.ParseInstanceID(node.Spec.ProviderID)
-		if err != nil || id == nil {
-=======
-		id, err := utils.ParseInstanceID(&node)
 		if err != nil || id == "" {
->>>>>>> e21cb6cc
 			continue
 		}
 		m[id] = &node
