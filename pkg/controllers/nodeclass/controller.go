/*
Licensed under the Apache License, Version 2.0 (the "License");
you may not use this file except in compliance with the License.
You may obtain a copy of the License at

    http://www.apache.org/licenses/LICENSE-2.0

Unless required by applicable law or agreed to in writing, software
distributed under the License is distributed on an "AS IS" BASIS,
WITHOUT WARRANTIES OR CONDITIONS OF ANY KIND, either express or implied.
See the License for the specific language governing permissions and
limitations under the License.
*/

package nodeclass

import (
	"context"
	"fmt"
	"sort"
	"time"

	"go.uber.org/multierr"
	"golang.org/x/time/rate"
	"k8s.io/apimachinery/pkg/api/equality"
	"k8s.io/apimachinery/pkg/types"
	"k8s.io/client-go/util/workqueue"
	controllerruntime "sigs.k8s.io/controller-runtime"
	"sigs.k8s.io/controller-runtime/pkg/builder"
	"sigs.k8s.io/controller-runtime/pkg/client"
	"sigs.k8s.io/controller-runtime/pkg/controller"
	"sigs.k8s.io/controller-runtime/pkg/controller/controllerutil"
	"sigs.k8s.io/controller-runtime/pkg/event"
	"sigs.k8s.io/controller-runtime/pkg/handler"
	"sigs.k8s.io/controller-runtime/pkg/manager"
	"sigs.k8s.io/controller-runtime/pkg/predicate"
	"sigs.k8s.io/controller-runtime/pkg/reconcile"
	"sigs.k8s.io/controller-runtime/pkg/source"

	"github.com/aws/aws-sdk-go/service/ec2"
	"github.com/samber/lo"

	corev1beta1 "github.com/aws/karpenter-core/pkg/apis/v1beta1"
	"github.com/aws/karpenter-core/pkg/events"
	corecontroller "github.com/aws/karpenter-core/pkg/operator/controller"
	"github.com/aws/karpenter/pkg/apis/v1alpha1"
	"github.com/aws/karpenter/pkg/apis/v1beta1"
	"github.com/aws/karpenter/pkg/providers/amifamily"
<<<<<<< HEAD
	"github.com/aws/karpenter/pkg/providers/hostresourcegroup"
	"github.com/aws/karpenter/pkg/providers/license"
	"github.com/aws/karpenter/pkg/providers/placementgroup"
=======
	"github.com/aws/karpenter/pkg/providers/instanceprofile"
>>>>>>> 27ad1710
	"github.com/aws/karpenter/pkg/providers/securitygroup"
	"github.com/aws/karpenter/pkg/providers/subnet"
	nodeclassutil "github.com/aws/karpenter/pkg/utils/nodeclass"
)

type Controller struct {
<<<<<<< HEAD
	kubeClient                client.Client
	subnetProvider            *subnet.Provider
	securityGroupProvider     *securitygroup.Provider
	amiProvider               *amifamily.Provider
	licenseProvider           *license.Provider
	hostResourceGroupProvider *hostresourcegroup.Provider
	placementGroupProvider    *placementgroup.Provider
}

func NewController(kubeClient client.Client, subnetProvider *subnet.Provider,
	securityGroupProvider *securitygroup.Provider, amiProvider *amifamily.Provider,
	licenseProvider *license.Provider, hostresourcegroupProvider *hostresourcegroup.Provider,
	placementGroupProvider *placementgroup.Provider) *Controller {
	return &Controller{
		kubeClient:                kubeClient,
		subnetProvider:            subnetProvider,
		securityGroupProvider:     securityGroupProvider,
		amiProvider:               amiProvider,
		licenseProvider:           licenseProvider,
		hostResourceGroupProvider: hostresourcegroupProvider,
		placementGroupProvider:    placementGroupProvider,
=======
	kubeClient              client.Client
	recorder                events.Recorder
	subnetProvider          *subnet.Provider
	securityGroupProvider   *securitygroup.Provider
	amiProvider             *amifamily.Provider
	instanceProfileProvider *instanceprofile.Provider
}

func NewController(kubeClient client.Client, recorder events.Recorder, subnetProvider *subnet.Provider, securityGroupProvider *securitygroup.Provider,
	amiProvider *amifamily.Provider, instanceProfileProvider *instanceprofile.Provider) *Controller {
	return &Controller{
		kubeClient:              kubeClient,
		recorder:                recorder,
		subnetProvider:          subnetProvider,
		securityGroupProvider:   securityGroupProvider,
		amiProvider:             amiProvider,
		instanceProfileProvider: instanceProfileProvider,
>>>>>>> 27ad1710
	}
}

func (c *Controller) Reconcile(ctx context.Context, nodeClass *v1beta1.EC2NodeClass) (reconcile.Result, error) {
	stored := nodeClass.DeepCopy()
	if !nodeClass.IsNodeTemplate {
		controllerutil.AddFinalizer(nodeClass, v1beta1.TerminationFinalizer)
	}
	nodeClass.Annotations = lo.Assign(nodeClass.Annotations, nodeclassutil.HashAnnotation(nodeClass))
	err := multierr.Combine(
		c.resolveSubnets(ctx, nodeClass),
		c.resolveSecurityGroups(ctx, nodeClass),
		c.resolveAMIs(ctx, nodeClass),
<<<<<<< HEAD
		c.resolveLicenses(ctx, nodeClass),
		c.resolveHostResourceGroups(ctx, nodeClass),
		c.resolvePlacementGroups(ctx, nodeClass),
=======
		c.resolveInstanceProfile(ctx, nodeClass),
>>>>>>> 27ad1710
	)
	if !equality.Semantic.DeepEqual(stored, nodeClass) {
		statusCopy := nodeClass.DeepCopy()
		if patchErr := nodeclassutil.Patch(ctx, c.kubeClient, stored, nodeClass); patchErr != nil {
			err = multierr.Append(err, client.IgnoreNotFound(patchErr))
		}
		if patchErr := nodeclassutil.PatchStatus(ctx, c.kubeClient, stored, statusCopy); patchErr != nil {
			err = multierr.Append(err, client.IgnoreNotFound(patchErr))
		}
	}
	return reconcile.Result{RequeueAfter: 5 * time.Minute}, err
}

func (c *Controller) Finalize(ctx context.Context, nodeClass *v1beta1.EC2NodeClass) (reconcile.Result, error) {
	stored := nodeClass.DeepCopy()
	if nodeClass.IsNodeTemplate {
		return reconcile.Result{}, nil
	}
	if !controllerutil.ContainsFinalizer(nodeClass, v1beta1.TerminationFinalizer) {
		return reconcile.Result{}, nil
	}
	nodeClaimList := &corev1beta1.NodeClaimList{}
	if err := c.kubeClient.List(ctx, nodeClaimList, client.MatchingFields{"spec.nodeClass.name": nodeClass.Name}); err != nil {
		return reconcile.Result{}, fmt.Errorf("listing nodeclaims that are using nodeclass, %w", err)
	}
	if len(nodeClaimList.Items) > 0 {
		c.recorder.Publish(WaitingOnNodeClaimTerminationEvent(nodeClass, lo.Map(nodeClaimList.Items, func(nc corev1beta1.NodeClaim, _ int) string { return nc.Name })))
		return reconcile.Result{RequeueAfter: time.Minute * 10}, nil // periodically fire the event
	}
	if err := c.instanceProfileProvider.Delete(ctx, nodeClass); err != nil {
		return reconcile.Result{}, fmt.Errorf("terminating instance profile, %w", err)
	}
	controllerutil.RemoveFinalizer(nodeClass, v1beta1.TerminationFinalizer)
	if !equality.Semantic.DeepEqual(stored, nodeClass) {
		if err := nodeclassutil.Patch(ctx, c.kubeClient, stored, nodeClass); err != nil {
			return reconcile.Result{}, client.IgnoreNotFound(fmt.Errorf("removing termination finalizer, %w", err))
		}
	}
	return reconcile.Result{}, nil
}

func (c *Controller) resolveSubnets(ctx context.Context, nodeClass *v1beta1.EC2NodeClass) error {
	subnets, err := c.subnetProvider.List(ctx, nodeClass)
	if err != nil {
		return err
	}
	if len(subnets) == 0 {
		nodeClass.Status.Subnets = nil
		return fmt.Errorf("no subnets exist given constraints %v", nodeClass.Spec.SubnetSelectorTerms)
	}
	sort.Slice(subnets, func(i, j int) bool {
		if int(*subnets[i].AvailableIpAddressCount) != int(*subnets[j].AvailableIpAddressCount) {
			return int(*subnets[i].AvailableIpAddressCount) > int(*subnets[j].AvailableIpAddressCount)
		}
		return *subnets[i].SubnetId < *subnets[j].SubnetId
	})
	nodeClass.Status.Subnets = lo.Map(subnets, func(ec2subnet *ec2.Subnet, _ int) v1beta1.Subnet {
		return v1beta1.Subnet{
			ID:   *ec2subnet.SubnetId,
			Zone: *ec2subnet.AvailabilityZone,
		}
	})
	return nil
}

func (c *Controller) resolveSecurityGroups(ctx context.Context, nodeClass *v1beta1.EC2NodeClass) error {
	securityGroups, err := c.securityGroupProvider.List(ctx, nodeClass)
	if err != nil {
		return err
	}
	if len(securityGroups) == 0 && len(nodeClass.Spec.SecurityGroupSelectorTerms) > 0 {
		nodeClass.Status.SecurityGroups = nil
		return fmt.Errorf("no security groups exist given constraints")
	}
	sort.Slice(securityGroups, func(i, j int) bool {
		return *securityGroups[i].GroupId < *securityGroups[j].GroupId
	})
	nodeClass.Status.SecurityGroups = lo.Map(securityGroups, func(securityGroup *ec2.SecurityGroup, _ int) v1beta1.SecurityGroup {
		return v1beta1.SecurityGroup{
			ID:   *securityGroup.GroupId,
			Name: *securityGroup.GroupName,
		}
	})
	return nil
}

func (c *Controller) resolveAMIs(ctx context.Context, nodeClass *v1beta1.EC2NodeClass) error {
	amis, err := c.amiProvider.Get(ctx, nodeClass, &amifamily.Options{})
	if err != nil {
		return err
	}
	if len(amis) == 0 {
		nodeClass.Status.AMIs = nil
		return fmt.Errorf("no amis exist given constraints")
	}
	nodeClass.Status.AMIs = lo.Map(amis, func(ami amifamily.AMI, _ int) v1beta1.AMI {
		reqs := ami.Requirements.NodeSelectorRequirements()
		sort.Slice(reqs, func(i, j int) bool {
			if len(reqs[i].Key) != len(reqs[j].Key) {
				return len(reqs[i].Key) < len(reqs[j].Key)
			}
			return reqs[i].Key < reqs[j].Key
		})
		return v1beta1.AMI{
			Name:         ami.Name,
			ID:           ami.AmiID,
			Requirements: reqs,
		}
	})

	return nil
}

<<<<<<< HEAD
func (c *Controller) resolveLicenses(ctx context.Context, nodeClass *v1beta1.EC2NodeClass) error {
	licenses, err := c.licenseProvider.Get(ctx, nodeClass)
	if err != nil {
		return err
	}
	nodeClass.Status.Licenses = licenses

	return nil

}

func (c *Controller) resolveHostResourceGroups(ctx context.Context, nodeClass *v1beta1.EC2NodeClass) error {
	result, err := c.hostResourceGroupProvider.Get(ctx, nodeClass)
	if err != nil {
		return err
	}

	nodeClass.Status.HostResourceGroup = result

	return nil
}

func (c *Controller) resolvePlacementGroups(ctx context.Context, nodeClass *v1beta1.EC2NodeClass) error {
	result, err := c.placementGroupProvider.Get(ctx, nodeClass)
	if err != nil {
		return err
	}
	if result != nil {
		nodeClass.Status.PlacementGroups = append(nodeClass.Status.PlacementGroups, *result.GroupArn)
	}
	return nil
}
=======
func (c *Controller) resolveInstanceProfile(ctx context.Context, nodeClass *v1beta1.EC2NodeClass) error {
	if nodeClass.IsNodeTemplate {
		return nil
	}
	name, err := c.instanceProfileProvider.Create(ctx, nodeClass)
	if err != nil {
		return fmt.Errorf("resolving instance profile, %w", err)
	}
	nodeClass.Status.InstanceProfile = name
	return nil
}

var _ corecontroller.FinalizingTypedController[*v1beta1.EC2NodeClass] = (*NodeClassController)(nil)
>>>>>>> 27ad1710

//nolint:revive
type NodeClassController struct {
	*Controller
}

<<<<<<< HEAD
func NewNodeClassController(kubeClient client.Client, subnetProvider *subnet.Provider,
	securityGroupProvider *securitygroup.Provider, amiProvider *amifamily.Provider,
	licenseProvider *license.Provider, hostresourcegroupProvider *hostresourcegroup.Provider,
	placementProvider *placementgroup.Provider) corecontroller.Controller {
	return corecontroller.Typed[*v1beta1.EC2NodeClass](kubeClient, &NodeClassController{
		Controller: NewController(kubeClient, subnetProvider, securityGroupProvider, amiProvider, licenseProvider, hostresourcegroupProvider, placementProvider),
=======
func NewNodeClassController(kubeClient client.Client, recorder events.Recorder, subnetProvider *subnet.Provider, securityGroupProvider *securitygroup.Provider,
	amiProvider *amifamily.Provider, instanceProfileProvider *instanceprofile.Provider) corecontroller.Controller {
	return corecontroller.Typed[*v1beta1.EC2NodeClass](kubeClient, &NodeClassController{
		Controller: NewController(kubeClient, recorder, subnetProvider, securityGroupProvider, amiProvider, instanceProfileProvider),
>>>>>>> 27ad1710
	})
}

func (c *NodeClassController) Name() string {
	return "nodeclass"
}

func (c *NodeClassController) Builder(_ context.Context, m manager.Manager) corecontroller.Builder {
	return corecontroller.Adapt(controllerruntime.
		NewControllerManagedBy(m).
		For(&v1beta1.EC2NodeClass{}).
		Watches(
			&source.Kind{Type: &corev1beta1.NodeClaim{}},
			handler.EnqueueRequestsFromMapFunc(func(o client.Object) []reconcile.Request {
				nc := o.(*corev1beta1.NodeClaim)
				if nc.Spec.NodeClassRef == nil {
					return nil
				}
				return []reconcile.Request{{NamespacedName: types.NamespacedName{Name: nc.Spec.NodeClassRef.Name}}}
			}),
			// Watch for NodeClaim deletion events
			builder.WithPredicates(predicate.Funcs{
				CreateFunc: func(e event.CreateEvent) bool { return false },
				UpdateFunc: func(e event.UpdateEvent) bool { return false },
				DeleteFunc: func(e event.DeleteEvent) bool { return true },
			}),
		).
		WithEventFilter(predicate.GenerationChangedPredicate{}).
		WithOptions(controller.Options{
			RateLimiter: workqueue.NewMaxOfRateLimiter(
				workqueue.NewItemExponentialFailureRateLimiter(100*time.Millisecond, 1*time.Minute),
				// 10 qps, 100 bucket size
				&workqueue.BucketRateLimiter{Limiter: rate.NewLimiter(rate.Limit(10), 100)},
			),
			MaxConcurrentReconciles: 10,
		}))
}

type NodeTemplateController struct {
	*Controller
}

<<<<<<< HEAD
func NewNodeTemplateController(kubeClient client.Client, subnetProvider *subnet.Provider,
	securityGroupProvider *securitygroup.Provider, amiProvider *amifamily.Provider,
	licenseProvider *license.Provider, hostresourcegroupProvider *hostresourcegroup.Provider,
	placementProvider *placementgroup.Provider) corecontroller.Controller {
	return corecontroller.Typed[*v1alpha1.AWSNodeTemplate](kubeClient, &NodeTemplateController{
		Controller: NewController(kubeClient, subnetProvider, securityGroupProvider, amiProvider, licenseProvider, hostresourcegroupProvider, placementProvider),
=======
func NewNodeTemplateController(kubeClient client.Client, recorder events.Recorder, subnetProvider *subnet.Provider, securityGroupProvider *securitygroup.Provider,
	amiProvider *amifamily.Provider, instanceProfileProvider *instanceprofile.Provider) corecontroller.Controller {
	return corecontroller.Typed[*v1alpha1.AWSNodeTemplate](kubeClient, &NodeTemplateController{
		Controller: NewController(kubeClient, recorder, subnetProvider, securityGroupProvider, amiProvider, instanceProfileProvider),
>>>>>>> 27ad1710
	})
}

func (c *NodeTemplateController) Reconcile(ctx context.Context, nodeTemplate *v1alpha1.AWSNodeTemplate) (reconcile.Result, error) {
	return c.Controller.Reconcile(ctx, nodeclassutil.New(nodeTemplate))
}

func (c *NodeTemplateController) Name() string {
	return "awsnodetemplate"
}

func (c *NodeTemplateController) Builder(_ context.Context, m manager.Manager) corecontroller.Builder {
	return corecontroller.Adapt(controllerruntime.
		NewControllerManagedBy(m).
		For(&v1alpha1.AWSNodeTemplate{}).
		WithEventFilter(predicate.GenerationChangedPredicate{}).
		WithOptions(controller.Options{
			RateLimiter: workqueue.NewMaxOfRateLimiter(
				workqueue.NewItemExponentialFailureRateLimiter(100*time.Millisecond, 1*time.Minute),
				// 10 qps, 100 bucket size
				&workqueue.BucketRateLimiter{Limiter: rate.NewLimiter(rate.Limit(10), 100)},
			),
			MaxConcurrentReconciles: 10,
		}))
}<|MERGE_RESOLUTION|>--- conflicted
+++ resolved
@@ -46,60 +46,41 @@
 	"github.com/aws/karpenter/pkg/apis/v1alpha1"
 	"github.com/aws/karpenter/pkg/apis/v1beta1"
 	"github.com/aws/karpenter/pkg/providers/amifamily"
-<<<<<<< HEAD
 	"github.com/aws/karpenter/pkg/providers/hostresourcegroup"
+	"github.com/aws/karpenter/pkg/providers/instanceprofile"
 	"github.com/aws/karpenter/pkg/providers/license"
 	"github.com/aws/karpenter/pkg/providers/placementgroup"
-=======
-	"github.com/aws/karpenter/pkg/providers/instanceprofile"
->>>>>>> 27ad1710
 	"github.com/aws/karpenter/pkg/providers/securitygroup"
 	"github.com/aws/karpenter/pkg/providers/subnet"
 	nodeclassutil "github.com/aws/karpenter/pkg/utils/nodeclass"
 )
 
 type Controller struct {
-<<<<<<< HEAD
 	kubeClient                client.Client
+	recorder                  events.Recorder
 	subnetProvider            *subnet.Provider
 	securityGroupProvider     *securitygroup.Provider
 	amiProvider               *amifamily.Provider
+	instanceProfileProvider   *instanceprofile.Provider
 	licenseProvider           *license.Provider
 	hostResourceGroupProvider *hostresourcegroup.Provider
 	placementGroupProvider    *placementgroup.Provider
 }
 
-func NewController(kubeClient client.Client, subnetProvider *subnet.Provider,
-	securityGroupProvider *securitygroup.Provider, amiProvider *amifamily.Provider,
+func NewController(kubeClient client.Client, recorder events.Recorder, subnetProvider *subnet.Provider, securityGroupProvider *securitygroup.Provider,
+	amiProvider *amifamily.Provider, instanceProfileProvider *instanceprofile.Provider,
 	licenseProvider *license.Provider, hostresourcegroupProvider *hostresourcegroup.Provider,
 	placementGroupProvider *placementgroup.Provider) *Controller {
 	return &Controller{
 		kubeClient:                kubeClient,
+		recorder:                  recorder,
 		subnetProvider:            subnetProvider,
 		securityGroupProvider:     securityGroupProvider,
 		amiProvider:               amiProvider,
+		instanceProfileProvider:   instanceProfileProvider,
 		licenseProvider:           licenseProvider,
 		hostResourceGroupProvider: hostresourcegroupProvider,
 		placementGroupProvider:    placementGroupProvider,
-=======
-	kubeClient              client.Client
-	recorder                events.Recorder
-	subnetProvider          *subnet.Provider
-	securityGroupProvider   *securitygroup.Provider
-	amiProvider             *amifamily.Provider
-	instanceProfileProvider *instanceprofile.Provider
-}
-
-func NewController(kubeClient client.Client, recorder events.Recorder, subnetProvider *subnet.Provider, securityGroupProvider *securitygroup.Provider,
-	amiProvider *amifamily.Provider, instanceProfileProvider *instanceprofile.Provider) *Controller {
-	return &Controller{
-		kubeClient:              kubeClient,
-		recorder:                recorder,
-		subnetProvider:          subnetProvider,
-		securityGroupProvider:   securityGroupProvider,
-		amiProvider:             amiProvider,
-		instanceProfileProvider: instanceProfileProvider,
->>>>>>> 27ad1710
 	}
 }
 
@@ -113,13 +94,10 @@
 		c.resolveSubnets(ctx, nodeClass),
 		c.resolveSecurityGroups(ctx, nodeClass),
 		c.resolveAMIs(ctx, nodeClass),
-<<<<<<< HEAD
 		c.resolveLicenses(ctx, nodeClass),
 		c.resolveHostResourceGroups(ctx, nodeClass),
 		c.resolvePlacementGroups(ctx, nodeClass),
-=======
 		c.resolveInstanceProfile(ctx, nodeClass),
->>>>>>> 27ad1710
 	)
 	if !equality.Semantic.DeepEqual(stored, nodeClass) {
 		statusCopy := nodeClass.DeepCopy()
@@ -233,7 +211,6 @@
 	return nil
 }
 
-<<<<<<< HEAD
 func (c *Controller) resolveLicenses(ctx context.Context, nodeClass *v1beta1.EC2NodeClass) error {
 	licenses, err := c.licenseProvider.Get(ctx, nodeClass)
 	if err != nil {
@@ -266,7 +243,6 @@
 	}
 	return nil
 }
-=======
 func (c *Controller) resolveInstanceProfile(ctx context.Context, nodeClass *v1beta1.EC2NodeClass) error {
 	if nodeClass.IsNodeTemplate {
 		return nil
@@ -280,26 +256,17 @@
 }
 
 var _ corecontroller.FinalizingTypedController[*v1beta1.EC2NodeClass] = (*NodeClassController)(nil)
->>>>>>> 27ad1710
 
 //nolint:revive
 type NodeClassController struct {
 	*Controller
 }
 
-<<<<<<< HEAD
-func NewNodeClassController(kubeClient client.Client, subnetProvider *subnet.Provider,
-	securityGroupProvider *securitygroup.Provider, amiProvider *amifamily.Provider,
-	licenseProvider *license.Provider, hostresourcegroupProvider *hostresourcegroup.Provider,
-	placementProvider *placementgroup.Provider) corecontroller.Controller {
+func NewNodeClassController(kubeClient client.Client, recorder events.Recorder, subnetProvider *subnet.Provider, securityGroupProvider *securitygroup.Provider,
+	amiProvider *amifamily.Provider, instanceProfileProvider *instanceprofile.Provider, licenseProvider *license.Provider, hostresourcegroupProvider *hostresourcegroup.Provider, placementProvider *placementgroup.Provider) corecontroller.Controller {
 	return corecontroller.Typed[*v1beta1.EC2NodeClass](kubeClient, &NodeClassController{
-		Controller: NewController(kubeClient, subnetProvider, securityGroupProvider, amiProvider, licenseProvider, hostresourcegroupProvider, placementProvider),
-=======
-func NewNodeClassController(kubeClient client.Client, recorder events.Recorder, subnetProvider *subnet.Provider, securityGroupProvider *securitygroup.Provider,
-	amiProvider *amifamily.Provider, instanceProfileProvider *instanceprofile.Provider) corecontroller.Controller {
-	return corecontroller.Typed[*v1beta1.EC2NodeClass](kubeClient, &NodeClassController{
-		Controller: NewController(kubeClient, recorder, subnetProvider, securityGroupProvider, amiProvider, instanceProfileProvider),
->>>>>>> 27ad1710
+		Controller: NewController(kubeClient, recorder, subnetProvider, securityGroupProvider, amiProvider,
+			instanceProfileProvider, licenseProvider, hostresourcegroupProvider, placementProvider),
 	})
 }
 
@@ -342,19 +309,13 @@
 	*Controller
 }
 
-<<<<<<< HEAD
-func NewNodeTemplateController(kubeClient client.Client, subnetProvider *subnet.Provider,
-	securityGroupProvider *securitygroup.Provider, amiProvider *amifamily.Provider,
+func NewNodeTemplateController(kubeClient client.Client, recorder events.Recorder, subnetProvider *subnet.Provider, securityGroupProvider *securitygroup.Provider,
+	amiProvider *amifamily.Provider, instanceProfileProvider *instanceprofile.Provider,
 	licenseProvider *license.Provider, hostresourcegroupProvider *hostresourcegroup.Provider,
 	placementProvider *placementgroup.Provider) corecontroller.Controller {
 	return corecontroller.Typed[*v1alpha1.AWSNodeTemplate](kubeClient, &NodeTemplateController{
-		Controller: NewController(kubeClient, subnetProvider, securityGroupProvider, amiProvider, licenseProvider, hostresourcegroupProvider, placementProvider),
-=======
-func NewNodeTemplateController(kubeClient client.Client, recorder events.Recorder, subnetProvider *subnet.Provider, securityGroupProvider *securitygroup.Provider,
-	amiProvider *amifamily.Provider, instanceProfileProvider *instanceprofile.Provider) corecontroller.Controller {
-	return corecontroller.Typed[*v1alpha1.AWSNodeTemplate](kubeClient, &NodeTemplateController{
-		Controller: NewController(kubeClient, recorder, subnetProvider, securityGroupProvider, amiProvider, instanceProfileProvider),
->>>>>>> 27ad1710
+		Controller: NewController(kubeClient, recorder, subnetProvider, securityGroupProvider, amiProvider,
+			instanceProfileProvider, licenseProvider, hostresourcegroupProvider, placementProvider),
 	})
 }
 
