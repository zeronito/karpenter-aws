--- conflicted
+++ resolved
@@ -32,27 +32,7 @@
 	launchTemplateProvider launchtemplate.Provider
 }
 
-<<<<<<< HEAD
-func (n Readiness) Reconcile(ctx context.Context, nodeClass *providerv1.EC2NodeClass) (reconcile.Result, error) {
-	if len(nodeClass.Status.AMIs) == 0 {
-		nodeClass.StatusConditions().SetFalse(status.ConditionReady, "NodeClassNotReady", "Failed to resolve AMIs")
-		return reconcile.Result{}, nil
-	}
-	if len(nodeClass.Status.Subnets) == 0 {
-		nodeClass.StatusConditions().SetFalse(status.ConditionReady, "NodeClassNotReady", "Failed to resolve subnets")
-		return reconcile.Result{}, nil
-	}
-	if len(nodeClass.Status.SecurityGroups) == 0 {
-		nodeClass.StatusConditions().SetFalse(status.ConditionReady, "NodeClassNotReady", "Failed to resolve security groups")
-		return reconcile.Result{}, nil
-	}
-	if len(nodeClass.Status.InstanceProfile) == 0 {
-		nodeClass.StatusConditions().SetFalse(status.ConditionReady, "NodeClassNotReady", "Failed to resolve instance profile")
-		return reconcile.Result{}, nil
-	}
-=======
 func (n Readiness) Reconcile(ctx context.Context, nodeClass *v1beta1.EC2NodeClass) (reconcile.Result, error) {
->>>>>>> 6a01accc
 	// A NodeClass that uses AL2023 requires the cluster CIDR for launching nodes.
 	// To allow Karpenter to be used for Non-EKS clusters, resolving the Cluster CIDR
 	// will not be done at startup but instead in a reconcile loop.
