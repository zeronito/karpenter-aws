/*
Licensed under the Apache License, Version 2.0 (the "License");
you may not use this file except in compliance with the License.
You may obtain a copy of the License at

    http://www.apache.org/licenses/LICENSE-2.0

Unless required by applicable law or agreed to in writing, software
distributed under the License is distributed on an "AS IS" BASIS,
WITHOUT WARRANTIES OR CONDITIONS OF ANY KIND, either express or implied.
See the License for the specific language governing permissions and
limitations under the License.
*/

package scheduling

import (
	"context"
	"fmt"
	"sort"

	"github.com/samber/lo"
	"go.uber.org/multierr"
	v1 "k8s.io/api/core/v1"
	"k8s.io/apimachinery/pkg/util/sets"
	"knative.dev/pkg/logging"
	"sigs.k8s.io/controller-runtime/pkg/client"

	"github.com/aws/karpenter/pkg/apis/provisioning/v1alpha5"
	"github.com/aws/karpenter/pkg/cloudprovider"
	"github.com/aws/karpenter/pkg/controllers/state"
	"github.com/aws/karpenter/pkg/events"
	"github.com/aws/karpenter/pkg/scheduling"
	"github.com/aws/karpenter/pkg/utils/resources"
)

// SchedulerOptions can be used to control the scheduling, these options are currently only used during consolidation.
type SchedulerOptions struct {
	// SimulationMode if true will prevent recording of the pod nomination decisions as events
	SimulationMode bool
	// ExcludeNodes are a list of node names that are excluded from existingNodes nodes for scheduling purposes.
	ExcludeNodes []string
}

func NewScheduler(ctx context.Context, kubeClient client.Client, nodeTemplates []*scheduling.NodeTemplate,
	provisioners []v1alpha5.Provisioner, cluster *state.Cluster, stateNodes []*state.Node, topology *Topology,
	instanceTypes map[string][]cloudprovider.InstanceType, daemonOverhead map[*scheduling.NodeTemplate]v1.ResourceList,
<<<<<<< HEAD
	recorder events.Recorder) *Scheduler {
=======
	recorder events.Recorder, opts SchedulerOptions) *Scheduler {

	// if any of the provisioners add a taint with a prefer no schedule effect, we add a toleration for the taint
	// during preference relaxation
	toleratePreferNoSchedule := false
	for _, prov := range provisioners {
		for _, taint := range prov.Spec.Taints {
			if taint.Effect == v1.TaintEffectPreferNoSchedule {
				toleratePreferNoSchedule = true
			}
		}
	}

	for provisioner := range instanceTypes {
		sort.Slice(instanceTypes[provisioner], func(i, j int) bool {
			return instanceTypes[provisioner][i].Price() < instanceTypes[provisioner][j].Price()
		})
	}
>>>>>>> cbaeccfb
	s := &Scheduler{
		ctx:                ctx,
		kubeClient:         kubeClient,
		nodeTemplates:      nodeTemplates,
		topology:           topology,
		cluster:            cluster,
		instanceTypes:      instanceTypes,
		daemonOverhead:     daemonOverhead,
		recorder:           recorder,
		opts:               opts,
		preferences:        &Preferences{ToleratePreferNoSchedule: toleratePreferNoSchedule},
		remainingResources: map[string]v1.ResourceList{},
	}

	namedNodeTemplates := lo.KeyBy(s.nodeTemplates, func(nodeTemplate *scheduling.NodeTemplate) string {
		return nodeTemplate.Requirements.Get(v1alpha5.ProvisionerNameLabelKey).Values()[0]
	})

	for _, provisioner := range provisioners {
		if provisioner.Spec.Limits != nil {
			s.remainingResources[provisioner.Name] = provisioner.Spec.Limits.Resources
		}
	}

	s.calculateExistingNodes(opts, namedNodeTemplates, stateNodes)
	return s
}

type Scheduler struct {
	ctx                context.Context
	nodes              []*Node
	existingNodes      []*ExistingNode
	nodeTemplates      []*scheduling.NodeTemplate
	remainingResources map[string]v1.ResourceList // provisioner name -> remaining resources for that provisioner
	instanceTypes      map[string][]cloudprovider.InstanceType
	daemonOverhead     map[*scheduling.NodeTemplate]v1.ResourceList
	preferences        *Preferences
	topology           *Topology
	cluster            *state.Cluster
	recorder           events.Recorder
	opts               SchedulerOptions
	kubeClient         client.Client
}

func (s *Scheduler) Solve(ctx context.Context, pods []*v1.Pod) ([]*Node, []*ExistingNode, error) {
	// We loop trying to schedule unschedulable pods as long as we are making progress.  This solves a few
	// issues including pods with affinity to another pod in the batch. We could topo-sort to solve this, but it wouldn't
	// solve the problem of scheduling pods where a particular order is needed to prevent a max-skew violation. E.g. if we
	// had 5xA pods and 5xB pods were they have a zonal topology spread, but A can only go in one zone and B in another.
	// We need to schedule them alternating, A, B, A, B, .... and this solution also solves that as well.
	errors := map[*v1.Pod]error{}
	q := NewQueue(pods...)
	for {
		// Try the next pod
		pod, ok := q.Pop()
		if !ok {
			break
		}

		// Schedule to existing nodes or create a new node
		if errors[pod] = s.add(ctx, pod); errors[pod] == nil {
			continue
		}

		// If unsuccessful, relax the pod and recompute topology
		relaxed := s.preferences.Relax(ctx, pod)
		q.Push(pod, relaxed)
		if relaxed {
			if err := s.topology.Update(ctx, pod); err != nil {
				logging.FromContext(ctx).Errorf("updating topology, %s", err)
			}
		}
	}

	for _, n := range s.nodes {
		n.FinalizeScheduling()
	}
	if !s.opts.SimulationMode {
		s.recordSchedulingResults(ctx, pods, q.List(), errors)
	}
	return s.nodes, s.existingNodes, nil
}

func (s *Scheduler) recordSchedulingResults(ctx context.Context, pods []*v1.Pod, failedToSchedule []*v1.Pod, errors map[*v1.Pod]error) {
	// Report failures and nominations
	for _, pod := range failedToSchedule {
		logging.FromContext(ctx).With("pod", client.ObjectKeyFromObject(pod)).Errorf("Could not schedule pod, %s", errors[pod])
		s.recorder.PodFailedToSchedule(pod, errors[pod])
	}

	for _, node := range s.existingNodes {
		if len(node.Pods) > 0 {
			s.cluster.NominateNodeForPod(node.Node.Name)
		}
		for _, pod := range node.Pods {
			s.recorder.NominatePod(pod, node.Node)
		}
	}

	// Report new nodes, or exit to avoid log spam
	newCount := 0
	for _, node := range s.nodes {
		newCount += len(node.Pods)
	}
	if newCount == 0 {
		return
	}
	logging.FromContext(ctx).Infof("Found %d provisionable pod(s)", len(pods))
	logging.FromContext(ctx).Infof("Computed %d new node(s) will fit %d pod(s)", len(s.nodes), newCount)

	// Report in flight nodes, or exit to avoid log spam
	inflightCount := 0
	existingCount := 0
	for _, node := range lo.Filter(s.existingNodes, func(node *ExistingNode, _ int) bool { return len(node.Pods) > 0 }) {
		inflightCount++
		existingCount += len(node.Pods)
	}
	if existingCount == 0 {
		return
	}
	logging.FromContext(ctx).Infof("Computed %d unready node(s) will fit %d pod(s)", inflightCount, existingCount)
}

func (s *Scheduler) add(ctx context.Context, pod *v1.Pod) error {
	// first try to schedule against an in-flight real node
	for _, node := range s.existingNodes {
		if err := node.Add(ctx, pod); err == nil {
			return nil
		}
	}

	// Consider using https://pkg.go.dev/container/heap
	sort.Slice(s.nodes, func(a, b int) bool { return len(s.nodes[a].Pods) < len(s.nodes[b].Pods) })

	// Pick existing node that we are about to create
	for _, node := range s.nodes {
		if err := node.Add(ctx, pod); err == nil {
			return nil
		}
	}

	// Create new node
	var errs error
	for _, nodeTemplate := range s.nodeTemplates {
		instanceTypes := s.instanceTypes[nodeTemplate.ProvisionerName]
		// if limits have been applied to the provisioner, ensure we filter instance types to avoid violating those limits
		if remaining, ok := s.remainingResources[nodeTemplate.ProvisionerName]; ok {
			instanceTypes = filterByRemainingResources(s.instanceTypes[nodeTemplate.ProvisionerName], remaining)
			if len(instanceTypes) == 0 {
				errs = multierr.Append(errs, fmt.Errorf("all available instance types exceed provisioner limits"))
				continue
			} else if len(s.instanceTypes[nodeTemplate.ProvisionerName]) != len(instanceTypes) {
				logging.FromContext(ctx).Debugf("%d out of %d instance types were excluded because they would breach provisioner limits",
					len(s.instanceTypes[nodeTemplate.ProvisionerName])-len(instanceTypes), len(s.instanceTypes[nodeTemplate.ProvisionerName]))
			}
		}

		node := NewNode(nodeTemplate, s.topology, s.daemonOverhead[nodeTemplate], instanceTypes)
		if err := node.Add(ctx, pod); err != nil {
			errs = multierr.Append(errs, fmt.Errorf("incompatible with provisioner %q, %w", nodeTemplate.ProvisionerName, err))
			continue
		}
		// we will launch this node and need to track its maximum possible resource usage against our remaining resources
		s.nodes = append(s.nodes, node)
		s.remainingResources[nodeTemplate.ProvisionerName] = subtractMax(s.remainingResources[nodeTemplate.ProvisionerName], node.InstanceTypeOptions)
		return nil
	}
	return errs
}

func (s *Scheduler) calculateExistingNodes(opts SchedulerOptions, namedNodeTemplates map[string]*scheduling.NodeTemplate, stateNodes []*state.Node) {
	// create our in-flight nodes
	excluded := sets.NewString(opts.ExcludeNodes...)
	for _, node := range stateNodes {
		// skip any nodes that have been excluded
		if excluded.Has(node.Node.Name) {
			continue
		}
		name, ok := node.Node.Labels[v1alpha5.ProvisionerNameLabelKey]
		if !ok {
			// ignoring this node as it wasn't launched by us
			continue
		}
		nodeTemplate, ok := namedNodeTemplates[name]
		if !ok {
			// ignoring this node as it wasn't launched by a provisioner that we recognize
			continue
		}
		s.existingNodes = append(s.existingNodes, NewExistingNode(node, s.topology, nodeTemplate.StartupTaints, s.daemonOverhead[nodeTemplate]))

		// We don't use the status field and instead recompute the remaining resources to ensure we have a consistent view
		// of the cluster during scheduling.  Depending on how node creation falls out, this will also work for cases where
		// we don't create Node resources.
		s.remainingResources[name] = resources.Subtract(s.remainingResources[name], node.Capacity)
	}
}

// subtractMax returns the remaining resources after subtracting the max resource quantity per instance type. To avoid
// overshooting out, we need to pessimistically assume that if e.g. we request a 2, 4 or 8 CPU instance type
// that the 8 CPU instance type is all that will be available.  This could cause a batch of pods to take multiple rounds
// to schedule.
func subtractMax(remaining v1.ResourceList, instanceTypes []cloudprovider.InstanceType) v1.ResourceList {
	// shouldn't occur, but to be safe
	if len(instanceTypes) == 0 {
		return remaining
	}
	var allInstanceResources []v1.ResourceList
	for _, it := range instanceTypes {
		allInstanceResources = append(allInstanceResources, it.Resources())
	}
	result := v1.ResourceList{}
	itResources := resources.MaxResources(allInstanceResources...)
	for k, v := range remaining {
		cp := v.DeepCopy()
		cp.Sub(itResources[k])
		result[k] = cp
	}
	return result
}

// filterByRemainingResources is used to filter out instance types that if launched would exceed the provisioner limits
func filterByRemainingResources(instanceTypes []cloudprovider.InstanceType, remaining v1.ResourceList) []cloudprovider.InstanceType {
	var filtered []cloudprovider.InstanceType
	for _, it := range instanceTypes {
		itResources := it.Resources()
		viableInstance := true
		for resourceName, remainingQuantity := range remaining {
			// if the instance capacity is greater than the remaining quantity for this resource
			if resources.Cmp(itResources[resourceName], remainingQuantity) > 0 {
				viableInstance = false
			}
		}
		if viableInstance {
			filtered = append(filtered, it)
		}
	}
	return filtered
}<|MERGE_RESOLUTION|>--- conflicted
+++ resolved
@@ -45,9 +45,6 @@
 func NewScheduler(ctx context.Context, kubeClient client.Client, nodeTemplates []*scheduling.NodeTemplate,
 	provisioners []v1alpha5.Provisioner, cluster *state.Cluster, stateNodes []*state.Node, topology *Topology,
 	instanceTypes map[string][]cloudprovider.InstanceType, daemonOverhead map[*scheduling.NodeTemplate]v1.ResourceList,
-<<<<<<< HEAD
-	recorder events.Recorder) *Scheduler {
-=======
 	recorder events.Recorder, opts SchedulerOptions) *Scheduler {
 
 	// if any of the provisioners add a taint with a prefer no schedule effect, we add a toleration for the taint
@@ -66,7 +63,6 @@
 			return instanceTypes[provisioner][i].Price() < instanceTypes[provisioner][j].Price()
 		})
 	}
->>>>>>> cbaeccfb
 	s := &Scheduler{
 		ctx:                ctx,
 		kubeClient:         kubeClient,
