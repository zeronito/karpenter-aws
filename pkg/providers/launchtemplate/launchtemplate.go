--- conflicted
+++ resolved
@@ -68,15 +68,9 @@
 	ClusterEndpoint         string
 }
 
-<<<<<<< HEAD
-func NewProvider(ctx context.Context, cache *cache.Cache, ec2api ec2iface.EC2API,
-	amiFamily *amifamily.Resolver, securityGroupProvider *securitygroup.Provider,
-	subnetProvider *subnet.Provider, caBundle *string, startAsync <-chan struct{}, kubeDNSIP net.IP, clusterEndpoint string) *Provider {
-=======
 func NewProvider(ctx context.Context, cache *cache.Cache, ec2api ec2iface.EC2API, amiFamily *amifamily.Resolver,
 	securityGroupProvider *securitygroup.Provider, subnetProvider *subnet.Provider, instanceProfileProvider *instanceprofile.Provider,
 	caBundle *string, startAsync <-chan struct{}, kubeDNSIP net.IP, clusterEndpoint string) *Provider {
->>>>>>> 27ad1710
 	l := &Provider{
 		ec2api:                  ec2api,
 		amiFamily:               amiFamily,
