--- conflicted
+++ resolved
@@ -86,19 +86,11 @@
 		return nil
 	}
 	// pricing API doesn't have an endpoint in all regions
-	var pricingAPIRegion string
-	switch strings.Split(region,"-")[0]{
-	case "ap", "cn":
+	pricingAPIRegion := "us-east-1"
+	if strings.HasPrefix(region, "ap-") || strings.HasPrefix(region, "cn-") {
 		pricingAPIRegion = "ap-south-1"
-<<<<<<< HEAD
-	case  "eu":
-		pricingAPIRegion = "eu-central-1"
-	default:
-		pricingAPIRegion = "us-east-1"
-=======
 	} else if strings.HasPrefix(region, "eu-") {
 		pricingAPIRegion = "eu-central-1"
->>>>>>> 2dfebc96
 	}
 	return pricing.New(sess, &aws.Config{Region: aws.String(pricingAPIRegion)})
 }
