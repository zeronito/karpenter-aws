--- conflicted
+++ resolved
@@ -32,7 +32,6 @@
 	"github.com/aws/aws-sdk-go/service/pricing"
 	"github.com/aws/aws-sdk-go/service/pricing/pricingiface"
 	"github.com/samber/lo"
-	lop "github.com/samber/lo/parallel"
 	"go.uber.org/multierr"
 	"knative.dev/pkg/logging"
 
@@ -94,27 +93,15 @@
 }
 
 func NewProvider(ctx context.Context, pricing pricingiface.PricingAPI, ec2Api ec2iface.EC2API, region string) *Provider {
-<<<<<<< HEAD
-	// see if we've got region specific pricing data
-	staticPricing, ok := initialOnDemandPrices[region]
-	if !ok {
-		// and if not, fall back to the always available us-east-1
-		staticPricing = initialOnDemandPrices["us-east-1"]
-	}
-
-=======
->>>>>>> f06b26c2
 	p := &Provider{
 		region:  region,
 		ec2:     ec2Api,
 		pricing: pricing,
 		cm:      pretty.NewChangeMonitor(),
 	}
-<<<<<<< HEAD
-=======
+	// sets the pricing data from the static default state for the provider
 	p.Reset()
 
->>>>>>> f06b26c2
 	return p
 }
 
@@ -168,34 +155,16 @@
 	return 0.0, false
 }
 
-<<<<<<< HEAD
-func (p *Provider) UpdatePricing(ctx context.Context) {
+func (p *Provider) UpdateOnDemandPricing(ctx context.Context) error {
+	// standard on-demand instances
 	var wg sync.WaitGroup
+	var onDemandPrices, onDemandMetalPrices map[string]float64
+	var onDemandErr, onDemandMetalErr error
+
 	wg.Add(1)
 	go func() {
 		defer wg.Done()
-		if err := p.UpdateOnDemandPricing(ctx); err != nil {
-			logging.FromContext(ctx).Errorf("updating on-demand pricing, %s, using existing pricing data from %s", err, err.lastUpdateTime.Format(time.RFC3339))
-		}
-	}()
-
-	wg.Add(1)
-	go func() {
-		defer wg.Done()
-		if err := p.UpdateSpotPricing(ctx); err != nil {
-			logging.FromContext(ctx).Errorf("updating spot pricing, %s, using existing pricing data from %s", err, err.lastUpdateTime.Format(time.RFC3339))
-		}
-	}()
-
-	wg.Wait()
-}
-
-=======
->>>>>>> f06b26c2
-func (p *Provider) UpdateOnDemandPricing(ctx context.Context) *Err {
-	filters := map[string][]*pricing.Filter{
-		// standard on-demand instances
-		"standard": {
+		onDemandPrices, onDemandErr = p.fetchOnDemandPricing(ctx,
 			&pricing.Filter{
 				Field: aws.String("tenancy"),
 				Type:  aws.String("TERM_MATCH"),
@@ -205,10 +174,14 @@
 				Field: aws.String("productFamily"),
 				Type:  aws.String("TERM_MATCH"),
 				Value: aws.String("Compute Instance"),
-			},
-		},
-		// bare metal on-demand prices
-		"metal": {
+			})
+	}()
+
+	// bare metal on-demand prices
+	wg.Add(1)
+	go func() {
+		defer wg.Done()
+		onDemandMetalPrices, onDemandMetalErr = p.fetchOnDemandPricing(ctx,
 			&pricing.Filter{
 				Field: aws.String("tenancy"),
 				Type:  aws.String("TERM_MATCH"),
@@ -218,28 +191,23 @@
 				Field: aws.String("productFamily"),
 				Type:  aws.String("TERM_MATCH"),
 				Value: aws.String("Compute Instance (bare metal)"),
-			},
-		},
-	}
-	errs := make([]error, len(lo.Keys(filters)))
-	allOnDemandPrices := make([]map[string]float64, len(lo.Keys(filters)))
-
-	lop.ForEach(lo.Keys(filters), func(x string, i int) {
-		allOnDemandPrices[i], errs[i] = p.fetchOnDemandPricing(ctx, filters[x][0], filters[x][1])
-	})
+			})
+	}()
+
+	wg.Wait()
 
 	p.mu.Lock()
 	defer p.mu.Unlock()
-	err := multierr.Combine(errs...)
+	err := multierr.Append(onDemandErr, onDemandMetalErr)
 	if err != nil {
 		return &Err{error: err, lastUpdateTime: p.onDemandUpdateTime}
 	}
 
-	if len(allOnDemandPrices[0]) == 0 || len(allOnDemandPrices[1]) == 0 {
+	if len(onDemandPrices) == 0 || len(onDemandMetalPrices) == 0 {
 		return &Err{error: errors.New("no on-demand pricing found"), lastUpdateTime: p.onDemandUpdateTime}
 	}
 
-	p.onDemandPrices = lo.Assign(allOnDemandPrices[0], allOnDemandPrices[1])
+	p.onDemandPrices = lo.Assign(onDemandPrices, onDemandMetalPrices)
 	p.onDemandUpdateTime = time.Now()
 	if p.cm.HasChanged("on-demand-prices", p.onDemandPrices) {
 		logging.FromContext(ctx).With("instance-type-count", len(p.onDemandPrices)).Infof("updated on-demand pricing")
@@ -343,7 +311,7 @@
 }
 
 // nolint: gocyclo
-func (p *Provider) UpdateSpotPricing(ctx context.Context) *Err {
+func (p *Provider) UpdateSpotPricing(ctx context.Context) error {
 	totalOfferings := 0
 
 	prices := map[string]map[string]float64{}
