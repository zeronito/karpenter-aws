--- conflicted
+++ resolved
@@ -243,15 +243,7 @@
 func (p *DefaultProvider) minPods(instanceTypes []*cloudprovider.InstanceType, reqs scheduling.Requirements) int64 {
 	// filter for instance types available in the zone and capacity type being requested
 	filteredInstanceTypes := lo.Filter(instanceTypes, func(it *cloudprovider.InstanceType, _ int) bool {
-<<<<<<< HEAD
-		offering, ok := it.Offerings.Get(reqs)
-		if !ok {
-			return false
-		}
-		return offering.Available
-=======
 		return it.Offerings.Available().HasCompatible(reqs)
->>>>>>> 9e113aac
 	})
 	if len(filteredInstanceTypes) == 0 {
 		return 0
