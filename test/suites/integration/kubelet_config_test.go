/*
Licensed under the Apache License, Version 2.0 (the "License");
you may not use this file except in compliance with the License.
You may obtain a copy of the License at

    http://www.apache.org/licenses/LICENSE-2.0

Unless required by applicable law or agreed to in writing, software
distributed under the License is distributed on an "AS IS" BASIS,
WITHOUT WARRANTIES OR CONDITIONS OF ANY KIND, either express or implied.
See the License for the specific language governing permissions and
limitations under the License.
*/

package integration_test

import (
	"math"
	"time"

	v1 "k8s.io/api/core/v1"
	"k8s.io/apimachinery/pkg/api/resource"
	metav1 "k8s.io/apimachinery/pkg/apis/meta/v1"
	"k8s.io/apimachinery/pkg/labels"

	corev1beta1 "sigs.k8s.io/karpenter/pkg/apis/v1beta1"

	"github.com/samber/lo"

	"github.com/aws/karpenter-provider-aws/test/pkg/environment/aws"

	"sigs.k8s.io/karpenter/pkg/test"

	"github.com/aws/karpenter-provider-aws/pkg/apis/v1beta1"

	. "github.com/onsi/ginkgo/v2"
)

var _ = Describe("KubeletConfiguration Overrides", func() {
	Context("All kubelet configuration set", func() {
		BeforeEach(func() {
			// MaxPods needs to account for the daemonsets that will run on the nodes
			nodePool.Spec.Template.Spec.Kubelet = &corev1beta1.KubeletConfiguration{
				MaxPods:     lo.ToPtr(int32(110)),
				PodsPerCore: lo.ToPtr(int32(10)),
				SystemReserved: map[string]string{
					string(v1.ResourceCPU):              "200m",
					string(v1.ResourceMemory):           "200Mi",
					string(v1.ResourceEphemeralStorage): "1Gi",
				},
				KubeReserved: map[string]string{
					string(v1.ResourceCPU):              "200m",
					string(v1.ResourceMemory):           "200Mi",
					string(v1.ResourceEphemeralStorage): "1Gi",
				},
				EvictionHard: map[string]string{
					"memory.available":   "5%",
					"nodefs.available":   "5%",
					"nodefs.inodesFree":  "5%",
					"imagefs.available":  "5%",
					"imagefs.inodesFree": "5%",
					"pid.available":      "3%",
				},
				EvictionSoft: map[string]string{
					"memory.available":   "10%",
					"nodefs.available":   "10%",
					"nodefs.inodesFree":  "10%",
					"imagefs.available":  "10%",
					"imagefs.inodesFree": "10%",
					"pid.available":      "6%",
				},
				EvictionSoftGracePeriod: map[string]metav1.Duration{
					"memory.available":   {Duration: time.Minute * 2},
					"nodefs.available":   {Duration: time.Minute * 2},
					"nodefs.inodesFree":  {Duration: time.Minute * 2},
					"imagefs.available":  {Duration: time.Minute * 2},
					"imagefs.inodesFree": {Duration: time.Minute * 2},
					"pid.available":      {Duration: time.Minute * 2},
				},
				EvictionMaxPodGracePeriod:   lo.ToPtr(int32(120)),
				ImageGCHighThresholdPercent: lo.ToPtr(int32(50)),
				ImageGCLowThresholdPercent:  lo.ToPtr(int32(10)),
				CPUCFSQuota:                 lo.ToPtr(false),
			}
		})
		DescribeTable("Linux AMIFamilies",
			func(amiFamily *string) {
				nodeClass.Spec.AMIFamily = amiFamily
				// TODO (jmdeal@): remove once 22.04 AMIs are supported
				if *amiFamily == v1beta1.AMIFamilyUbuntu && env.K8sMinorVersion() >= 29 {
					nodeClass.Spec.AMISelectorTerms = lo.Map([]string{
						"/aws/service/canonical/ubuntu/eks/20.04/1.28/stable/current/amd64/hvm/ebs-gp2/ami-id",
						"/aws/service/canonical/ubuntu/eks/20.04/1.28/stable/current/arm64/hvm/ebs-gp2/ami-id",
					}, func(ssmPath string, _ int) v1beta1.AMISelectorTerm {
						return v1beta1.AMISelectorTerm{ID: env.GetAMIBySSMPath(ssmPath)}
					})
				}
				pod := test.Pod(test.PodOptions{
					NodeSelector: map[string]string{
						v1.LabelOSStable:   string(v1.Linux),
						v1.LabelArchStable: "amd64",
					},
				})
				env.ExpectCreated(nodeClass, nodePool, pod)
				env.EventuallyExpectHealthy(pod)
				env.ExpectCreatedNodeCount("==", 1)
			},
			Entry("when the AMIFamily is AL2", &v1beta1.AMIFamilyAL2),
			Entry("when the AMIFamily is AL2023", &v1beta1.AMIFamilyAL2023),
			Entry("when the AMIFamily is Ubuntu", &v1beta1.AMIFamilyUbuntu),
			Entry("when the AMIFamily is Bottlerocket", &v1beta1.AMIFamilyBottlerocket),
		)
		DescribeTable("Windows AMIFamilies",
			func(amiFamily *string) {
				env.ExpectWindowsIPAMEnabled()
				DeferCleanup(func() {
					env.ExpectWindowsIPAMDisabled()
				})

				nodeClass.Spec.AMIFamily = amiFamily
				// Need to enable nodepool-level OS-scoping for now since DS evaluation is done off of the nodepool
				// requirements, not off of the instance type options so scheduling can fail if nodepool aren't
				// properly scoped
				// TODO: remove this requirement once VPC RC rolls out m7a.*, r7a.*, c7a.* ENI data (https://github.com/aws/karpenter-provider-aws/issues/4472)
				test.ReplaceRequirements(nodePool,
					corev1beta1.NodeSelectorRequirementWithMinValues{
						NodeSelectorRequirement: v1.NodeSelectorRequirement{
							Key:      v1beta1.LabelInstanceFamily,
							Operator: v1.NodeSelectorOpNotIn,
							Values:   aws.ExcludedInstanceFamilies,
						},
					},
					corev1beta1.NodeSelectorRequirementWithMinValues{
						NodeSelectorRequirement: v1.NodeSelectorRequirement{
							Key:      v1.LabelOSStable,
							Operator: v1.NodeSelectorOpIn,
							Values:   []string{string(v1.Windows)},
						},
					},
				)
				pod := test.Pod(test.PodOptions{
					Image: aws.WindowsDefaultImage,
					NodeSelector: map[string]string{
						v1.LabelOSStable:   string(v1.Windows),
						v1.LabelArchStable: "amd64",
					},
				})
				env.ExpectCreated(nodeClass, nodePool, pod)
				env.EventuallyExpectHealthyWithTimeout(time.Minute*15, pod)
				env.ExpectCreatedNodeCount("==", 1)
			},
			Entry("when the AMIFamily is Windows2019", &v1beta1.AMIFamilyWindows2019),
			Entry("when the AMIFamily is Windows2022", &v1beta1.AMIFamilyWindows2022),
		)
	})
	It("should schedule pods onto separate nodes when maxPods is set", func() {
		// Get the DS pod count and use it to calculate the DS pod overhead
		dsCount := env.GetDaemonSetCount(nodePool)
		nodePool.Spec.Template.Spec.Kubelet = &corev1beta1.KubeletConfiguration{
<<<<<<< HEAD
			MaxPods: lo.ToPtr(int32(1 + int32(dsCount))),
=======
			MaxPods: lo.ToPtr(1 + int32(dsCount)),
>>>>>>> 9e113aac
		}

		numPods := 3
		dep := test.Deployment(test.DeploymentOptions{
			Replicas: int32(numPods),
			PodOptions: test.PodOptions{
				ObjectMeta: metav1.ObjectMeta{
					Labels: map[string]string{"app": "large-app"},
				},
				ResourceRequirements: v1.ResourceRequirements{
					Requests: v1.ResourceList{v1.ResourceCPU: resource.MustParse("100m")},
				},
			},
		})
		selector := labels.SelectorFromSet(dep.Spec.Selector.MatchLabels)
		env.ExpectCreated(nodeClass, nodePool, dep)

		env.EventuallyExpectHealthyPodCount(selector, numPods)
		env.ExpectCreatedNodeCount("==", 3)
		env.EventuallyExpectUniqueNodeNames(selector, 3)
	})
	It("should schedule pods onto separate nodes when podsPerCore is set", func() {
		// PodsPerCore needs to account for the daemonsets that will run on the nodes
		// This will have 4 pods available on each node (2 taken by daemonset pods)
		test.ReplaceRequirements(nodePool,
			corev1beta1.NodeSelectorRequirementWithMinValues{
				NodeSelectorRequirement: v1.NodeSelectorRequirement{
					Key:      v1beta1.LabelInstanceCPU,
					Operator: v1.NodeSelectorOpIn,
					Values:   []string{"2"},
				},
			},
		)
		numPods := 4
		dep := test.Deployment(test.DeploymentOptions{
			Replicas: int32(numPods),
			PodOptions: test.PodOptions{
				ObjectMeta: metav1.ObjectMeta{
					Labels: map[string]string{"app": "large-app"},
				},
				ResourceRequirements: v1.ResourceRequirements{
					Requests: v1.ResourceList{v1.ResourceCPU: resource.MustParse("100m")},
				},
			},
		})
		selector := labels.SelectorFromSet(dep.Spec.Selector.MatchLabels)

		// Get the DS pod count and use it to calculate the DS pod overhead
		// We calculate podsPerCore to split the test pods and the DS pods between two nodes:
		//   1. If # of DS pods is odd, we will have i.e. ceil((3+2)/2) = 3
		//      Since we restrict node to two cores, we will allow 6 pods. One node will have 3
		//      DS pods and 3 test pods. Other node will have 1 test pod and 3 DS pods
		//   2. If # of DS pods is even, we will have i.e. ceil((4+2)/2) = 3
		//      Since we restrict node to two cores, we will allow 6 pods. Both nodes will have
		//      4 DS pods and 2 test pods.
		dsCount := env.GetDaemonSetCount(nodePool)
		nodePool.Spec.Template.Spec.Kubelet = &corev1beta1.KubeletConfiguration{
			PodsPerCore: lo.ToPtr(int32(math.Ceil(float64(2+dsCount) / 2))),
		}

		env.ExpectCreated(nodeClass, nodePool, dep)
		env.EventuallyExpectHealthyPodCount(selector, numPods)
		env.ExpectCreatedNodeCount("==", 2)
		env.EventuallyExpectUniqueNodeNames(selector, 2)
	})
	It("should ignore podsPerCore value when Bottlerocket is used", func() {
		nodeClass.Spec.AMIFamily = &v1beta1.AMIFamilyBottlerocket
		// All pods should schedule to a single node since we are ignoring podsPerCore value
		// This would normally schedule to 3 nodes if not using Bottlerocket
		test.ReplaceRequirements(nodePool,
			corev1beta1.NodeSelectorRequirementWithMinValues{
				NodeSelectorRequirement: v1.NodeSelectorRequirement{
					Key:      v1beta1.LabelInstanceCPU,
					Operator: v1.NodeSelectorOpIn,
					Values:   []string{"2"},
				},
			},
		)

		nodePool.Spec.Template.Spec.Kubelet = &corev1beta1.KubeletConfiguration{PodsPerCore: lo.ToPtr(int32(1))}
		numPods := 6
		dep := test.Deployment(test.DeploymentOptions{
			Replicas: int32(numPods),
			PodOptions: test.PodOptions{
				ObjectMeta: metav1.ObjectMeta{
					Labels: map[string]string{"app": "large-app"},
				},
				ResourceRequirements: v1.ResourceRequirements{
					Requests: v1.ResourceList{v1.ResourceCPU: resource.MustParse("100m")},
				},
			},
		})
		selector := labels.SelectorFromSet(dep.Spec.Selector.MatchLabels)

		env.ExpectCreated(nodeClass, nodePool, dep)
		env.EventuallyExpectHealthyPodCount(selector, numPods)
		env.ExpectCreatedNodeCount("==", 1)
		env.EventuallyExpectUniqueNodeNames(selector, 1)
	})
})<|MERGE_RESOLUTION|>--- conflicted
+++ resolved
@@ -157,11 +157,7 @@
 		// Get the DS pod count and use it to calculate the DS pod overhead
 		dsCount := env.GetDaemonSetCount(nodePool)
 		nodePool.Spec.Template.Spec.Kubelet = &corev1beta1.KubeletConfiguration{
-<<<<<<< HEAD
-			MaxPods: lo.ToPtr(int32(1 + int32(dsCount))),
-=======
 			MaxPods: lo.ToPtr(1 + int32(dsCount)),
->>>>>>> 9e113aac
 		}
 
 		numPods := 3
