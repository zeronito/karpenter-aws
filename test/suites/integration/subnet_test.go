/*
Licensed under the Apache License, Version 2.0 (the "License");
you may not use this file except in compliance with the License.
You may obtain a copy of the License at

    http://www.apache.org/licenses/LICENSE-2.0

Unless required by applicable law or agreed to in writing, software
distributed under the License is distributed on an "AS IS" BASIS,
WITHOUT WARRANTIES OR CONDITIONS OF ANY KIND, either express or implied.
See the License for the specific language governing permissions and
limitations under the License.
*/

package integration_test

import (
	"fmt"

	"github.com/aws/aws-sdk-go/aws"
	"github.com/aws/aws-sdk-go/service/ec2"
	. "github.com/onsi/ginkgo/v2"
	. "github.com/onsi/gomega"
	"github.com/onsi/gomega/types"
	"github.com/samber/lo"
	v1 "k8s.io/api/core/v1"

	"sigs.k8s.io/controller-runtime/pkg/client"

	"github.com/aws/karpenter-core/pkg/apis/v1alpha5"
	"github.com/aws/karpenter-core/pkg/test"
	"github.com/aws/karpenter/pkg/apis/config/settings"
	"github.com/aws/karpenter/pkg/apis/v1alpha1"
	awstest "github.com/aws/karpenter/pkg/test"
)

var _ = Describe("Subnets", func() {
	It("should use the subnet-id selector", func() {
		subnets := getSubnets(map[string]string{"karpenter.sh/discovery": settings.FromContext(env.Context).ClusterName})
		Expect(len(subnets)).ToNot(Equal(0))
		shuffledAZs := lo.Shuffle(lo.Keys(subnets))
		firstSubnet := subnets[shuffledAZs[0]][0]

		provider := awstest.AWSNodeTemplate(v1alpha1.AWSNodeTemplateSpec{
			AWS: v1alpha1.AWS{
				SecurityGroupSelector: map[string]string{"karpenter.sh/discovery": settings.FromContext(env.Context).ClusterName},
				SubnetSelector:        map[string]string{"aws-ids": firstSubnet},
			},
		})
		provisioner := test.Provisioner(test.ProvisionerOptions{ProviderRef: &v1alpha5.ProviderRef{Name: provider.Name}})
		pod := test.Pod()

		env.ExpectCreated(pod, provider, provisioner)
		env.EventuallyExpectHealthy(pod)
		env.ExpectCreatedNodeCount("==", 1)

		env.ExpectInstance(pod.Spec.NodeName).To(HaveField("SubnetId", HaveValue(Equal(firstSubnet))))
	})

	It("should use the subnet tag selector with multiple tag values", func() {
		// Get all the subnets for the cluster
		subnets := getSubnetNameAndIds(map[string]string{"karpenter.sh/discovery": settings.FromContext(env.Context).ClusterName})
		Expect(len(subnets)).To(BeNumerically(">", 1))
		firstSubnet := subnets[0]
		lastSubnet := subnets[len(subnets)-1]

		provider := awstest.AWSNodeTemplate(v1alpha1.AWSNodeTemplateSpec{
			AWS: v1alpha1.AWS{
				SecurityGroupSelector: map[string]string{"karpenter.sh/discovery": settings.FromContext(env.Context).ClusterName},
				SubnetSelector:        map[string]string{"Name": fmt.Sprintf("%s,%s", firstSubnet.Name, lastSubnet.Name)},
			},
		})
		provisioner := test.Provisioner(test.ProvisionerOptions{ProviderRef: &v1alpha5.ProviderRef{Name: provider.Name}})
		pod := test.Pod()

		env.ExpectCreated(pod, provider, provisioner)
		env.EventuallyExpectHealthy(pod)
		env.ExpectCreatedNodeCount("==", 1)

		env.ExpectInstance(pod.Spec.NodeName).To(HaveField("SubnetId", HaveValue(BeElementOf(firstSubnet.ID, lastSubnet.ID))))
	})

	It("should use a subnet within the AZ requested", func() {
		subnets := getSubnets(map[string]string{"karpenter.sh/discovery": settings.FromContext(env.Context).ClusterName})
		Expect(len(subnets)).ToNot(Equal(0))
		shuffledAZs := lo.Shuffle(lo.Keys(subnets))

		provider := awstest.AWSNodeTemplate(v1alpha1.AWSNodeTemplateSpec{
			AWS: v1alpha1.AWS{
				SecurityGroupSelector: map[string]string{"karpenter.sh/discovery": settings.FromContext(env.Context).ClusterName},
				SubnetSelector:        map[string]string{"karpenter.sh/discovery": settings.FromContext(env.Context).ClusterName},
			},
		})
		provisioner := test.Provisioner(test.ProvisionerOptions{
			ProviderRef: &v1alpha5.ProviderRef{Name: provider.Name},
			Requirements: []v1.NodeSelectorRequirement{
				{
					Key:      v1.LabelZoneFailureDomainStable,
					Operator: "In",
					Values:   []string{shuffledAZs[0]},
				},
			},
		})
		pod := test.Pod()

		env.ExpectCreated(pod, provider, provisioner)
		env.EventuallyExpectHealthy(pod)
		env.ExpectCreatedNodeCount("==", 1)

		env.ExpectInstance(pod.Spec.NodeName).To(HaveField("SubnetId", Or(
			lo.Map(subnets[shuffledAZs[0]], func(subnetID string, _ int) types.GomegaMatcher { return HaveValue(Equal(subnetID)) })...,
		)))
	})

	It("should have the AWSNodeTemplateStatus for subnets", func() {
		subnets := getSubnetList(map[string]string{"karpenter.sh/discovery": settings.FromContext(env.Context).ClusterName})
		Expect(len(subnets)).ToNot(Equal(0))

		provider := awstest.AWSNodeTemplate(v1alpha1.AWSNodeTemplateSpec{
			AWS: v1alpha1.AWS{
				SecurityGroupSelector: map[string]string{"karpenter.sh/discovery": settings.FromContext(env.Context).ClusterName},
				SubnetSelector:        map[string]string{"karpenter.sh/discovery": settings.FromContext(env.Context).ClusterName},
			},
		})

		env.ExpectCreated(provider)

		var ant v1alpha1.AWSNodeTemplate
		Expect(env.Client.Get(env, client.ObjectKeyFromObject(provider), &ant)).To(Succeed())
		Expect(ant.Status.SubnetIDs).To(Equal(subnets))
	})
})

// getSubnets returns all subnets matching the label selector
// mapped from AZ -> {subnet-ids...}
func getSubnets(tags map[string]string) map[string][]string {
	var filters []*ec2.Filter
	for key, val := range tags {
		filters = append(filters, &ec2.Filter{
			Name:   aws.String(fmt.Sprintf("tag:%s", key)),
			Values: []*string{aws.String(val)},
		})
	}
	subnets := map[string][]string{}
	err := env.EC2API.DescribeSubnetsPages(&ec2.DescribeSubnetsInput{Filters: filters}, func(dso *ec2.DescribeSubnetsOutput, _ bool) bool {
		for _, subnet := range dso.Subnets {
			subnets[*subnet.AvailabilityZone] = append(subnets[*subnet.AvailabilityZone], *subnet.SubnetId)
		}
		return true
	})
	Expect(err).To(BeNil())
	return subnets
}

<<<<<<< HEAD
func getSubnetList(tags map[string]string) []string {
=======
// SubnetInfo is a simple struct for testing
type SubnetInfo struct {
	Name string
	ID   string
}

// getSubnetNameAndIds returns all subnets matching the label selector
func getSubnetNameAndIds(tags map[string]string) []SubnetInfo {
>>>>>>> eaef5d29
	var filters []*ec2.Filter
	for key, val := range tags {
		filters = append(filters, &ec2.Filter{
			Name:   aws.String(fmt.Sprintf("tag:%s", key)),
			Values: []*string{aws.String(val)},
		})
	}
<<<<<<< HEAD
	var subnets []string
	err := env.EC2API.DescribeSubnetsPages(&ec2.DescribeSubnetsInput{Filters: filters}, func(dso *ec2.DescribeSubnetsOutput, _ bool) bool {
		for _, subnet := range dso.Subnets {
			subnets = append(subnets, fmt.Sprintf("%s (%s)", *subnet.SubnetId, *subnet.AvailabilityZone))
		}
		return true
	})
	Expect(err).To(BeNil())
	return subnets
=======
	var subnetInfo []SubnetInfo
	err := env.EC2API.DescribeSubnetsPages(&ec2.DescribeSubnetsInput{Filters: filters}, func(dso *ec2.DescribeSubnetsOutput, _ bool) bool {
		for _, subnet := range dso.Subnets {
			for k := range subnet.Tags {
				if aws.StringValue(subnet.Tags[k].Key) == "Name" {
					subnetInfo = append(subnetInfo, SubnetInfo{ID: aws.StringValue(subnet.SubnetId), Name: aws.StringValue(subnet.Tags[k].Value)})
					break
				}
			}
		}
		return true
	})

	Expect(err).To(BeNil())
	return subnetInfo
>>>>>>> eaef5d29
}<|MERGE_RESOLUTION|>--- conflicted
+++ resolved
@@ -152,18 +152,7 @@
 	return subnets
 }
 
-<<<<<<< HEAD
 func getSubnetList(tags map[string]string) []string {
-=======
-// SubnetInfo is a simple struct for testing
-type SubnetInfo struct {
-	Name string
-	ID   string
-}
-
-// getSubnetNameAndIds returns all subnets matching the label selector
-func getSubnetNameAndIds(tags map[string]string) []SubnetInfo {
->>>>>>> eaef5d29
 	var filters []*ec2.Filter
 	for key, val := range tags {
 		filters = append(filters, &ec2.Filter{
@@ -171,7 +160,6 @@
 			Values: []*string{aws.String(val)},
 		})
 	}
-<<<<<<< HEAD
 	var subnets []string
 	err := env.EC2API.DescribeSubnetsPages(&ec2.DescribeSubnetsInput{Filters: filters}, func(dso *ec2.DescribeSubnetsOutput, _ bool) bool {
 		for _, subnet := range dso.Subnets {
@@ -181,7 +169,23 @@
 	})
 	Expect(err).To(BeNil())
 	return subnets
-=======
+}
+
+// SubnetInfo is a simple struct for testing
+type SubnetInfo struct {
+	Name string
+	ID   string
+}
+
+// getSubnetNameAndIds returns all subnets matching the label selector
+func getSubnetNameAndIds(tags map[string]string) []SubnetInfo {
+	var filters []*ec2.Filter
+	for key, val := range tags {
+		filters = append(filters, &ec2.Filter{
+			Name:   aws.String(fmt.Sprintf("tag:%s", key)),
+			Values: []*string{aws.String(val)},
+		})
+	}
 	var subnetInfo []SubnetInfo
 	err := env.EC2API.DescribeSubnetsPages(&ec2.DescribeSubnetsInput{Filters: filters}, func(dso *ec2.DescribeSubnetsOutput, _ bool) bool {
 		for _, subnet := range dso.Subnets {
@@ -197,5 +201,4 @@
 
 	Expect(err).To(BeNil())
 	return subnetInfo
->>>>>>> eaef5d29
 }