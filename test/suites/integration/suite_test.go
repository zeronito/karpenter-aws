package integration_test

import (
<<<<<<< HEAD
	"encoding/base64"
	"fmt"
	"io/ioutil"
	"strconv"
	"strings"
=======
>>>>>>> 6b679f2c
	"testing"

	"github.com/aws/karpenter/test/pkg/environment"
	. "github.com/onsi/ginkgo"
	. "github.com/onsi/gomega"
)

var env *environment.Environment

func TestIntegration(t *testing.T) {
	RegisterFailHandler(Fail)
	BeforeSuite(func() {
		var err error
		env, err = environment.NewEnvironment(t)
		Expect(err).ToNot(HaveOccurred())
	})
	RunSpecs(t, "Integration")
}

<<<<<<< HEAD
var _ = BeforeEach(func() {
	// Sets up the test monitor so we can count nodes per test as well as performing some checks to ensure any
	// existing nodes are tainted, there are no existing pods in the default namespace, etc.
	env.BeforeEach()
})
var _ = AfterEach(func() {
	env.AfterEach()
})

var _ = Describe("Sanity Checks", func() {
	It("should provision nodes", func() {
		provider := test.AWSNodeTemplate(test.AWSNodeTemplateOptions{AWS: v1alpha1.AWS{
			SecurityGroupSelector: map[string]string{"karpenter.sh/discovery": env.Options.ClusterName},
			SubnetSelector:        map[string]string{"karpenter.sh/discovery": env.Options.ClusterName},
		}})
		provisioner := test.Provisioner(test.ProvisionerOptions{ProviderRef: &v1alpha5.ProviderRef{Name: provider.Name}})
		pod := test.Pod()

		// The 'CreatedNodeCount' doesn't count any nodes that are running when the test starts
		env.ExpectCreatedNodeCount("==", 0)
		env.ExpectCreated(provisioner, provider, pod)
		env.EventuallyExpectHealthy(pod)
		// should have a new node created to support the pod
		env.ExpectCreatedNodeCount("==", 1)
		env.ExpectDeleted(pod)
		// all of the created nodes should be deleted
		env.EventuallyExpectScaleDown()
		// and neither the webhook or controller should have restarted during the test
		env.ExpectNoCrashes()
	})
	It("should provision for a deployment", func() {
		provider := test.AWSNodeTemplate(test.AWSNodeTemplateOptions{AWS: v1alpha1.AWS{
			SecurityGroupSelector: map[string]string{"karpenter.sh/discovery": env.Options.ClusterName},
			SubnetSelector:        map[string]string{"karpenter.sh/discovery": env.Options.ClusterName},
		}})
		provisioner := test.Provisioner(test.ProvisionerOptions{ProviderRef: &v1alpha5.ProviderRef{Name: provider.Name}})

		const numPods = 50
		deployment := test.Deployment(test.DeploymentOptions{Replicas: numPods})

		selector := labels.SelectorFromSet(deployment.Spec.Selector.MatchLabels)
		env.ExpectCreatedNodeCount("==", 0)
		env.ExpectCreated(provisioner, provider, deployment)
		env.EventuallyExpectHealthyPodCount(selector, numPods)
		// should probably all land on a single node, but at worst two depending on batching
		env.ExpectCreatedNodeCount("<=", 2)
		env.ExpectDeleted(deployment)
		env.EventuallyExpectScaleDown()
		env.ExpectNoCrashes()
	})
	It("should provision a node for a self-afinity deployment", func() {
		provider := test.AWSNodeTemplate(test.AWSNodeTemplateOptions{AWS: v1alpha1.AWS{
			SecurityGroupSelector: map[string]string{"karpenter.sh/discovery": env.Options.ClusterName},
			SubnetSelector:        map[string]string{"karpenter.sh/discovery": env.Options.ClusterName},
		}})
		provisioner := test.Provisioner(test.ProvisionerOptions{ProviderRef: &v1alpha5.ProviderRef{Name: provider.Name}})
		// just two pods as they all need to land on the same node
		podLabels := map[string]string{"test": "self-affinity"}
		deployment := test.Deployment(test.DeploymentOptions{
			Replicas: 2,
			PodOptions: test.PodOptions{
				ObjectMeta: metav1.ObjectMeta{
					Labels: podLabels,
				},
				PodRequirements: []v1.PodAffinityTerm{
					{
						LabelSelector: &metav1.LabelSelector{MatchLabels: podLabels},
						TopologyKey:   v1.LabelHostname,
					},
				},
			},
		})
		selector := labels.SelectorFromSet(podLabels)
		env.ExpectCreatedNodeCount("==", 0)
		env.ExpectCreated(provisioner, provider, deployment)
		env.EventuallyExpectHealthyPodCount(selector, 2)
		env.ExpectCreatedNodeCount("==", 1)
		env.ExpectDeleted(deployment)
		env.EventuallyExpectScaleDown()
		env.ExpectNoCrashes()
	})
	It("should provision three nodes for a zonal topology spread", func() {
		provider := test.AWSNodeTemplate(test.AWSNodeTemplateOptions{AWS: v1alpha1.AWS{
			SecurityGroupSelector: map[string]string{"karpenter.sh/discovery": env.Options.ClusterName},
			SubnetSelector:        map[string]string{"karpenter.sh/discovery": env.Options.ClusterName},
		}})
		provisioner := test.Provisioner(test.ProvisionerOptions{ProviderRef: &v1alpha5.ProviderRef{Name: provider.Name}})

		// one pod per zone
		podLabels := map[string]string{"test": "zonal-spread"}
		deployment := test.Deployment(test.DeploymentOptions{
			Replicas: 3,
			PodOptions: test.PodOptions{
				ObjectMeta: metav1.ObjectMeta{
					Labels: podLabels,
				},
				TopologySpreadConstraints: []v1.TopologySpreadConstraint{
					{
						MaxSkew:           1,
						TopologyKey:       v1.LabelTopologyZone,
						WhenUnsatisfiable: v1.DoNotSchedule,
						LabelSelector:     &metav1.LabelSelector{MatchLabels: podLabels},
					},
				},
			},
		})

		selector := labels.SelectorFromSet(podLabels)
		env.ExpectCreatedNodeCount("==", 0)
		env.ExpectCreated(provisioner, provider, deployment)
		env.EventuallyExpectHealthyPodCount(selector, 3)
		env.ExpectCreatedNodeCount("==", 3)
		env.ExpectDeleted(deployment)
		env.EventuallyExpectScaleDown()
		env.ExpectNoCrashes()
	})
	Context("LaunchTemplates", func() {
		It("should use the AMI defined by the AMI Selector", func() {
			provider := test.AWSNodeTemplate(test.AWSNodeTemplateOptions{AWS: v1alpha1.AWS{
				SecurityGroupSelector: map[string]string{"karpenter.sh/discovery": env.Options.ClusterName},
				SubnetSelector:        map[string]string{"karpenter.sh/discovery": env.Options.ClusterName},
				AMIFamily:             &v1alpha1.AMIFamilyAL2,
			},
				AMISelector: map[string]string{"aws-ids": customAMI},
			})
			provisioner := test.Provisioner(test.ProvisionerOptions{ProviderRef: &v1alpha5.ProviderRef{Name: provider.Name}})
			pod := test.Pod()

			env.ExpectCreatedNodeCount("==", 0)
			env.ExpectCreated(pod, provider, provisioner)

			env.EventuallyExpectHealthy(pod)
			env.ExpectCreatedNodeCount("==", 1)

			var node v1.Node
			env.Client.Get(env.Context, types.NamespacedName{Name: pod.Spec.NodeName}, &node)
			providerIDSplit := strings.Split(node.Spec.ProviderID, "/")
			instanceID := providerIDSplit[len(providerIDSplit)-1]
			instance, _ := env.Ec2API.DescribeInstances(&ec2.DescribeInstancesInput{
				InstanceIds: aws.StringSlice([]string{instanceID}),
			})
			Expect(*instance.Reservations[0].Instances[0].ImageId).To(Equal(customAMI))
			env.ExpectDeleted(pod)
			env.EventuallyExpectScaleDown()
			env.ExpectNoCrashes()
		})
		It("should support Custom AMIFamily with AMI Selectors", func() {
			provider := test.AWSNodeTemplate(test.AWSNodeTemplateOptions{AWS: v1alpha1.AWS{
				SecurityGroupSelector: map[string]string{"karpenter.sh/discovery": env.Options.ClusterName},
				SubnetSelector:        map[string]string{"karpenter.sh/discovery": env.Options.ClusterName},
				AMIFamily:             &v1alpha1.AMIFamilyCustom,
			},
				AMISelector: map[string]string{"aws-ids": customAMI},
				UserData:    aws.String(fmt.Sprintf("#!/bin/bash\n/etc/eks/bootstrap.sh '%s'", env.Options.ClusterName)),
			})
			provisioner := test.Provisioner(test.ProvisionerOptions{ProviderRef: &v1alpha5.ProviderRef{Name: provider.Name}})
			pod := test.Pod()

			env.ExpectCreatedNodeCount("==", 0)
			env.ExpectCreated(pod, provider, provisioner)

			env.EventuallyExpectHealthy(pod)
			env.ExpectCreatedNodeCount("==", 1)

			var node v1.Node
			env.Client.Get(env.Context, types.NamespacedName{Name: pod.Spec.NodeName}, &node)
			providerIDSplit := strings.Split(node.Spec.ProviderID, "/")
			instanceID := providerIDSplit[len(providerIDSplit)-1]
			instance, _ := env.Ec2API.DescribeInstances(&ec2.DescribeInstancesInput{
				InstanceIds: aws.StringSlice([]string{instanceID}),
			})
			Expect(*instance.Reservations[0].Instances[0].ImageId).To(Equal(customAMI))
			env.ExpectDeleted(pod)
			env.EventuallyExpectScaleDown()
			env.ExpectNoCrashes()
		})
		It("should merge UserData contents for AL2 AMIFamily", func() {
			content, _ := ioutil.ReadFile("testdata/al2_userdata_input.golden")
			provider := test.AWSNodeTemplate(test.AWSNodeTemplateOptions{AWS: v1alpha1.AWS{
				SecurityGroupSelector: map[string]string{"karpenter.sh/discovery": env.Options.ClusterName},
				SubnetSelector:        map[string]string{"karpenter.sh/discovery": env.Options.ClusterName},
				AMIFamily:             &v1alpha1.AMIFamilyAL2,
			},
				UserData: aws.String(string(content)),
			})
			provisioner := test.Provisioner(test.ProvisionerOptions{ProviderRef: &v1alpha5.ProviderRef{Name: provider.Name}})
			pod := test.Pod()

			env.ExpectCreatedNodeCount("==", 0)
			env.ExpectCreated(pod, provider, provisioner)

			env.EventuallyExpectHealthy(pod)
			env.ExpectCreatedNodeCount("==", 1)

			var node v1.Node
			env.Client.Get(env.Context, types.NamespacedName{Name: pod.Spec.NodeName}, &node)
			providerIDSplit := strings.Split(node.Spec.ProviderID, "/")
			instanceID := providerIDSplit[len(providerIDSplit)-1]
			instanceAttributes, _ := env.Ec2API.DescribeInstanceAttribute(&ec2.DescribeInstanceAttributeInput{
				InstanceId: aws.String(instanceID),
				Attribute:  aws.String("userData"),
			})
			actualUserData, _ := base64.StdEncoding.DecodeString(*instanceAttributes.UserData.Value)
			// Since the node has joined the cluster, we know our bootstrapping was correct.
			// Just verify if the UserData contains our custom content too, rather than doing a byte-wise comparison.
			Expect(string(actualUserData)).To(ContainSubstring("Running custom user data script"))
			env.ExpectDeleted(pod)
			env.EventuallyExpectScaleDown()
			env.ExpectNoCrashes()
		})
		It("should merge UserData contents for Bottlerocket AMIFamily", func() {
			content, _ := ioutil.ReadFile("testdata/br_userdata_input.golden")
			provider := test.AWSNodeTemplate(test.AWSNodeTemplateOptions{AWS: v1alpha1.AWS{
				SecurityGroupSelector: map[string]string{"karpenter.sh/discovery": env.Options.ClusterName},
				SubnetSelector:        map[string]string{"karpenter.sh/discovery": env.Options.ClusterName},
				AMIFamily:             &v1alpha1.AMIFamilyBottlerocket,
			},
				UserData: aws.String(string(content)),
			})
			provisioner := test.Provisioner(test.ProvisionerOptions{ProviderRef: &v1alpha5.ProviderRef{Name: provider.Name}})
			pod := test.Pod()

			env.ExpectCreatedNodeCount("==", 0)
			env.ExpectCreated(pod, provider, provisioner)

			env.EventuallyExpectHealthy(pod)
			env.ExpectCreatedNodeCount("==", 1)

			var node v1.Node
			env.Client.Get(env.Context, types.NamespacedName{Name: pod.Spec.NodeName}, &node)
			providerIDSplit := strings.Split(node.Spec.ProviderID, "/")
			instanceID := providerIDSplit[len(providerIDSplit)-1]
			instanceAttributes, _ := env.Ec2API.DescribeInstanceAttribute(&ec2.DescribeInstanceAttributeInput{
				InstanceId: aws.String(instanceID),
				Attribute:  aws.String("userData"),
			})
			actualUserData, _ := base64.StdEncoding.DecodeString(*instanceAttributes.UserData.Value)
			Expect(string(actualUserData)).To(ContainSubstring("kube-api-qps = 30"))
			env.ExpectDeleted(pod)
			env.EventuallyExpectScaleDown()
			env.ExpectNoCrashes()
		})
	})
})

func selectCustomAMI(amiPath string) string {
	serverVersion, err := env.KubeClient.Discovery().ServerVersion()
	Expect(err).To(BeNil())
	minorVersion, err := strconv.Atoi(strings.TrimSuffix(serverVersion.Minor, "+"))
	Expect(err).To(BeNil())
	// Choose a minor version one lesser than the server's minor version. This ensures that we choose an AMI for
	// this test that wouldn't be selected as Karpenter's SSM default (therefore avoiding false positives), and also
	// ensures that we aren't violating version skew.
	version := fmt.Sprintf("%s.%d", serverVersion.Major, minorVersion-1)
	parameter, err := env.SsmAPI.GetParameter(&ssm.GetParameterInput{
		Name: aws.String(fmt.Sprintf(amiPath, version)),
	})
	Expect(err).To(BeNil())
	return *parameter.Parameter.Value
}
=======
var _ = BeforeEach(func() { env.BeforeEach() })
var _ = AfterEach(func() { env.AfterEach() })
>>>>>>> 6b679f2c
<|MERGE_RESOLUTION|>--- conflicted
+++ resolved
@@ -1,14 +1,6 @@
 package integration_test
 
 import (
-<<<<<<< HEAD
-	"encoding/base64"
-	"fmt"
-	"io/ioutil"
-	"strconv"
-	"strings"
-=======
->>>>>>> 6b679f2c
 	"testing"
 
 	"github.com/aws/karpenter/test/pkg/environment"
@@ -28,268 +20,5 @@
 	RunSpecs(t, "Integration")
 }
 
-<<<<<<< HEAD
-var _ = BeforeEach(func() {
-	// Sets up the test monitor so we can count nodes per test as well as performing some checks to ensure any
-	// existing nodes are tainted, there are no existing pods in the default namespace, etc.
-	env.BeforeEach()
-})
-var _ = AfterEach(func() {
-	env.AfterEach()
-})
-
-var _ = Describe("Sanity Checks", func() {
-	It("should provision nodes", func() {
-		provider := test.AWSNodeTemplate(test.AWSNodeTemplateOptions{AWS: v1alpha1.AWS{
-			SecurityGroupSelector: map[string]string{"karpenter.sh/discovery": env.Options.ClusterName},
-			SubnetSelector:        map[string]string{"karpenter.sh/discovery": env.Options.ClusterName},
-		}})
-		provisioner := test.Provisioner(test.ProvisionerOptions{ProviderRef: &v1alpha5.ProviderRef{Name: provider.Name}})
-		pod := test.Pod()
-
-		// The 'CreatedNodeCount' doesn't count any nodes that are running when the test starts
-		env.ExpectCreatedNodeCount("==", 0)
-		env.ExpectCreated(provisioner, provider, pod)
-		env.EventuallyExpectHealthy(pod)
-		// should have a new node created to support the pod
-		env.ExpectCreatedNodeCount("==", 1)
-		env.ExpectDeleted(pod)
-		// all of the created nodes should be deleted
-		env.EventuallyExpectScaleDown()
-		// and neither the webhook or controller should have restarted during the test
-		env.ExpectNoCrashes()
-	})
-	It("should provision for a deployment", func() {
-		provider := test.AWSNodeTemplate(test.AWSNodeTemplateOptions{AWS: v1alpha1.AWS{
-			SecurityGroupSelector: map[string]string{"karpenter.sh/discovery": env.Options.ClusterName},
-			SubnetSelector:        map[string]string{"karpenter.sh/discovery": env.Options.ClusterName},
-		}})
-		provisioner := test.Provisioner(test.ProvisionerOptions{ProviderRef: &v1alpha5.ProviderRef{Name: provider.Name}})
-
-		const numPods = 50
-		deployment := test.Deployment(test.DeploymentOptions{Replicas: numPods})
-
-		selector := labels.SelectorFromSet(deployment.Spec.Selector.MatchLabels)
-		env.ExpectCreatedNodeCount("==", 0)
-		env.ExpectCreated(provisioner, provider, deployment)
-		env.EventuallyExpectHealthyPodCount(selector, numPods)
-		// should probably all land on a single node, but at worst two depending on batching
-		env.ExpectCreatedNodeCount("<=", 2)
-		env.ExpectDeleted(deployment)
-		env.EventuallyExpectScaleDown()
-		env.ExpectNoCrashes()
-	})
-	It("should provision a node for a self-afinity deployment", func() {
-		provider := test.AWSNodeTemplate(test.AWSNodeTemplateOptions{AWS: v1alpha1.AWS{
-			SecurityGroupSelector: map[string]string{"karpenter.sh/discovery": env.Options.ClusterName},
-			SubnetSelector:        map[string]string{"karpenter.sh/discovery": env.Options.ClusterName},
-		}})
-		provisioner := test.Provisioner(test.ProvisionerOptions{ProviderRef: &v1alpha5.ProviderRef{Name: provider.Name}})
-		// just two pods as they all need to land on the same node
-		podLabels := map[string]string{"test": "self-affinity"}
-		deployment := test.Deployment(test.DeploymentOptions{
-			Replicas: 2,
-			PodOptions: test.PodOptions{
-				ObjectMeta: metav1.ObjectMeta{
-					Labels: podLabels,
-				},
-				PodRequirements: []v1.PodAffinityTerm{
-					{
-						LabelSelector: &metav1.LabelSelector{MatchLabels: podLabels},
-						TopologyKey:   v1.LabelHostname,
-					},
-				},
-			},
-		})
-		selector := labels.SelectorFromSet(podLabels)
-		env.ExpectCreatedNodeCount("==", 0)
-		env.ExpectCreated(provisioner, provider, deployment)
-		env.EventuallyExpectHealthyPodCount(selector, 2)
-		env.ExpectCreatedNodeCount("==", 1)
-		env.ExpectDeleted(deployment)
-		env.EventuallyExpectScaleDown()
-		env.ExpectNoCrashes()
-	})
-	It("should provision three nodes for a zonal topology spread", func() {
-		provider := test.AWSNodeTemplate(test.AWSNodeTemplateOptions{AWS: v1alpha1.AWS{
-			SecurityGroupSelector: map[string]string{"karpenter.sh/discovery": env.Options.ClusterName},
-			SubnetSelector:        map[string]string{"karpenter.sh/discovery": env.Options.ClusterName},
-		}})
-		provisioner := test.Provisioner(test.ProvisionerOptions{ProviderRef: &v1alpha5.ProviderRef{Name: provider.Name}})
-
-		// one pod per zone
-		podLabels := map[string]string{"test": "zonal-spread"}
-		deployment := test.Deployment(test.DeploymentOptions{
-			Replicas: 3,
-			PodOptions: test.PodOptions{
-				ObjectMeta: metav1.ObjectMeta{
-					Labels: podLabels,
-				},
-				TopologySpreadConstraints: []v1.TopologySpreadConstraint{
-					{
-						MaxSkew:           1,
-						TopologyKey:       v1.LabelTopologyZone,
-						WhenUnsatisfiable: v1.DoNotSchedule,
-						LabelSelector:     &metav1.LabelSelector{MatchLabels: podLabels},
-					},
-				},
-			},
-		})
-
-		selector := labels.SelectorFromSet(podLabels)
-		env.ExpectCreatedNodeCount("==", 0)
-		env.ExpectCreated(provisioner, provider, deployment)
-		env.EventuallyExpectHealthyPodCount(selector, 3)
-		env.ExpectCreatedNodeCount("==", 3)
-		env.ExpectDeleted(deployment)
-		env.EventuallyExpectScaleDown()
-		env.ExpectNoCrashes()
-	})
-	Context("LaunchTemplates", func() {
-		It("should use the AMI defined by the AMI Selector", func() {
-			provider := test.AWSNodeTemplate(test.AWSNodeTemplateOptions{AWS: v1alpha1.AWS{
-				SecurityGroupSelector: map[string]string{"karpenter.sh/discovery": env.Options.ClusterName},
-				SubnetSelector:        map[string]string{"karpenter.sh/discovery": env.Options.ClusterName},
-				AMIFamily:             &v1alpha1.AMIFamilyAL2,
-			},
-				AMISelector: map[string]string{"aws-ids": customAMI},
-			})
-			provisioner := test.Provisioner(test.ProvisionerOptions{ProviderRef: &v1alpha5.ProviderRef{Name: provider.Name}})
-			pod := test.Pod()
-
-			env.ExpectCreatedNodeCount("==", 0)
-			env.ExpectCreated(pod, provider, provisioner)
-
-			env.EventuallyExpectHealthy(pod)
-			env.ExpectCreatedNodeCount("==", 1)
-
-			var node v1.Node
-			env.Client.Get(env.Context, types.NamespacedName{Name: pod.Spec.NodeName}, &node)
-			providerIDSplit := strings.Split(node.Spec.ProviderID, "/")
-			instanceID := providerIDSplit[len(providerIDSplit)-1]
-			instance, _ := env.Ec2API.DescribeInstances(&ec2.DescribeInstancesInput{
-				InstanceIds: aws.StringSlice([]string{instanceID}),
-			})
-			Expect(*instance.Reservations[0].Instances[0].ImageId).To(Equal(customAMI))
-			env.ExpectDeleted(pod)
-			env.EventuallyExpectScaleDown()
-			env.ExpectNoCrashes()
-		})
-		It("should support Custom AMIFamily with AMI Selectors", func() {
-			provider := test.AWSNodeTemplate(test.AWSNodeTemplateOptions{AWS: v1alpha1.AWS{
-				SecurityGroupSelector: map[string]string{"karpenter.sh/discovery": env.Options.ClusterName},
-				SubnetSelector:        map[string]string{"karpenter.sh/discovery": env.Options.ClusterName},
-				AMIFamily:             &v1alpha1.AMIFamilyCustom,
-			},
-				AMISelector: map[string]string{"aws-ids": customAMI},
-				UserData:    aws.String(fmt.Sprintf("#!/bin/bash\n/etc/eks/bootstrap.sh '%s'", env.Options.ClusterName)),
-			})
-			provisioner := test.Provisioner(test.ProvisionerOptions{ProviderRef: &v1alpha5.ProviderRef{Name: provider.Name}})
-			pod := test.Pod()
-
-			env.ExpectCreatedNodeCount("==", 0)
-			env.ExpectCreated(pod, provider, provisioner)
-
-			env.EventuallyExpectHealthy(pod)
-			env.ExpectCreatedNodeCount("==", 1)
-
-			var node v1.Node
-			env.Client.Get(env.Context, types.NamespacedName{Name: pod.Spec.NodeName}, &node)
-			providerIDSplit := strings.Split(node.Spec.ProviderID, "/")
-			instanceID := providerIDSplit[len(providerIDSplit)-1]
-			instance, _ := env.Ec2API.DescribeInstances(&ec2.DescribeInstancesInput{
-				InstanceIds: aws.StringSlice([]string{instanceID}),
-			})
-			Expect(*instance.Reservations[0].Instances[0].ImageId).To(Equal(customAMI))
-			env.ExpectDeleted(pod)
-			env.EventuallyExpectScaleDown()
-			env.ExpectNoCrashes()
-		})
-		It("should merge UserData contents for AL2 AMIFamily", func() {
-			content, _ := ioutil.ReadFile("testdata/al2_userdata_input.golden")
-			provider := test.AWSNodeTemplate(test.AWSNodeTemplateOptions{AWS: v1alpha1.AWS{
-				SecurityGroupSelector: map[string]string{"karpenter.sh/discovery": env.Options.ClusterName},
-				SubnetSelector:        map[string]string{"karpenter.sh/discovery": env.Options.ClusterName},
-				AMIFamily:             &v1alpha1.AMIFamilyAL2,
-			},
-				UserData: aws.String(string(content)),
-			})
-			provisioner := test.Provisioner(test.ProvisionerOptions{ProviderRef: &v1alpha5.ProviderRef{Name: provider.Name}})
-			pod := test.Pod()
-
-			env.ExpectCreatedNodeCount("==", 0)
-			env.ExpectCreated(pod, provider, provisioner)
-
-			env.EventuallyExpectHealthy(pod)
-			env.ExpectCreatedNodeCount("==", 1)
-
-			var node v1.Node
-			env.Client.Get(env.Context, types.NamespacedName{Name: pod.Spec.NodeName}, &node)
-			providerIDSplit := strings.Split(node.Spec.ProviderID, "/")
-			instanceID := providerIDSplit[len(providerIDSplit)-1]
-			instanceAttributes, _ := env.Ec2API.DescribeInstanceAttribute(&ec2.DescribeInstanceAttributeInput{
-				InstanceId: aws.String(instanceID),
-				Attribute:  aws.String("userData"),
-			})
-			actualUserData, _ := base64.StdEncoding.DecodeString(*instanceAttributes.UserData.Value)
-			// Since the node has joined the cluster, we know our bootstrapping was correct.
-			// Just verify if the UserData contains our custom content too, rather than doing a byte-wise comparison.
-			Expect(string(actualUserData)).To(ContainSubstring("Running custom user data script"))
-			env.ExpectDeleted(pod)
-			env.EventuallyExpectScaleDown()
-			env.ExpectNoCrashes()
-		})
-		It("should merge UserData contents for Bottlerocket AMIFamily", func() {
-			content, _ := ioutil.ReadFile("testdata/br_userdata_input.golden")
-			provider := test.AWSNodeTemplate(test.AWSNodeTemplateOptions{AWS: v1alpha1.AWS{
-				SecurityGroupSelector: map[string]string{"karpenter.sh/discovery": env.Options.ClusterName},
-				SubnetSelector:        map[string]string{"karpenter.sh/discovery": env.Options.ClusterName},
-				AMIFamily:             &v1alpha1.AMIFamilyBottlerocket,
-			},
-				UserData: aws.String(string(content)),
-			})
-			provisioner := test.Provisioner(test.ProvisionerOptions{ProviderRef: &v1alpha5.ProviderRef{Name: provider.Name}})
-			pod := test.Pod()
-
-			env.ExpectCreatedNodeCount("==", 0)
-			env.ExpectCreated(pod, provider, provisioner)
-
-			env.EventuallyExpectHealthy(pod)
-			env.ExpectCreatedNodeCount("==", 1)
-
-			var node v1.Node
-			env.Client.Get(env.Context, types.NamespacedName{Name: pod.Spec.NodeName}, &node)
-			providerIDSplit := strings.Split(node.Spec.ProviderID, "/")
-			instanceID := providerIDSplit[len(providerIDSplit)-1]
-			instanceAttributes, _ := env.Ec2API.DescribeInstanceAttribute(&ec2.DescribeInstanceAttributeInput{
-				InstanceId: aws.String(instanceID),
-				Attribute:  aws.String("userData"),
-			})
-			actualUserData, _ := base64.StdEncoding.DecodeString(*instanceAttributes.UserData.Value)
-			Expect(string(actualUserData)).To(ContainSubstring("kube-api-qps = 30"))
-			env.ExpectDeleted(pod)
-			env.EventuallyExpectScaleDown()
-			env.ExpectNoCrashes()
-		})
-	})
-})
-
-func selectCustomAMI(amiPath string) string {
-	serverVersion, err := env.KubeClient.Discovery().ServerVersion()
-	Expect(err).To(BeNil())
-	minorVersion, err := strconv.Atoi(strings.TrimSuffix(serverVersion.Minor, "+"))
-	Expect(err).To(BeNil())
-	// Choose a minor version one lesser than the server's minor version. This ensures that we choose an AMI for
-	// this test that wouldn't be selected as Karpenter's SSM default (therefore avoiding false positives), and also
-	// ensures that we aren't violating version skew.
-	version := fmt.Sprintf("%s.%d", serverVersion.Major, minorVersion-1)
-	parameter, err := env.SsmAPI.GetParameter(&ssm.GetParameterInput{
-		Name: aws.String(fmt.Sprintf(amiPath, version)),
-	})
-	Expect(err).To(BeNil())
-	return *parameter.Parameter.Value
-}
-=======
 var _ = BeforeEach(func() { env.BeforeEach() })
-var _ = AfterEach(func() { env.AfterEach() })
->>>>>>> 6b679f2c
+var _ = AfterEach(func() { env.AfterEach() })