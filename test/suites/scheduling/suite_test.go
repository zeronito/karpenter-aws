/*
Licensed under the Apache License, Version 2.0 (the "License");
you may not use this file except in compliance with the License.
You may obtain a copy of the License at

    http://www.apache.org/licenses/LICENSE-2.0

Unless required by applicable law or agreed to in writing, software
distributed under the License is distributed on an "AS IS" BASIS,
WITHOUT WARRANTIES OR CONDITIONS OF ANY KIND, either express or implied.
See the License for the specific language governing permissions and
limitations under the License.
*/

package scheduling_test

import (
	"fmt"
	"testing"
	"time"

	"github.com/awslabs/operatorpkg/object"
	"github.com/samber/lo"
	v1 "k8s.io/api/core/v1"
	"k8s.io/apimachinery/pkg/api/resource"
	metav1 "k8s.io/apimachinery/pkg/apis/meta/v1"
	"k8s.io/apimachinery/pkg/labels"
	"k8s.io/apimachinery/pkg/util/sets"

	corev1 "sigs.k8s.io/karpenter/pkg/apis/v1"
	"sigs.k8s.io/karpenter/pkg/test"

	providerv1 "github.com/aws/karpenter-provider-aws/pkg/apis/v1"
	"github.com/aws/karpenter-provider-aws/test/pkg/debug"
	environmentaws "github.com/aws/karpenter-provider-aws/test/pkg/environment/aws"

	. "github.com/onsi/ginkgo/v2"
	. "github.com/onsi/gomega"
)

var env *environmentaws.Environment
var nodeClass *providerv1.EC2NodeClass
var nodePool *corev1.NodePool

func TestScheduling(t *testing.T) {
	RegisterFailHandler(Fail)
	BeforeSuite(func() {
		env = environmentaws.NewEnvironment(t)
	})
	AfterSuite(func() {
		env.Stop()
	})
	RunSpecs(t, "Scheduling")
}

var _ = BeforeEach(func() {
	env.BeforeEach()
	nodeClass = env.DefaultEC2NodeClass()
	nodePool = env.DefaultNodePool(nodeClass)
})
var _ = AfterEach(func() { env.Cleanup() })
var _ = AfterEach(func() { env.AfterEach() })
var _ = Describe("Scheduling", Ordered, ContinueOnFailure, func() {
	var selectors sets.Set[string]

	BeforeEach(func() {
		// Make the NodePool requirements fully flexible, so we can match well-known label keys
		nodePool = test.ReplaceRequirements(nodePool,
			corev1.NodeSelectorRequirementWithMinValues{
				NodeSelectorRequirement: v1.NodeSelectorRequirement{
					Key:      providerv1.LabelInstanceCategory,
					Operator: v1.NodeSelectorOpExists,
				},
			},
			corev1.NodeSelectorRequirementWithMinValues{
				NodeSelectorRequirement: v1.NodeSelectorRequirement{
					Key:      providerv1.LabelInstanceGeneration,
					Operator: v1.NodeSelectorOpExists,
				},
			},
		)
	})
	BeforeAll(func() {
		selectors = sets.New[string]()
	})
	AfterAll(func() {
		// Ensure that we're exercising all well known labels
		Expect(lo.Keys(selectors)).To(ContainElements(append(corev1.WellKnownLabels.UnsortedList(), lo.Keys(corev1.NormalizedLabels)...)))
	})

	It("should apply annotations to the node", func() {
		nodePool.Spec.Template.Annotations = map[string]string{
			"foo":                            "bar",
			corev1.DoNotDisruptAnnotationKey: "true",
		}
		pod := test.Pod()
		env.ExpectCreated(nodeClass, nodePool, pod)
		env.EventuallyExpectHealthy(pod)
		env.ExpectCreatedNodeCount("==", 1)
		Expect(env.GetNode(pod.Spec.NodeName).Annotations).To(And(HaveKeyWithValue("foo", "bar"), HaveKeyWithValue(corev1.DoNotDisruptAnnotationKey, "true")))
	})

	Context("Labels", func() {
		It("should support well-known labels for instance type selection", func() {
			nodeSelector := map[string]string{
				// Well Known
				corev1.NodePoolLabelKey:    nodePool.Name,
				v1.LabelInstanceTypeStable: "c5.large",
				// Well Known to AWS
				providerv1.LabelInstanceHypervisor:       "nitro",
				providerv1.LabelInstanceCategory:         "c",
				providerv1.LabelInstanceGeneration:       "5",
				providerv1.LabelInstanceFamily:           "c5",
				providerv1.LabelInstanceSize:             "large",
				providerv1.LabelInstanceCPU:              "2",
				providerv1.LabelInstanceCPUManufacturer:  "intel",
				providerv1.LabelInstanceMemory:           "4096",
				providerv1.LabelInstanceEBSBandwidth:     "4750",
				providerv1.LabelInstanceNetworkBandwidth: "750",
			}
			selectors.Insert(lo.Keys(nodeSelector)...) // Add node selector keys to selectors used in testing to ensure we test all labels
			requirements := lo.MapToSlice(nodeSelector, func(key string, value string) v1.NodeSelectorRequirement {
				return v1.NodeSelectorRequirement{Key: key, Operator: v1.NodeSelectorOpIn, Values: []string{value}}
			})
			deployment := test.Deployment(test.DeploymentOptions{Replicas: 1, PodOptions: test.PodOptions{
				NodeSelector:     nodeSelector,
				NodePreferences:  requirements,
				NodeRequirements: requirements,
			}})
			env.ExpectCreated(nodeClass, nodePool, deployment)
			env.EventuallyExpectHealthyPodCount(labels.SelectorFromSet(deployment.Spec.Selector.MatchLabels), int(*deployment.Spec.Replicas))
			env.ExpectCreatedNodeCount("==", 1)
		})
		It("should support well-known labels for zone id selection", func() {
			selectors.Insert(providerv1.LabelTopologyZoneID) // Add node selector keys to selectors used in testing to ensure we test all labels
			deployment := test.Deployment(test.DeploymentOptions{Replicas: 1, PodOptions: test.PodOptions{
				NodeRequirements: []v1.NodeSelectorRequirement{
					{
						Key:      providerv1.LabelTopologyZoneID,
						Operator: v1.NodeSelectorOpIn,
						Values:   []string{env.GetSubnetInfo(map[string]string{"karpenter.sh/discovery": env.ClusterName})[0].ZoneInfo.ZoneID},
					},
				},
			}})
			env.ExpectCreated(nodeClass, nodePool, deployment)
			env.EventuallyExpectHealthyPodCount(labels.SelectorFromSet(deployment.Spec.Selector.MatchLabels), int(*deployment.Spec.Replicas))
			env.ExpectCreatedNodeCount("==", 1)
		})
		It("should support well-known labels for local NVME storage", func() {
			selectors.Insert(providerv1.LabelInstanceLocalNVME) // Add node selector keys to selectors used in testing to ensure we test all labels
			deployment := test.Deployment(test.DeploymentOptions{Replicas: 1, PodOptions: test.PodOptions{
				NodePreferences: []v1.NodeSelectorRequirement{
					{
						Key:      providerv1.LabelInstanceLocalNVME,
						Operator: v1.NodeSelectorOpGt,
						Values:   []string{"0"},
					},
				},
				NodeRequirements: []v1.NodeSelectorRequirement{
					{
						Key:      providerv1.LabelInstanceLocalNVME,
						Operator: v1.NodeSelectorOpGt,
						Values:   []string{"0"},
					},
				},
			}})
			env.ExpectCreated(nodeClass, nodePool, deployment)
			env.EventuallyExpectHealthyPodCount(labels.SelectorFromSet(deployment.Spec.Selector.MatchLabels), int(*deployment.Spec.Replicas))
			env.ExpectCreatedNodeCount("==", 1)
		})
		It("should support well-known labels for encryption in transit", func() {
			selectors.Insert(providerv1.LabelInstanceEncryptionInTransitSupported) // Add node selector keys to selectors used in testing to ensure we test all labels
			deployment := test.Deployment(test.DeploymentOptions{Replicas: 1, PodOptions: test.PodOptions{
				NodePreferences: []v1.NodeSelectorRequirement{
					{
						Key:      providerv1.LabelInstanceEncryptionInTransitSupported,
						Operator: v1.NodeSelectorOpIn,
						Values:   []string{"true"},
					},
				},
				NodeRequirements: []v1.NodeSelectorRequirement{
					{
						Key:      providerv1.LabelInstanceEncryptionInTransitSupported,
						Operator: v1.NodeSelectorOpIn,
						Values:   []string{"true"},
					},
				},
			}})
			env.ExpectCreated(nodeClass, nodePool, deployment)
			env.EventuallyExpectHealthyPodCount(labels.SelectorFromSet(deployment.Spec.Selector.MatchLabels), int(*deployment.Spec.Replicas))
			env.ExpectCreatedNodeCount("==", 1)
		})
		It("should support well-known deprecated labels", func() {
			nodeSelector := map[string]string{
				// Deprecated Labels
				v1.LabelFailureDomainBetaRegion: env.Region,
				v1.LabelFailureDomainBetaZone:   fmt.Sprintf("%sa", env.Region),
				"topology.ebs.csi.aws.com/zone": fmt.Sprintf("%sa", env.Region),

				"beta.kubernetes.io/arch": "amd64",
				"beta.kubernetes.io/os":   "linux",
				v1.LabelInstanceType:      "c5.large",
			}
			selectors.Insert(lo.Keys(nodeSelector)...) // Add node selector keys to selectors used in testing to ensure we test all labels
			requirements := lo.MapToSlice(nodeSelector, func(key string, value string) v1.NodeSelectorRequirement {
				return v1.NodeSelectorRequirement{Key: key, Operator: v1.NodeSelectorOpIn, Values: []string{value}}
			})
			deployment := test.Deployment(test.DeploymentOptions{Replicas: 1, PodOptions: test.PodOptions{
				NodeSelector:     nodeSelector,
				NodePreferences:  requirements,
				NodeRequirements: requirements,
			}})
			env.ExpectCreated(nodeClass, nodePool, deployment)
			env.EventuallyExpectHealthyPodCount(labels.SelectorFromSet(deployment.Spec.Selector.MatchLabels), int(*deployment.Spec.Replicas))
			env.ExpectCreatedNodeCount("==", 1)
		})
		It("should support well-known labels for topology and architecture", func() {
			nodeSelector := map[string]string{
				// Well Known
				corev1.NodePoolLabelKey:     nodePool.Name,
				v1.LabelTopologyRegion:      env.Region,
				v1.LabelTopologyZone:        fmt.Sprintf("%sa", env.Region),
				v1.LabelOSStable:            "linux",
				v1.LabelArchStable:          "amd64",
				corev1.CapacityTypeLabelKey: corev1.CapacityTypeOnDemand,
			}
			selectors.Insert(lo.Keys(nodeSelector)...) // Add node selector keys to selectors used in testing to ensure we test all labels
			requirements := lo.MapToSlice(nodeSelector, func(key string, value string) v1.NodeSelectorRequirement {
				return v1.NodeSelectorRequirement{Key: key, Operator: v1.NodeSelectorOpIn, Values: []string{value}}
			})
			deployment := test.Deployment(test.DeploymentOptions{Replicas: 1, PodOptions: test.PodOptions{
				NodeSelector:     nodeSelector,
				NodePreferences:  requirements,
				NodeRequirements: requirements,
			}})
			env.ExpectCreated(nodeClass, nodePool, deployment)
			env.EventuallyExpectHealthyPodCount(labels.SelectorFromSet(deployment.Spec.Selector.MatchLabels), int(*deployment.Spec.Replicas))
			env.ExpectCreatedNodeCount("==", 1)
		})
		It("should support well-known labels for a gpu (nvidia)", func() {
			nodeSelector := map[string]string{
				providerv1.LabelInstanceGPUName:         "t4",
				providerv1.LabelInstanceGPUMemory:       "16384",
				providerv1.LabelInstanceGPUManufacturer: "nvidia",
				providerv1.LabelInstanceGPUCount:        "1",
			}
			selectors.Insert(lo.Keys(nodeSelector)...) // Add node selector keys to selectors used in testing to ensure we test all labels
			requirements := lo.MapToSlice(nodeSelector, func(key string, value string) v1.NodeSelectorRequirement {
				return v1.NodeSelectorRequirement{Key: key, Operator: v1.NodeSelectorOpIn, Values: []string{value}}
			})
			deployment := test.Deployment(test.DeploymentOptions{Replicas: 1, PodOptions: test.PodOptions{
				NodeSelector:     nodeSelector,
				NodePreferences:  requirements,
				NodeRequirements: requirements,
			}})
			env.ExpectCreated(nodeClass, nodePool, deployment)
			env.EventuallyExpectHealthyPodCount(labels.SelectorFromSet(deployment.Spec.Selector.MatchLabels), int(*deployment.Spec.Replicas))
			env.ExpectCreatedNodeCount("==", 1)
		})
		It("should support well-known labels for an accelerator (inferentia)", func() {
			nodeSelector := map[string]string{
				providerv1.LabelInstanceAcceleratorName:         "inferentia",
				providerv1.LabelInstanceAcceleratorManufacturer: "aws",
				providerv1.LabelInstanceAcceleratorCount:        "1",
			}
			selectors.Insert(lo.Keys(nodeSelector)...) // Add node selector keys to selectors used in testing to ensure we test all labels
			requirements := lo.MapToSlice(nodeSelector, func(key string, value string) v1.NodeSelectorRequirement {
				return v1.NodeSelectorRequirement{Key: key, Operator: v1.NodeSelectorOpIn, Values: []string{value}}
			})
			deployment := test.Deployment(test.DeploymentOptions{Replicas: 1, PodOptions: test.PodOptions{
				NodeSelector:     nodeSelector,
				NodePreferences:  requirements,
				NodeRequirements: requirements,
			}})
			env.ExpectCreated(nodeClass, nodePool, deployment)
			env.EventuallyExpectHealthyPodCount(labels.SelectorFromSet(deployment.Spec.Selector.MatchLabels), int(*deployment.Spec.Replicas))
			env.ExpectCreatedNodeCount("==", 1)
		})
		// Windows tests are can flake due to the instance types that are used in testing.
		// The VPC Resource controller will need to support the instance types that are used.
		// If the instance type is not supported by the controller resource `vpc.amazonaws.com/PrivateIPv4Address` will not register.
		// Issue: https://github.com/aws/karpenter-provider-aws/issues/4472
		// See: https://github.com/aws/amazon-vpc-resource-controller-k8s/blob/master/pkg/aws/vpc/limits.go
		It("should support well-known labels for windows-build version", func() {
			env.ExpectWindowsIPAMEnabled()
			DeferCleanup(func() {
				env.ExpectWindowsIPAMDisabled()
			})

			nodeSelector := map[string]string{
				// Well Known
				v1.LabelWindowsBuild: providerv1.Windows2022Build,
				v1.LabelOSStable:     string(v1.Windows), // Specify the OS to enable vpc-resource-controller to inject the PrivateIPv4Address resource
			}
			selectors.Insert(lo.Keys(nodeSelector)...) // Add node selector keys to selectors used in testing to ensure we test all labels
			requirements := lo.MapToSlice(nodeSelector, func(key string, value string) v1.NodeSelectorRequirement {
				return v1.NodeSelectorRequirement{Key: key, Operator: v1.NodeSelectorOpIn, Values: []string{value}}
			})
			deployment := test.Deployment(test.DeploymentOptions{Replicas: 1, PodOptions: test.PodOptions{
				NodeSelector:     nodeSelector,
				NodePreferences:  requirements,
				NodeRequirements: requirements,
				Image:            environmentaws.WindowsDefaultImage,
			}})
			nodeClass.Spec.AMIFamily = &providerv1.AMIFamilyWindows2022
			test.ReplaceRequirements(nodePool,
				corev1.NodeSelectorRequirementWithMinValues{
					NodeSelectorRequirement: v1.NodeSelectorRequirement{
						Key:      v1.LabelOSStable,
						Operator: v1.NodeSelectorOpIn,
						Values:   []string{string(v1.Windows)},
					},
				},
			)
			env.ExpectCreated(nodeClass, nodePool, deployment)
			env.EventuallyExpectHealthyPodCountWithTimeout(time.Minute*15, labels.SelectorFromSet(deployment.Spec.Selector.MatchLabels), int(*deployment.Spec.Replicas))
			env.ExpectCreatedNodeCount("==", 1)
		})
		DescribeTable("should support restricted label domain exceptions", func(domain string) {
			// Assign labels to the nodepool so that it has known values
			test.ReplaceRequirements(nodePool,
				corev1.NodeSelectorRequirementWithMinValues{NodeSelectorRequirement: v1.NodeSelectorRequirement{Key: domain + "/team", Operator: v1.NodeSelectorOpExists}},
				corev1.NodeSelectorRequirementWithMinValues{NodeSelectorRequirement: v1.NodeSelectorRequirement{Key: domain + "/custom-label", Operator: v1.NodeSelectorOpExists}},
				corev1.NodeSelectorRequirementWithMinValues{NodeSelectorRequirement: v1.NodeSelectorRequirement{Key: "subdomain." + domain + "/custom-label", Operator: v1.NodeSelectorOpExists}},
			)
			nodeSelector := map[string]string{
				domain + "/team":                        "team-1",
				domain + "/custom-label":                "custom-value",
				"subdomain." + domain + "/custom-label": "custom-value",
			}
			selectors.Insert(lo.Keys(nodeSelector)...) // Add node selector keys to selectors used in testing to ensure we test all labels
			requirements := lo.MapToSlice(nodeSelector, func(key string, value string) v1.NodeSelectorRequirement {
				return v1.NodeSelectorRequirement{Key: key, Operator: v1.NodeSelectorOpIn, Values: []string{value}}
			})
			deployment := test.Deployment(test.DeploymentOptions{Replicas: 1, PodOptions: test.PodOptions{
				NodeSelector:     nodeSelector,
				NodePreferences:  requirements,
				NodeRequirements: requirements,
			}})
			env.ExpectCreated(nodeClass, nodePool, deployment)
			env.EventuallyExpectHealthyPodCount(labels.SelectorFromSet(deployment.Spec.Selector.MatchLabels), int(*deployment.Spec.Replicas))
			node := env.ExpectCreatedNodeCount("==", 1)[0]
			// Ensure that the requirements/labels specified above are propagated onto the node
			for k, v := range nodeSelector {
				Expect(node.Labels).To(HaveKeyWithValue(k, v))
			}
		},
			Entry("node-restriction.kuberentes.io", "node-restriction.kuberentes.io"),
			Entry("node.kubernetes.io", "node.kubernetes.io"),
			Entry("kops.k8s.io", "kops.k8s.io"),
		)
	})

	Context("Provisioning", func() {
		It("should provision a node for naked pods", func() {
			pod := test.Pod()

			env.ExpectCreated(nodeClass, nodePool, pod)
			env.EventuallyExpectHealthy(pod)
			env.ExpectCreatedNodeCount("==", 1)
		})
		It("should provision a node for a deployment", Label(debug.NoWatch), Label(debug.NoEvents), func() {
			deployment := test.Deployment(test.DeploymentOptions{Replicas: 50})
			env.ExpectCreated(nodeClass, nodePool, deployment)
			env.EventuallyExpectHealthyPodCount(labels.SelectorFromSet(deployment.Spec.Selector.MatchLabels), int(*deployment.Spec.Replicas))
			env.ExpectCreatedNodeCount("<=", 2) // should probably all land on a single node, but at worst two depending on batching
		})
		It("should provision a node for a self-affinity deployment", func() {
			// just two pods as they all need to land on the same node
			podLabels := map[string]string{"test": "self-affinity"}
			deployment := test.Deployment(test.DeploymentOptions{
				Replicas: 2,
				PodOptions: test.PodOptions{
					ObjectMeta: metav1.ObjectMeta{
						Labels: podLabels,
					},
					PodRequirements: []v1.PodAffinityTerm{
						{
							LabelSelector: &metav1.LabelSelector{MatchLabels: podLabels},
							TopologyKey:   v1.LabelHostname,
						},
					},
				},
			})

			env.ExpectCreated(nodeClass, nodePool, deployment)
			env.EventuallyExpectHealthyPodCount(labels.SelectorFromSet(deployment.Spec.Selector.MatchLabels), 2)
			env.ExpectCreatedNodeCount("==", 1)
		})
		It("should provision three nodes for a zonal topology spread", func() {
			// one pod per zone
			podLabels := map[string]string{"test": "zonal-spread"}
			deployment := test.Deployment(test.DeploymentOptions{
				Replicas: 3,
				PodOptions: test.PodOptions{
					ObjectMeta: metav1.ObjectMeta{
						Labels: podLabels,
					},
					TopologySpreadConstraints: []v1.TopologySpreadConstraint{
						{
							MaxSkew:           1,
							TopologyKey:       v1.LabelTopologyZone,
							WhenUnsatisfiable: v1.DoNotSchedule,
							LabelSelector:     &metav1.LabelSelector{MatchLabels: podLabels},
							MinDomains:        lo.ToPtr(int32(3)),
						},
					},
				},
			})

			env.ExpectCreated(nodeClass, nodePool, deployment)
			env.EventuallyExpectHealthyPodCount(labels.SelectorFromSet(podLabels), 3)
			// Karpenter will launch three nodes, however if all three nodes don't get register with the cluster at the same time, two pods will be placed on one node.
			// This can result in a case where all 3 pods are healthy, while there are only two created nodes.
			// In that case, we still expect to eventually have three nodes.
			env.EventuallyExpectNodeCount("==", 3)
		})
		It("should provision a node using a NodePool with higher priority", func() {
			nodePoolLowPri := test.NodePool(corev1.NodePool{
				Spec: corev1.NodePoolSpec{
					Weight: lo.ToPtr(int32(10)),
					Template: corev1.NodeClaimTemplate{
						Spec: corev1.NodeClaimSpec{
							NodeClassRef: &corev1.NodeClassReference{
								Group: object.GVK(nodeClass).Group,
								Kind:  object.GVK(nodeClass).Kind,
								Name:  nodeClass.Name,
							},
							Requirements: []corev1.NodeSelectorRequirementWithMinValues{
								{
									NodeSelectorRequirement: v1.NodeSelectorRequirement{
										Key:      v1.LabelOSStable,
										Operator: v1.NodeSelectorOpIn,
										Values:   []string{string(v1.Linux)},
									},
								},
								{
									NodeSelectorRequirement: v1.NodeSelectorRequirement{
										Key:      v1.LabelInstanceTypeStable,
										Operator: v1.NodeSelectorOpIn,
										Values:   []string{"t3.nano"},
									},
								},
							},
						},
					},
				},
			})
			nodePoolHighPri := test.NodePool(corev1.NodePool{
				Spec: corev1.NodePoolSpec{
					Weight: lo.ToPtr(int32(100)),
<<<<<<< HEAD
					Template: corev1.NodeClaimTemplate{
						Spec: corev1.NodeClaimSpec{
							NodeClassRef: &corev1.NodeClassReference{
								Name: nodeClass.Name,
=======
					Template: corev1beta1.NodeClaimTemplate{
						Spec: corev1beta1.NodeClaimSpec{
							NodeClassRef: &corev1beta1.NodeClassReference{
								APIVersion: object.GVK(nodeClass).GroupVersion().String(),
								Kind:       object.GVK(nodeClass).Kind,
								Name:       nodeClass.Name,
>>>>>>> ab2441d4
							},
							Requirements: []corev1.NodeSelectorRequirementWithMinValues{
								{
									NodeSelectorRequirement: v1.NodeSelectorRequirement{
										Key:      v1.LabelOSStable,
										Operator: v1.NodeSelectorOpIn,
										Values:   []string{string(v1.Linux)},
									},
								},
								{
									NodeSelectorRequirement: v1.NodeSelectorRequirement{
										Key:      v1.LabelInstanceTypeStable,
										Operator: v1.NodeSelectorOpIn,
										Values:   []string{"c5.large"},
									},
								},
							},
						},
					},
				},
			})
			pod := test.Pod()
			env.ExpectCreated(pod, nodeClass, nodePoolLowPri, nodePoolHighPri)
			env.EventuallyExpectHealthy(pod)
			env.ExpectCreatedNodeCount("==", 1)
			Expect(lo.FromPtr(env.GetInstance(pod.Spec.NodeName).InstanceType)).To(Equal("c5.large"))
			Expect(env.GetNode(pod.Spec.NodeName).Labels[corev1.NodePoolLabelKey]).To(Equal(nodePoolHighPri.Name))
		})

		DescribeTable(
			"should provision a right-sized node when a pod has InitContainers (cpu)",
			func(expectedNodeCPU string, containerRequirements v1.ResourceRequirements, initContainers ...v1.Container) {
				if env.K8sMinorVersion() < 29 {
					Skip("native sidecar containers are only enabled on EKS 1.29+")
				}

				labels := map[string]string{"test": test.RandomName()}
				// Create a buffer pod to even out the total resource requests regardless of the daemonsets on the cluster. Assumes
				// CPU is the resource in contention and that total daemonset CPU requests <= 3.
				dsBufferPod := test.Pod(test.PodOptions{
					ObjectMeta: metav1.ObjectMeta{
						Labels: labels,
					},
					PodRequirements: []v1.PodAffinityTerm{{
						LabelSelector: &metav1.LabelSelector{
							MatchLabels: labels,
						},
						TopologyKey: v1.LabelHostname,
					}},
					ResourceRequirements: v1.ResourceRequirements{
						Requests: v1.ResourceList{
							v1.ResourceCPU: func() resource.Quantity {
								dsOverhead := env.GetDaemonSetOverhead(nodePool)
								base := lo.ToPtr(resource.MustParse("3"))
								base.Sub(*dsOverhead.Cpu())
								return *base
							}(),
						},
					},
				})

				test.ReplaceRequirements(nodePool, corev1.NodeSelectorRequirementWithMinValues{
					NodeSelectorRequirement: v1.NodeSelectorRequirement{
						Key:      providerv1.LabelInstanceCPU,
						Operator: v1.NodeSelectorOpIn,
						Values:   []string{"4", "8"},
					},
				}, corev1.NodeSelectorRequirementWithMinValues{
					NodeSelectorRequirement: v1.NodeSelectorRequirement{
						Key:      providerv1.LabelInstanceCategory,
						Operator: v1.NodeSelectorOpNotIn,
						Values:   []string{"t"},
					},
				})
				pod := test.Pod(test.PodOptions{
					ObjectMeta: metav1.ObjectMeta{
						Labels: labels,
					},
					PodRequirements: []v1.PodAffinityTerm{{
						LabelSelector: &metav1.LabelSelector{
							MatchLabels: labels,
						},
						TopologyKey: v1.LabelHostname,
					}},
					InitContainers:       initContainers,
					ResourceRequirements: containerRequirements,
				})
				env.ExpectCreated(nodePool, nodeClass, dsBufferPod, pod)
				env.EventuallyExpectHealthy(pod)
				node := env.ExpectCreatedNodeCount("==", 1)[0]
				Expect(node.ObjectMeta.GetLabels()[providerv1.LabelInstanceCPU]).To(Equal(expectedNodeCPU))
			},
			Entry("sidecar requirements + later init requirements do exceed container requirements", "8", v1.ResourceRequirements{
				Requests: v1.ResourceList{v1.ResourceCPU: resource.MustParse("400m")},
			}, ephemeralInitContainer(v1.ResourceRequirements{
				Requests: v1.ResourceList{v1.ResourceCPU: resource.MustParse("300m")},
			}), v1.Container{
				RestartPolicy: lo.ToPtr(v1.ContainerRestartPolicyAlways),
				Resources: v1.ResourceRequirements{
					Requests: v1.ResourceList{v1.ResourceCPU: resource.MustParse("350m")},
				},
			}, ephemeralInitContainer(v1.ResourceRequirements{
				Requests: v1.ResourceList{v1.ResourceCPU: resource.MustParse("1")},
			})),
			Entry("sidecar requirements + later init requirements do not exceed container requirements", "4", v1.ResourceRequirements{
				Requests: v1.ResourceList{v1.ResourceCPU: resource.MustParse("400m")},
			}, ephemeralInitContainer(v1.ResourceRequirements{
				Requests: v1.ResourceList{v1.ResourceCPU: resource.MustParse("300m")},
			}), v1.Container{
				RestartPolicy: lo.ToPtr(v1.ContainerRestartPolicyAlways),
				Resources: v1.ResourceRequirements{
					Requests: v1.ResourceList{v1.ResourceCPU: resource.MustParse("350m")},
				},
			}, ephemeralInitContainer(v1.ResourceRequirements{
				Requests: v1.ResourceList{v1.ResourceCPU: resource.MustParse("300m")},
			})),
			Entry("init container requirements exceed all later requests", "8", v1.ResourceRequirements{
				Requests: v1.ResourceList{v1.ResourceCPU: resource.MustParse("400m")},
			}, v1.Container{
				RestartPolicy: lo.ToPtr(v1.ContainerRestartPolicyAlways),
				Resources: v1.ResourceRequirements{
					Requests: v1.ResourceList{v1.ResourceCPU: resource.MustParse("100m")},
				},
			}, ephemeralInitContainer(v1.ResourceRequirements{
				Requests: v1.ResourceList{v1.ResourceCPU: resource.MustParse("1500m")},
			}), v1.Container{
				RestartPolicy: lo.ToPtr(v1.ContainerRestartPolicyAlways),
				Resources: v1.ResourceRequirements{
					Requests: v1.ResourceList{v1.ResourceCPU: resource.MustParse("100m")},
				},
			}),
		)
		It("should provision a right-sized node when a pod has InitContainers (mixed resources)", func() {
			if env.K8sMinorVersion() < 29 {
				Skip("native sidecar containers are only enabled on EKS 1.29+")
			}
			test.ReplaceRequirements(nodePool, corev1.NodeSelectorRequirementWithMinValues{
				NodeSelectorRequirement: v1.NodeSelectorRequirement{
					Key:      providerv1.LabelInstanceCategory,
					Operator: v1.NodeSelectorOpNotIn,
					Values:   []string{"t"},
				},
			})
			pod := test.Pod(test.PodOptions{
				InitContainers: []v1.Container{
					{
						RestartPolicy: lo.ToPtr(v1.ContainerRestartPolicyAlways),
						Resources: v1.ResourceRequirements{Requests: v1.ResourceList{
							v1.ResourceCPU:    resource.MustParse("100m"),
							v1.ResourceMemory: resource.MustParse("128Mi"),
						}},
					},
					ephemeralInitContainer(v1.ResourceRequirements{Requests: v1.ResourceList{
						v1.ResourceCPU:    resource.MustParse("50m"),
						v1.ResourceMemory: resource.MustParse("4Gi"),
					}}),
				},
				ResourceRequirements: v1.ResourceRequirements{Requests: v1.ResourceList{
					v1.ResourceCPU:    resource.MustParse("100m"),
					v1.ResourceMemory: resource.MustParse("128Mi"),
				}},
			})
			env.ExpectCreated(nodePool, nodeClass, pod)
			env.EventuallyExpectHealthy(pod)
		})

		It("should provision a node for a pod with overlapping zone and zone-id requirements", func() {
			subnetInfo := lo.UniqBy(env.GetSubnetInfo(map[string]string{"karpenter.sh/discovery": env.ClusterName}), func(s environmentaws.SubnetInfo) string {
				return s.Zone
			})
			Expect(len(subnetInfo)).To(BeNumerically(">=", 3))

			// Create a pod with 'overlapping' zone and zone-id requirements. With two options for each label, but only one pair of zone-zoneID that maps to the
			// same AZ, we will always expect the pod to be scheduled to that AZ. In this case, this is the mapping at zone[1].
			pod := test.Pod(test.PodOptions{
				NodeRequirements: []v1.NodeSelectorRequirement{
					{
						Key:      v1.LabelTopologyZone,
						Operator: v1.NodeSelectorOpIn,
						Values:   lo.Map(subnetInfo[0:2], func(info environmentaws.SubnetInfo, _ int) string { return info.Zone }),
					},
					{
						Key:      providerv1.LabelTopologyZoneID,
						Operator: v1.NodeSelectorOpIn,
						Values:   lo.Map(subnetInfo[1:3], func(info environmentaws.SubnetInfo, _ int) string { return info.ZoneID }),
					},
				},
			})
			env.ExpectCreated(nodePool, nodeClass, pod)
			node := env.EventuallyExpectNodeCount("==", 1)[0]
			Expect(node.Labels[v1.LabelTopologyZone]).To(Equal(subnetInfo[1].Zone))
			Expect(node.Labels[providerv1.LabelTopologyZoneID]).To(Equal(subnetInfo[1].ZoneID))
		})
		It("should provision nodes for pods with zone-id requirements in the correct zone", func() {
			// Each pod specifies a requirement on this expected zone, where the value is the matching zone for the
			// required zone-id. This allows us to verify that Karpenter launched the node in the correct zone, even if
			// it doesn't add the zone-id label and the label is added by CCM. If we didn't take this approach, we would
			// succeed even if Karpenter doesn't add the label and /or incorrectly generated offerings on k8s 1.30 and
			// above. This is an unlikely scenario, and adding this check is a defense in depth measure.
			const expectedZoneLabel = "expected-zone-label"
			test.ReplaceRequirements(nodePool, corev1.NodeSelectorRequirementWithMinValues{
				NodeSelectorRequirement: v1.NodeSelectorRequirement{
					Key:      expectedZoneLabel,
					Operator: v1.NodeSelectorOpExists,
				},
			})

			subnetInfo := lo.UniqBy(env.GetSubnetInfo(map[string]string{"karpenter.sh/discovery": env.ClusterName}), func(s environmentaws.SubnetInfo) string {
				return s.Zone
			})
			pods := lo.Map(subnetInfo, func(info environmentaws.SubnetInfo, _ int) *v1.Pod {
				return test.Pod(test.PodOptions{
					NodeRequirements: []v1.NodeSelectorRequirement{
						{
							Key:      expectedZoneLabel,
							Operator: v1.NodeSelectorOpIn,
							Values:   []string{info.Zone},
						},
						{
							Key:      providerv1.LabelTopologyZoneID,
							Operator: v1.NodeSelectorOpIn,
							Values:   []string{info.ZoneID},
						},
					},
				})
			})

			env.ExpectCreated(nodePool, nodeClass)
			for _, pod := range pods {
				env.ExpectCreated(pod)
			}
			nodes := env.EventuallyExpectCreatedNodeCount("==", len(subnetInfo))
			for _, node := range nodes {
				expectedZone, ok := node.Labels[expectedZoneLabel]
				Expect(ok).To(BeTrue())
				Expect(node.Labels[v1.LabelTopologyZone]).To(Equal(expectedZone))
				zoneInfo, ok := lo.Find(subnetInfo, func(info environmentaws.SubnetInfo) bool {
					return info.Zone == expectedZone
				})
				Expect(ok).To(BeTrue())
				Expect(node.Labels[providerv1.LabelTopologyZoneID]).To(Equal(zoneInfo.ZoneID))
			}
		})
	})
})

func ephemeralInitContainer(requirements v1.ResourceRequirements) v1.Container {
	return v1.Container{
		Image:     environmentaws.EphemeralInitContainerImage,
		Command:   []string{"/bin/sh"},
		Args:      []string{"-c", "sleep 5"},
		Resources: requirements,
	}
}<|MERGE_RESOLUTION|>--- conflicted
+++ resolved
@@ -449,19 +449,12 @@
 			nodePoolHighPri := test.NodePool(corev1.NodePool{
 				Spec: corev1.NodePoolSpec{
 					Weight: lo.ToPtr(int32(100)),
-<<<<<<< HEAD
 					Template: corev1.NodeClaimTemplate{
 						Spec: corev1.NodeClaimSpec{
 							NodeClassRef: &corev1.NodeClassReference{
+								Group: object.GVK(nodeClass).Group,
+								Kind: object.GVK(nodeClass).Kind,
 								Name: nodeClass.Name,
-=======
-					Template: corev1beta1.NodeClaimTemplate{
-						Spec: corev1beta1.NodeClaimSpec{
-							NodeClassRef: &corev1beta1.NodeClassReference{
-								APIVersion: object.GVK(nodeClass).GroupVersion().String(),
-								Kind:       object.GVK(nodeClass).Kind,
-								Name:       nodeClass.Name,
->>>>>>> ab2441d4
 							},
 							Requirements: []corev1.NodeSelectorRequirementWithMinValues{
 								{
