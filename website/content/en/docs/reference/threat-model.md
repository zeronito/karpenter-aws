---
title: "Threat Model"
linkTitle: "Threat Model"
weight: 999
---

Karpenter is an open source dynamic provisioner and autoscaler for Kubernetes. It automatically launches just-in-time compute resources to handle your cluster's applications. It observes Kubernetes pods and launches nodes in response to those pods’ scheduling constraints. It  does not perform the actual scheduling and instead waits for [kube-scheduler](https://kubernetes.io/docs/concepts/scheduling-eviction/kube-scheduler/) to schedule the pods. 

Customers self deploy and manage the lifecycle of Karpenter in their clusters. When running in AWS, Karpenter is installed on either an [Managed Node Groups](https://docs.aws.amazon.com/eks/latest/userguide/managed-node-groups.html) or a [Fargate Profile](https://docs.aws.amazon.com/eks/latest/userguide/fargate-profile.html) that runs in EKS Clusters. Karpenter relies on public facing AWS APIs and IAM Permissions. It uses AWS-SDK-Go v1, and AWS-vended credentials using [IAM Roles for Service Accounts](https://docs.aws.amazon.com/eks/latest/userguide/iam-roles-for-service-accounts.html) or [EKS Pod Identity](https://docs.aws.amazon.com/eks/latest/userguide/pod-identities.html).

## Architecture & Actors

1. **Cluster Operator**: An identity that installs and configures Karpenter in a Kubernetes cluster, and configures Karpenter's cloud identity and permissions.
2. **Cluster Developer**: An identity that can create pods, typically through Deployments, DaemonSets, or other pod-controller types.
3. **Karpenter Controller:** The Karpenter application pod that operates inside a cluster.

![threat-model](/threat-model.png)

## Capabilities

### Cluster Operator

The Cluster Operator has full control to install and configure Karpenter including all [`NodePools`]({{<ref "../concepts/nodepools" >}}) and [`EC2NodeClasses`]({{<ref "../concepts/nodeclasses" >}}). The Cluster Operator has privileges to manage the cloud identities and permissions for Nodes, and the cloud identity and permissions for Karpenter.

### Cluster Developer

A Cluster Developer has the ability to create pods via `Deployments`, `ReplicaSets`, `StatefulSets`, `Jobs`, etc. This assumes that the Cluster Developer cannot modify the Karpenter pod or launch pods using Karpenter’s service account and gain access to Karpenter’s IAM role.

### Karpenter Controller

Karpenter has permissions to create and manage cloud instances. Karpenter has Kubernetes API permissions to create, update, and remove nodes, as well as evict pods. For a full list of the permissions, see the RBAC rules in the helm chart template. Karpenter also has AWS IAM permissions to create instances with IAM roles.

<<<<<<< HEAD
* [aggregate-clusterrole.yaml](https://github.com/aws/karpenter/blob{{< githubRelRef >}}charts/karpenter/templates/aggregate-clusterrole.yaml)
* [clusterrole-core.yaml](https://github.com/aws/karpenter/blob{{< githubRelRef >}}charts/karpenter/templates/clusterrole-core.yaml)
* [clusterrole.yaml](https://github.com/aws/karpenter/blob{{< githubRelRef >}}charts/karpenter/templates/clusterrole.yaml)
* [rolebinding.yaml](https://github.com/aws/karpenter/blob{{< githubRelRef >}}charts/karpenter/templates/rolebinding.yaml)
* [role.yaml](https://github.com/aws/karpenter/blob{{< githubRelRef >}}charts/karpenter/templates/role.yaml)
=======
* [aggregate-clusterrole.yaml](https://github.com/aws/karpenter/blob/v1.0.1/charts/karpenter/templates/aggregate-clusterrole.yaml)
* [clusterrole-core.yaml](https://github.com/aws/karpenter/blob/v1.0.1/charts/karpenter/templates/clusterrole-core.yaml)
* [clusterrole.yaml](https://github.com/aws/karpenter/blob/v1.0.1/charts/karpenter/templates/clusterrole.yaml)
* [rolebinding.yaml](https://github.com/aws/karpenter/blob/v1.0.1/charts/karpenter/templates/rolebinding.yaml)
* [role.yaml](https://github.com/aws/karpenter/blob/v1.0.1/charts/karpenter/templates/role.yaml)
>>>>>>> 8912b9b5

## Assumptions

| Category	     | Assumption	                                                                                                                                                                                                            | Comment	                                                                                                                                                                                                                          |
|---------------|------------------------------------------------------------------------------------------------------------------------------------------------------------------------------------------------------------------------|-----------------------------------------------------------------------------------------------------------------------------------------------------------------------------------------------------------------------------------|
| Generic	      | The Karpenter pod is operated on a node in the cluster, and uses a Service Account for authentication to the Kubernetes API	                                                                                           | Cluster Operators may want to isolate the node running the Karpenter pod to a system-pool of nodes to mitigate the possibility of container breakout with Karpenter’s permissions. 	                                              |
| Generic	      | Cluster Developer does not have any Kubernetes permissions to manage Karpenter running in the cluster (The deployment, pods, clusterrole, etc)	                                                                        | 	                                                                                                                                                                                                                                 |
| Generic	      | Restrictions on the fields of pods a Cluster Developer can create are out of scope. 	                                                                                                                                  | Cluster Operators can use policy frameworks to enforce restrictions on Pod capabilities	                                                                                                                                          |
| Generic	      | No sensitive data is included in non-Secret resources in the Kubernetes API. The Karpenter controller has the ability to list all pods, nodes, deployments, and many other pod-controller and storage resource types.	 | Karpenter does not have permission to list/watch cluster-wide ConfigMaps or Secrets	                                                                                                                                              |
| Generic	      | Karpenter has permissions to create, modify, and delete nodes from the cluster, and evict any pod. 	                                                                                                                   | Cluster Operators running applications with varying security profiles in the same cluster may want to configure dedicated nodes and scheduling rules for Karpenter to mitigate potential container escapes from other containers	 |
| AWS-Specific	 | The Karpenter IAM policy is encoded in the GitHub repo. Any additional permissions possibly granted to that role by the administrator are out of scope	                                                                | 	                                                                                                                                                                                                                                 |
| AWS-Specific	 | The Karpenter pod uses IRSA for AWS credentials 	                                                                                                                                                                      | Setup of IRSA is out of scope for this document 	                                                                                                                                                                                 |

## Generic Threats and Mitigations

### Threat: Cluster Developer can influence creation of an arbitrary number of nodes

**Background**: Karpenter creates new instances based on the count of pending pods.

**Threat**: A Cluster Developer attempts to have Karpenter create more instances than intended by creating a large number of pods or by using anti-affinity to schedule one pod per node.

**Mitigation**: In addition to [Kubernetes resource limits](https://kubernetes.io/docs/concepts/policy/resource-quotas/#object-count-quota), Cluster Operators can [configure limits on a NodePool]({{< ref "../concepts/nodepools#spec-limits" >}}) to limit the total amount of memory, CPU, or other resources provisioned across all nodes.

## Threats

### Threat: Using EC2 CreateTag/DeleteTag Permissions to Orchestrate Instance Creation/Deletion

**Background**: As of `0.28.0`, Karpenter creates a mapping between CloudProvider instances and CustomResources in the cluster for capacity tracking. To ensure this mapping is consistent, Karpenter utilizes the following tag keys:

* `karpenter.sh/managed-by`
* `karpenter.sh/nodepool`
* `kubernetes.io/cluster/${CLUSTER_NAME}`
* `karpenter.sh/provisioner-name` (prior to `0.32.0`)

Any user that has the ability to Create/Delete tags on CloudProvider instances will have the ability to orchestrate Karpenter to Create/Delete CloudProvider instances as a side effect.

In addition, as of `0.29.0`, Karpenter will Drift on Security Groups and Subnets. If a user has the Create/Delete tags permission for either of resources, they can orchestrate Karpenter to Create/Delete CloudProvider instances as a side effect.

**Threat:** A Cluster Operator attempts to create or delete a tag on a resource discovered by Karpenter. If it has the ability to create a tag it can effectively create or delete CloudProvider instances associated with the tagged resources.

**Mitigation** Cluster Operators should [enforce tag-based IAM policies](https://docs.aws.amazon.com/IAM/latest/UserGuide/access_tags.html) on these tags against any EC2 instance resource (`i-*`) for any users that might have [CreateTags](https://docs.aws.amazon.com/AWSEC2/latest/APIReference/API_CreateTags.html)/[DeleteTags](https://docs.aws.amazon.com/AWSEC2/latest/APIReference/API_DeleteTags.html) permissions but should not have [RunInstances](https://docs.aws.amazon.com/AWSEC2/latest/APIReference/API_RunInstances.html)/[TerminateInstances](https://docs.aws.amazon.com/AWSEC2/latest/APIReference/API_TerminateInstances.html) permissions.

### Threat: Launching EC2 instances with IAM roles not intended for Karpenter nodes

**Background**: Many IAM roles in an AWS account may trust the EC2 service principal. IAM administrators must grant the `iam:PassRole` permission to IAM principals to allow those principals in the account to launch instances with specific roles.

**Threat:** A Cluster Operator attempts to create an `EC2NodeClass` with an IAM role not intended for Karpenter

**Mitigation**: Cluster Operators must enumerate the roles in the resource section of the IAM policy granted to the Karpenter role for the `iam:PassRole` action. Karpenter will fail to generate an instance profile if role that is specified in the `spec.role` section of the `EC2NodeClass` is not enumerated in the `iam:PassRole` permission.

### Threat: Karpenter can orchestrate the creation/deletion of IAM Instance Profiles it doesn't own

**Background**: Karpenter has permission to create/update/delete instance profiles as part of its controller permissions to ensure that it can auto-generate instance profiles when EC2NodeClasses are created.

**Threat**: An actor who obtains control of the Karpenter pod’s IAM role may delete instance profiles not owned by Karpenter, causing workload disruption to other instances using the profile in the account.

**Mitigation**: Karpenter's controller permissions enforce that it creates instance profiles with tags which provide ownership information. These tags include:

* `karpenter.sh/managed-by`
* `kubernetes.io/cluster/${CLUSTER_NAME}`
* `karpenter.k8s.aws/ec2nodeclass`
* `topology.kubernetes.io/region`

These tags ensure that instance profiles created by Karpenter in the account are unique to that cluster. Karpenter's controller permissions _only_ allow it to act on instance profiles that contain these tags which match the cluster information.

### Threat: Karpenter can be used to create or terminate EC2 instances outside the cluster

**Background**: EC2 instances can exist in an AWS account outside of the Kubernetes cluster.

**Threat**: An actor who obtains control of the Karpenter pod’s IAM role may be able to create or terminate EC2 instances not part of the Kubernetes cluster managed by Karpenter.

**Mitigation**: Karpenter creates instances with tags, several of which are enforced in the IAM policy granted to the Karpenter IAM role that restrict the instances Karpenter can terminate. One tag requires that the instance was provisioned by a Karpenter controller (`karpenter.sh/nodepool`), another tag can include a cluster name to mitigate any termination between two clusters with Karpenter in the same account (`kubernetes.io/cluster/${CLUSTER_NAME}`. Cluster Operators also can restrict the region to prevent two clusters in the same account with the same name in different regions.

Additionally, Karpenter does not allow tags to be modified on instances unowned by Karpenter after creation, except for the `Name` and `karpenter.sh/nodeclaim` tags. Though these tags can be changed after instance creation, `aws:ResourceTag` conditions enforce that the Karpenter controller is only able to change these tags on instances that it already owns, enforced through the `karpenter.sh/nodepool` and `kubernetes.io/cluster/${CLUSTER_NAME}` tags.

### Threat: Karpenter launches an EC2 instance using an unintended AMI

**Background**: Cluster Developers can create Node Templates that refer to an AMI by metadata, such as a name rather than an AMI resource ID.

**Threat:** A threat actor creates a public AMI with the same name as a customer’s AMI in an attempt to get Karpenter to select the threat actor’s AMI instead of the intended AMI.

**Mitigation**: When selecting AMIs by name or tags, Karpenter defaults to adding an ownership filter of `self,amazon` so AMI images external to the account are not used.

## Threats and Mitigations 


<|MERGE_RESOLUTION|>--- conflicted
+++ resolved
@@ -14,7 +14,7 @@
 2. **Cluster Developer**: An identity that can create pods, typically through Deployments, DaemonSets, or other pod-controller types.
 3. **Karpenter Controller:** The Karpenter application pod that operates inside a cluster.
 
-![threat-model](/threat-model.png)
+![threat-model](/threat-model.jpg)
 
 ## Capabilities
 
@@ -28,104 +28,161 @@
 
 ### Karpenter Controller
 
-Karpenter has permissions to create and manage cloud instances. Karpenter has Kubernetes API permissions to create, update, and remove nodes, as well as evict pods. For a full list of the permissions, see the RBAC rules in the helm chart template. Karpenter also has AWS IAM permissions to create instances with IAM roles.
+#### IAM Permission
 
-<<<<<<< HEAD
+**KarpenterControllerPolicy**
+
+A KarpenterControllerPolicy object sets the name of the policy, then defines a set of resources and actions allowed for those resources. Below are the minimum permissions needed to operate Karpenter:
+
+|          Write Operations         |          Read Operations          |
+|:---------------------------------:|:---------------------------------:|
+| ec2:CreateFleet                   | ec2:DescribeAvailabilityZones     |
+| ec2:CreateLaunchTemplate          | ec2:DescribeImages                |
+| ec2:CreateTags                    | ec2:DescribeInstances             |
+| ec2:DeleteLaunchTemplate          | ec2:DescribeInstanceTypeOfferings |
+| ec2:RunInstances                  | ec2:DescribeInstanceTypes         |
+| ec2:TerminateInstances            | ec2:DescribeLaunchTemplates       |
+| iam:PassRole                      | ec2:DescribeSecurityGroups        |
+| iam:CreateInstanceProfile         | ec2:DescribeSpotPriceHistory      |
+| iam:TagInstanceProfile            | ec2:DescribeSubnets               |
+| iam:AddRoleToInstanceProfile      | pricing:GetProducts               |
+| iam:RemoveRoleFromInstanceProfile | ssm:GetParameter                  |
+| iam:DeleteInstanceProfile         | iam:GetInstanceProfile            |
+| sqs:DeleteMessage (Optional)      | eks:DescribeCluster               |
+|                                   | sqs:GetQueueAttributes(Optional)  |
+|                                   | sqs:GetQueueUrl(Optional)         |
+|                                   | sqs:ReceiveMessage(Optional)      |
+
+For more information checkout [KarpenterControllerPolicy](https://karpenter.sh/docs/reference/cloudformation/#karpentercontrollerpolicy)
+
+**KarpenterNodeRole**
+
+The KarpenterNodeRole is created using several AWS managed policies, which are designed to provide permissions for specific uses needed by the nodes to work with EC2 and other AWS resources.
+
+| Policy                             | Description                                                                                  |
+|------------------------------------|----------------------------------------------------------------------------------------------|
+| AmazonEKS_CNI_Policy               | Provides the permissions that the Amazon VPC CNI Plugin needs to configure EKS worker nodes. |
+| AmazonEKSWorkerNodePolicy          | Lets Amazon EKS worker nodes connect to EKS Clusters.                                        |
+| AmazonEC2ContainerRegistryReadOnly | Allows read-only access to repositories in the Amazon EC2 Container Registry.                |
+| AmazonSSMManagedInstanceCore       | Adds AWS Systems Manager service core functions for Amazon EC2.                              |
+
+
+For more information checkout [KarpenterNodeRole]( https://karpenter.sh/docs/reference/cloudformation/#karpenternoderoley)
+
+#### RBAC Policies
+
+Karpenter has Kubernetes API permissions to create, update, and remove nodeclaims, as well as evict pods. For a full list of the permissions, see the RBAC rules in the helm chart template. Karpenter also has AWS IAM permissions to create instances with IAM roles.
+
 * [aggregate-clusterrole.yaml](https://github.com/aws/karpenter/blob{{< githubRelRef >}}charts/karpenter/templates/aggregate-clusterrole.yaml)
 * [clusterrole-core.yaml](https://github.com/aws/karpenter/blob{{< githubRelRef >}}charts/karpenter/templates/clusterrole-core.yaml)
 * [clusterrole.yaml](https://github.com/aws/karpenter/blob{{< githubRelRef >}}charts/karpenter/templates/clusterrole.yaml)
 * [rolebinding.yaml](https://github.com/aws/karpenter/blob{{< githubRelRef >}}charts/karpenter/templates/rolebinding.yaml)
 * [role.yaml](https://github.com/aws/karpenter/blob{{< githubRelRef >}}charts/karpenter/templates/role.yaml)
-=======
-* [aggregate-clusterrole.yaml](https://github.com/aws/karpenter/blob/v1.0.1/charts/karpenter/templates/aggregate-clusterrole.yaml)
-* [clusterrole-core.yaml](https://github.com/aws/karpenter/blob/v1.0.1/charts/karpenter/templates/clusterrole-core.yaml)
-* [clusterrole.yaml](https://github.com/aws/karpenter/blob/v1.0.1/charts/karpenter/templates/clusterrole.yaml)
-* [rolebinding.yaml](https://github.com/aws/karpenter/blob/v1.0.1/charts/karpenter/templates/rolebinding.yaml)
-* [role.yaml](https://github.com/aws/karpenter/blob/v1.0.1/charts/karpenter/templates/role.yaml)
->>>>>>> 8912b9b5
 
 ## Assumptions
 
-| Category	     | Assumption	                                                                                                                                                                                                            | Comment	                                                                                                                                                                                                                          |
-|---------------|------------------------------------------------------------------------------------------------------------------------------------------------------------------------------------------------------------------------|-----------------------------------------------------------------------------------------------------------------------------------------------------------------------------------------------------------------------------------|
-| Generic	      | The Karpenter pod is operated on a node in the cluster, and uses a Service Account for authentication to the Kubernetes API	                                                                                           | Cluster Operators may want to isolate the node running the Karpenter pod to a system-pool of nodes to mitigate the possibility of container breakout with Karpenter’s permissions. 	                                              |
-| Generic	      | Cluster Developer does not have any Kubernetes permissions to manage Karpenter running in the cluster (The deployment, pods, clusterrole, etc)	                                                                        | 	                                                                                                                                                                                                                                 |
-| Generic	      | Restrictions on the fields of pods a Cluster Developer can create are out of scope. 	                                                                                                                                  | Cluster Operators can use policy frameworks to enforce restrictions on Pod capabilities	                                                                                                                                          |
-| Generic	      | No sensitive data is included in non-Secret resources in the Kubernetes API. The Karpenter controller has the ability to list all pods, nodes, deployments, and many other pod-controller and storage resource types.	 | Karpenter does not have permission to list/watch cluster-wide ConfigMaps or Secrets	                                                                                                                                              |
-| Generic	      | Karpenter has permissions to create, modify, and delete nodes from the cluster, and evict any pod. 	                                                                                                                   | Cluster Operators running applications with varying security profiles in the same cluster may want to configure dedicated nodes and scheduling rules for Karpenter to mitigate potential container escapes from other containers	 |
-| AWS-Specific	 | The Karpenter IAM policy is encoded in the GitHub repo. Any additional permissions possibly granted to that role by the administrator are out of scope	                                                                | 	                                                                                                                                                                                                                                 |
-| AWS-Specific	 | The Karpenter pod uses IRSA for AWS credentials 	                                                                                                                                                                      | Setup of IRSA is out of scope for this document 	                                                                                                                                                                                 |
+|   Category   |                                                                                                       Assumption                                                                                                      |                                                                                                              Comment                                                                                                             |
+|:------------:|:---------------------------------------------------------------------------------------------------------------------------------------------------------------------------------------------------------------------:|:--------------------------------------------------------------------------------------------------------------------------------------------------------------------------------------------------------------------------------:|
+| Generic      | The Karpenter pod is operated on a node in the cluster, and uses a Service Account or Pod Identity for authentication to the Kubernetes API                                                                           | Cluster Operators may want to isolate the node running the Karpenter pod to a system-pool of nodes to mitigate the possibility of container breakout with Karpenter’s permissions.                                               |
+| Generic      | Application Owners do not have any Kubernetes permissions to manage Karpenter running in the cluster (The deployment, pods, clusterrole, etc)                                                                         |                                                                                                                                                                                                                                  |
+| Generic      | Restrictions on the fields of pods Application Owners can create are out of scope.                                                                                                                                    | Cluster Operators can use policy frameworks to enforce restrictions on Pod capabilities                                                                                                                                          |
+| Generic      | No sensitive data is included in non-Secret resources in the Kubernetes API. The Karpenter controller has the ability to list all pods, nodes, deployments, and many other pod-controller and storage resource types. | Karpenter does not have permission to list/watch cluster-wide ConfigMaps or Secrets                                                                                                                                              |
+| Generic      | Karpenter has permissions to create, modify, and delete nodes from the cluster, and evict any pod.                                                                                                                    | Cluster Operators running applications with varying security profiles in the same cluster may want to configure dedicated nodes and scheduling rules for Karpenter to mitigate potential container escapes from other containers |
+| AWS-Specific | The Karpenter IAM policy is encoded in the GitHub repo. Any additional permissions possibly granted to that role by the administrator are out of scope                                                                |                                                                                                                                                                                                                                  |
+| AWS-Specific | The Karpenter pod uses IRSA or Pod Identity for AWS credentials                                                                                                                                                       | Setup of IRSA and Pod Identity is out of scope for this document                                                                                                                                                                 |
 
-## Generic Threats and Mitigations
+## Threats and Mitigations 
 
-### Threat: Cluster Developer can influence creation of an arbitrary number of nodes
+### Runaway Scaling 
 
-**Background**: Karpenter creates new instances based on the count of pending pods.
+#### NodeClaims
 
-**Threat**: A Cluster Developer attempts to have Karpenter create more instances than intended by creating a large number of pods or by using anti-affinity to schedule one pod per node.
+**Threat:** Any user who has permission to CREATE `NodeClaim` permission on the Kubernetes API server has implicit permission to launch new EC2 instances, even if they don’t have the IAM permission to launch the instances themselves. This can result in exhaustion of resources quotas possibly blocking other AWS services from operating within the account.
 
-**Mitigation**: In addition to [Kubernetes resource limits](https://kubernetes.io/docs/concepts/policy/resource-quotas/#object-count-quota), Cluster Operators can [configure limits on a NodePool]({{< ref "../concepts/nodepools#spec-limits" >}}) to limit the total amount of memory, CPU, or other resources provisioned across all nodes.
+**Mitigation:** CREATE `NodeClaim` is treated as a privileged permission, users who would not otherwise have permission to launch instances. By default, only the Cluster Operator has access to this resource. If the Cluster Operator grants another user permission, this is the user’s responsibility.
 
-## Threats
+#### Pods
 
-### Threat: Using EC2 CreateTag/DeleteTag Permissions to Orchestrate Instance Creation/Deletion
+**Threat:** Application Owners are able to leverage Karpenter to launch new instances in response to their pending pods, even if they don’t have permissions to launch instances themselves. This can result in exhaustion of resources quotas  (instance vcpu limits, IP addresses, etc) potentially blocking other service or workloads within the account the account. 
 
-**Background**: As of `0.28.0`, Karpenter creates a mapping between CloudProvider instances and CustomResources in the cluster for capacity tracking. To ensure this mapping is consistent, Karpenter utilizes the following tag keys:
+**Mitigation:** Karpenter enables Cluster Operators to configure maximum resources to limit resource spend on `NodePools`.  We restrict instance types that we launch to only those that will not exceed the specified limit.  If there are no such instance types available to the `NodePool`, we will not launch any nodes.
 
-* `karpenter.sh/managed-by`
-* `karpenter.sh/nodepool`
-* `kubernetes.io/cluster/${CLUSTER_NAME}`
-* `karpenter.sh/provisioner-name` (prior to `0.32.0`)
 
-Any user that has the ability to Create/Delete tags on CloudProvider instances will have the ability to orchestrate Karpenter to Create/Delete CloudProvider instances as a side effect.
+### Privilege Escalation
 
-In addition, as of `0.29.0`, Karpenter will Drift on Security Groups and Subnets. If a user has the Create/Delete tags permission for either of resources, they can orchestrate Karpenter to Create/Delete CloudProvider instances as a side effect.
+#### Deleting/Creating Instances through NodeClaim Updates
 
-**Threat:** A Cluster Operator attempts to create or delete a tag on a resource discovered by Karpenter. If it has the ability to create a tag it can effectively create or delete CloudProvider instances associated with the tagged resources.
+**Threat:** Any user who has permission to Update `NodeClaims` on the Kubernetes API server has implicit permission to launch new EC2 instances, even if they don’t have the IAM permission to launch the instances themselves. Karpenter uses [NodeClaim annotations](https://karpenter.sh/docs/concepts/disruption/#drift) resource as sources of truth for detecting Drift and mapping to an EC2 Instance. A user who has access to edit fields on `NodeClaim` annotation may not have `RunInstances/TerminateInstances` permission, meaning that a user who has permission to Create or edit a `NodeClaim` annotation  can modify the EC2 instance it refers to, escalating their privilege to orchestrate Karpenter to terminate an existing instance. 
 
-**Mitigation** Cluster Operators should [enforce tag-based IAM policies](https://docs.aws.amazon.com/IAM/latest/UserGuide/access_tags.html) on these tags against any EC2 instance resource (`i-*`) for any users that might have [CreateTags](https://docs.aws.amazon.com/AWSEC2/latest/APIReference/API_CreateTags.html)/[DeleteTags](https://docs.aws.amazon.com/AWSEC2/latest/APIReference/API_DeleteTags.html) permissions but should not have [RunInstances](https://docs.aws.amazon.com/AWSEC2/latest/APIReference/API_RunInstances.html)/[TerminateInstances](https://docs.aws.amazon.com/AWSEC2/latest/APIReference/API_TerminateInstances.html) permissions.
+**Mitigation:** Karpenter recommends granting Write permissions to `NodeClaim` to only those Kubernetes RBAC entities which should be able to create/delete EC2 instances. Generally, users of any Kubernetes RBAC entity that has Write permissions on Nodes should have the same Write permissions on `NodeClaim` Although user don’t need to modify `NodeClaims`. 
 
-### Threat: Launching EC2 instances with IAM roles not intended for Karpenter nodes
+#### Deleting/Creating EC2 Instances through NodePool and EC2NodeClass Updates
 
-**Background**: Many IAM roles in an AWS account may trust the EC2 service principal. IAM administrators must grant the `iam:PassRole` permission to IAM principals to allow those principals in the account to launch instances with specific roles.
+**Threat:** Karpenter discovers SecurityGroups, Subnets, and AMIs on the EC2NodeClass for detecting Drift. A user who has access to modify fields on NodePool/EC2NodeClass may not also have `RunInstances/TerminateInstances` permission, meaning that a user who has permission to edit these custom resources can escalate their privilege to orchestrate Karpenter to creating and terminate an instances.
 
-**Threat:** A Cluster Operator attempts to create an `EC2NodeClass` with an IAM role not intended for Karpenter
+**Mitigation:** Karpenter recommends granting the permission to create and modify NodePool and `EC2NodeClass` to only those Kubernetes RBAC entities which should be able to create/delete EC2 instances. The use of Karpenter `NodePool` is analogous to giving the RBAC entity all the IAM permissions that Karpenter holds.
 
-**Mitigation**: Cluster Operators must enumerate the roles in the resource section of the IAM policy granted to the Karpenter role for the `iam:PassRole` action. Karpenter will fail to generate an instance profile if role that is specified in the `spec.role` section of the `EC2NodeClass` is not enumerated in the `iam:PassRole` permission.
+#### Deleting/Creating EC2 Instances through Updating Tags
 
-### Threat: Karpenter can orchestrate the creation/deletion of IAM Instance Profiles it doesn't own
+**Threat:** Karpenter discovers SecurityGroups, Subnets, and AMIs on the EC2NodeClass for detecting Drift. A user who has the ability to modify tags on SecurityGroups, Subnets, and AMIs can trigger drift  may not have `RunInstances/TerminateInstances` permission meaning a user who has permission to add/edit tags on SecurityGroups, Subnets, and AMIs can escalate their privilege to orchestrate Karpenter to creating and terminate an instances.
 
-**Background**: Karpenter has permission to create/update/delete instance profiles as part of its controller permissions to ensure that it can auto-generate instance profiles when EC2NodeClasses are created.
+**Mitigation:** Karpenter recommends that granting permission to editing tags that are used by Karpenter to create and modify tags on SecurityGroups, Subnets, and AMIs to only entities with create/delete EC2 instances.
 
-**Threat**: An actor who obtains control of the Karpenter pod’s IAM role may delete instance profiles not owned by Karpenter, causing workload disruption to other instances using the profile in the account.
+#### Karpenter launches an EC2 instance using an unintended AMI
 
-**Mitigation**: Karpenter's controller permissions enforce that it creates instance profiles with tags which provide ownership information. These tags include:
+**Threat:** Application Owners can create `EC2NodeClass` that refer to an AMI by name. A user can launch with a public AMI with the same name that is different than AMI interned by the user.
+
+**Mitigation:** When selecting AMIs by name, Karpenter defaults to adding an ownership filter of self,amazon so AMI images external to the account are not used.
+
+#### Karpenter can be used to create or terminate EC2 instances outside the cluster
+
+**Threat:** EC2 instances can exist in an AWS account outside of the Kubernetes cluster. An actor who obtains control of the Karpenter pod’s IAM role may be able to create or terminate EC2 instances not part of the Kubernetes cluster managed by Karpenter.
+
+**Mitigation:** Karpenter creates instances with tags, several of which are enforced in the IAM policy granted to the Karpenter IAM role that restrict the instances Karpenter can terminate. One tag requires that the instance was provisioned by a Karpenter controller (`karpenter.sh/nodepool`), another tag can include a cluster name to mitigate any termination between two clusters with Karpenter in the same account `kubernetes.io/cluster/${CLUSTER_NAME}`. Cluster Operators also can restrict the region to prevent two clusters in the same account with the same name in different regions. The IAM permissions provided to customers restrict region out of the box by default. Additionally, Karpenter does not allow tags to be created or modified on instances unowned by Karpenter after creation, except for the `Name` and `karpenter.sh/nodeclaim` tags. Though these tags can be changed after instance creation, `aws:ResourceTag` conditions enforce that the Karpenter controller is only able to change these tags on instances that it already owns, enforced through the `karpenter.sh/nodepool` and `kubernetes.io/cluster/${CLUSTER_NAME}` tags.
+
+#### Karpenter can orchestrate the creation/deletion of IAM Instance Profiles it doesn’t own
+
+**Threat:** Karpenter has permission to create/update/delete instance profiles as part of its controller permissions to ensure that it can auto-generate instance profiles when `EC2NodeClasses` are created. An actor who obtains control of the Karpenter pod’s IAM role may delete instance profiles not owned by Karpenter, causing workload disruption to other instances using the profile in the account.
+
+**Mitigation:** Karpenter’s controller permissions enforce that it creates instance profiles with tags which provide ownership information. These tags include:
 
 * `karpenter.sh/managed-by`
 * `kubernetes.io/cluster/${CLUSTER_NAME}`
 * `karpenter.k8s.aws/ec2nodeclass`
 * `topology.kubernetes.io/region`
 
-These tags ensure that instance profiles created by Karpenter in the account are unique to that cluster. Karpenter's controller permissions _only_ allow it to act on instance profiles that contain these tags which match the cluster information.
+Source: https://karpenter.sh/docs/reference/cloudformation/#allowscopedinstanceprofilecreationactions
 
-### Threat: Karpenter can be used to create or terminate EC2 instances outside the cluster
+These tags ensure that instance profiles created by Karpenter in the account are unique to that cluster. Karpenter’s controller permissions only allow it to act on instance profiles that contain these tags which match the cluster information.
 
-**Background**: EC2 instances can exist in an AWS account outside of the Kubernetes cluster.
+#### Operator and developer have different permissions
 
-**Threat**: An actor who obtains control of the Karpenter pod’s IAM role may be able to create or terminate EC2 instances not part of the Kubernetes cluster managed by Karpenter.
+**Threat:** When installing Karpenter, cluster operators define an [IAM Role](https://karpenter.sh/docs/reference/cloudformation/#controller-authorization) for Karpenter to run under. Additionally, cluster operators must provide an [Instance IAM Role](https://karpenter.sh/docs/reference/cloudformation/#node-authorization) or Instance Profile for EC2 Instance launched by Karpenter. If the developer had permission to exec into the Karpenter pod, they would elevate their permissions to that of the IAM role for Karpenter.
 
-**Mitigation**: Karpenter creates instances with tags, several of which are enforced in the IAM policy granted to the Karpenter IAM role that restrict the instances Karpenter can terminate. One tag requires that the instance was provisioned by a Karpenter controller (`karpenter.sh/nodepool`), another tag can include a cluster name to mitigate any termination between two clusters with Karpenter in the same account (`kubernetes.io/cluster/${CLUSTER_NAME}`. Cluster Operators also can restrict the region to prevent two clusters in the same account with the same name in different regions.
+**Mitigation:** Karpenter runs in a separate namespace [(currently recommended to run under kube-system namespace)](https://karpenter.sh/docs/getting-started/getting-started-with-karpenter/#preventing-apiserver-request-throttling) , which enables cluster operators to restrict access using Kubernetes RBAC. 
 
-Additionally, Karpenter does not allow tags to be modified on instances unowned by Karpenter after creation, except for the `Name` and `karpenter.sh/nodeclaim` tags. Though these tags can be changed after instance creation, `aws:ResourceTag` conditions enforce that the Karpenter controller is only able to change these tags on instances that it already owns, enforced through the `karpenter.sh/nodepool` and `kubernetes.io/cluster/${CLUSTER_NAME}` tags.
+#### Undesired Disruption Through NodePool Access
 
-### Threat: Karpenter launches an EC2 instance using an unintended AMI
+Problem: If the user is able to modify the `NodePool` for a given budget, they can edit the budgets to change the resulting behavior. This could either terminate nodes when the user doesn’t want it, or block Karpenter to terminate and patch nodes when a user does. 
 
-**Background**: Cluster Developers can create Node Templates that refer to an AMI by metadata, such as a name rather than an AMI resource ID.
+Mitigation: Access to the `NodePool` is treated as a privileged permission. If an Application Owners had access to the `NodePool`, they could modify or delete everything about the existing nodes in the cluster. By default, only the Cluster Operator has access to this resource. If the Cluster Operator grants another user permission, this is the user’s responsibility. Karpenter also emits a metric for the current allowed disruption that users can monitor in case their `NodePools` are modified. Karpenter will also emit an event for the `NodePool` if disruptions are allowed. 
 
-**Threat:** A threat actor creates a public AMI with the same name as a customer’s AMI in an attempt to get Karpenter to select the threat actor’s AMI instead of the intended AMI.
+#### Launching EC2 instances with IAM roles not intended for Karpenter nodes
 
-**Mitigation**: When selecting AMIs by name or tags, Karpenter defaults to adding an ownership filter of `self,amazon` so AMI images external to the account are not used.
+**Threat:** Many IAM roles in an AWS account may trust the EC2 service principal. IAM administrators must grant the `iam:PassRole` permission to `IAM principals` to allow those principals in the account to launch instances with specific roles. A Cluster Operator attempts to create an `EC2NodeClass` with an IAM role not intended for Karpenter
 
-## Threats and Mitigations 
+**Mitigation:** Cluster Operators must enumerate the roles in the resource section of the IAM policy granted to the Karpenter role for the `iam:PassRole` action. Karpenter will fail to generate an instance profile if role that is specified in the `spec.role` section of the `EC2NodeClass` is not enumerated in the `iam:PassRole` permission.
 
+#### Execution of Arbitrary UserData
 
+**Threat:** Karpenter allows users to specify custom UserData as part of the `EC2NodeClass` resource. This UserData may take two shapes: a MIME multi-part archive or a NodeConfig yaml object. Karpenter does not perform any validation on this input, other than parsing the MIME multi-part archive if a header is detected. This custom UserData is then merged with UserData generated by Karpenter and is included in the Launch Template used to launch Karpenter managed nodes. Users with EDIT permissions on `EC2NodeClass` are able arbitrarily execute code on nodes launched by Karpenter.
+
+**Mitigation:** Access to `EC2NodeClass` is treated as a privileged permission. Access to the `EC2NodeClass` enables a user to not only specify custom UserData but also modify the IAM role used by the instance profile generated for the node, select the Node’s subnets and security groups, and other privileged settings. By default, only the Cluster Admin has access to this resource. If the Cluster Admin grants another user permission, this is the Cluster Admin’s responsibility. 
+
+### Denial of Service
+
+#### Repeated DescribeImages Call to the EC2 API
+
+**Threat:** Any user that has CREATE or EDIT EC2NodeClass permission can make read API calls. An actor could create add many [AMISelectorTerms](https://karpenter.sh/docs/concepts/nodeclasses/#specamiselectorterms), using tags or name , which could result in Karpenter making repeated calls to EC2. One set of tags can potentially make 70 `DescribeImages` call due to the filtering and pagination operation of the EC2 APIs. This is due to the nature of tag based [pagination](https://docs.aws.amazon.com/AWSEC2/latest/APIReference/Query-Requests.html#api-pagination) operations for DescribeImages API. 
+
+**Mitigation:** Access to the `EC2NodeClass` is treated as a privileged permission. If an Application Owners had access to the `EC2NodeClass`, they could modify to cause Karpenter to make AWS API calls. By default, only the Cluster Operator has access to this resource. If the Cluster Operator grants another user permission, this is the user’s responsibility.