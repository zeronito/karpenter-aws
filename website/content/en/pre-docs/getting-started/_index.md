--- conflicted
+++ resolved
@@ -277,12 +277,8 @@
 
 If you liked this demo, star us on GitHub!
 
-<<<<<<< HEAD
 {{< github >}}
-=======
-{{< github >}}
-
----
-
-## Next Steps:
->>>>>>> bf942ad6
+
+---
+
+## Next Steps: